/* Definition of RISC-V target for GNU compiler.
   Copyright (C) 2011-2021 Free Software Foundation, Inc.
   Contributed by Andrew Waterman (andrew@sifive.com).
   Based on MIPS target for GNU compiler.

This file is part of GCC.

GCC is free software; you can redistribute it and/or modify
it under the terms of the GNU General Public License as published by
the Free Software Foundation; either version 3, or (at your option)
any later version.

GCC is distributed in the hope that it will be useful,
but WITHOUT ANY WARRANTY; without even the implied warranty of
MERCHANTABILITY or FITNESS FOR A PARTICULAR PURPOSE.  See the
GNU General Public License for more details.

You should have received a copy of the GNU General Public License
along with GCC; see the file COPYING3.  If not see
<http://www.gnu.org/licenses/>.  */

#ifndef GCC_RISCV_H
#define GCC_RISCV_H

#include "config/riscv/riscv-opts.h"

/* Target CPU builtins.  */
#define TARGET_CPU_CPP_BUILTINS() riscv_cpu_cpp_builtins (pfile)

/* Target CPU versions for D.  */
#define TARGET_D_CPU_VERSIONS riscv_d_target_versions

<<<<<<< HEAD
/* Target CPU info for Rust.  */
#define TARGET_RUST_CPU_INFO riscv_rust_target_cpu_info
=======
#ifdef TARGET_BIG_ENDIAN_DEFAULT
#define DEFAULT_ENDIAN_SPEC    "b"
#else
#define DEFAULT_ENDIAN_SPEC    "l"
#endif
>>>>>>> 7c1e856b

/* Default target_flags if no switches are specified  */

#ifndef TARGET_DEFAULT
#define TARGET_DEFAULT 0
#endif

#ifndef RISCV_TUNE_STRING_DEFAULT
#define RISCV_TUNE_STRING_DEFAULT "rocket"
#endif

extern const char *riscv_expand_arch (int argc, const char **argv);
extern const char *riscv_expand_arch_from_cpu (int argc, const char **argv);
extern const char *riscv_default_mtune (int argc, const char **argv);

# define EXTRA_SPEC_FUNCTIONS						\
  { "riscv_expand_arch", riscv_expand_arch },				\
  { "riscv_expand_arch_from_cpu", riscv_expand_arch_from_cpu },		\
  { "riscv_default_mtune", riscv_default_mtune },

/* Support for a compile-time default CPU, et cetera.  The rules are:
   --with-arch is ignored if -march or -mcpu is specified.
   --with-abi is ignored if -mabi is specified.
   --with-tune is ignored if -mtune or -mcpu is specified.

   But using default -march/-mtune value if -mcpu don't have valid option.  */
#define OPTION_DEFAULT_SPECS \
  {"tune", "%{!mtune=*:"						\
	   "  %{!mcpu=*:-mtune=%(VALUE)}"				\
	   "  %{mcpu=*:-mtune=%:riscv_default_mtune(%* %(VALUE))}}" },	\
  {"arch", "%{!march=*:"						\
	   "  %{!mcpu=*:-march=%(VALUE)}"				\
	   "  %{mcpu=*:%:riscv_expand_arch_from_cpu(%* %(VALUE))}}" },	\
  {"abi", "%{!mabi=*:-mabi=%(VALUE)}" }, \

#ifdef IN_LIBGCC2
#undef TARGET_64BIT
/* Make this compile time constant for libgcc2 */
#define TARGET_64BIT           (__riscv_xlen == 64)
#endif /* IN_LIBGCC2 */

#ifdef HAVE_AS_MISA_SPEC
#define ASM_MISA_SPEC "%{misa-spec=*}"
#else
#define ASM_MISA_SPEC ""
#endif

/* Reference:
     https://gcc.gnu.org/onlinedocs/cpp/Stringizing.html#Stringizing  */
#define STRINGIZING(s) __STRINGIZING(s)
#define __STRINGIZING(s) #s

#define MULTILIB_DEFAULTS \
  {"march=" STRINGIZING (TARGET_RISCV_DEFAULT_ARCH), \
   "mabi=" STRINGIZING (TARGET_RISCV_DEFAULT_ABI) }

#undef ASM_SPEC
#define ASM_SPEC "\
%(subtarget_asm_debugging_spec) \
%{" FPIE_OR_FPIC_SPEC ":-fpic} \
%{march=*} \
%{mabi=*} \
%{mbig-endian} \
%{mlittle-endian} \
%(subtarget_asm_spec)" \
ASM_MISA_SPEC

#undef DRIVER_SELF_SPECS
#define DRIVER_SELF_SPECS					\
"%{march=*:%:riscv_expand_arch(%*)} "				\
"%{!march=*:%{mcpu=*:%:riscv_expand_arch_from_cpu(%*)}} "

#define TARGET_DEFAULT_CMODEL CM_MEDLOW

#define LOCAL_LABEL_PREFIX	"."
#define USER_LABEL_PREFIX	""

/* Offsets recorded in opcodes are a multiple of this alignment factor.
   The default for this in 64-bit mode is 8, which causes problems with
   SFmode register saves.  */
#define DWARF_CIE_DATA_ALIGNMENT -4

/* The mapping from gcc register number to DWARF 2 CFA column number.  */
#define DWARF_FRAME_REGNUM(REGNO) \
  (GP_REG_P (REGNO) || FP_REG_P (REGNO) ? REGNO : INVALID_REGNUM)

/* The DWARF 2 CFA column which tracks the return address.  */
#define DWARF_FRAME_RETURN_COLUMN RETURN_ADDR_REGNUM
#define INCOMING_RETURN_ADDR_RTX gen_rtx_REG (VOIDmode, RETURN_ADDR_REGNUM)

/* Describe how we implement __builtin_eh_return.  */
#define EH_RETURN_DATA_REGNO(N) \
  ((N) < 4 ? (N) + GP_ARG_FIRST : INVALID_REGNUM)

#define EH_RETURN_STACKADJ_RTX  gen_rtx_REG (Pmode, GP_ARG_FIRST + 4)

/* Target machine storage layout */

#define BITS_BIG_ENDIAN 0
#define BYTES_BIG_ENDIAN (TARGET_BIG_ENDIAN != 0)
#define WORDS_BIG_ENDIAN (BYTES_BIG_ENDIAN)

#define MAX_BITS_PER_WORD 64

/* Width of a word, in units (bytes).  */
#define UNITS_PER_WORD (TARGET_64BIT ? 8 : 4)
#ifndef IN_LIBGCC2
#define MIN_UNITS_PER_WORD 4
#endif

/* The `Q' extension is not yet supported.  */
#define UNITS_PER_FP_REG (TARGET_DOUBLE_FLOAT ? 8 : 4)

/* The largest type that can be passed in floating-point registers.  */
#define UNITS_PER_FP_ARG						\
  ((riscv_abi == ABI_ILP32 || riscv_abi == ABI_ILP32E			\
    || riscv_abi == ABI_LP64)						\
   ? 0 									\
   : ((riscv_abi == ABI_ILP32F || riscv_abi == ABI_LP64F) ? 4 : 8))

/* Set the sizes of the core types.  */
#define SHORT_TYPE_SIZE 16
#define INT_TYPE_SIZE 32
#define LONG_LONG_TYPE_SIZE 64
#define POINTER_SIZE (riscv_abi >= ABI_LP64 ? 64 : 32)
#define LONG_TYPE_SIZE POINTER_SIZE

#define FLOAT_TYPE_SIZE 32
#define DOUBLE_TYPE_SIZE 64
#define LONG_DOUBLE_TYPE_SIZE 128

/* Allocation boundary (in *bits*) for storing arguments in argument list.  */
#define PARM_BOUNDARY BITS_PER_WORD

/* Allocation boundary (in *bits*) for the code of a function.  */
#define FUNCTION_BOUNDARY (TARGET_RVC ? 16 : 32)

/* The smallest supported stack boundary the calling convention supports.  */
#define STACK_BOUNDARY \
  (riscv_abi == ABI_ILP32E ? BITS_PER_WORD : 2 * BITS_PER_WORD)

/* The ABI stack alignment.  */
#define ABI_STACK_BOUNDARY (riscv_abi == ABI_ILP32E ? BITS_PER_WORD : 128)

/* There is no point aligning anything to a rounder boundary than this.  */
#define BIGGEST_ALIGNMENT 128

/* The user-level ISA permits unaligned accesses, but they are not required
   of the privileged architecture.  */
#define STRICT_ALIGNMENT TARGET_STRICT_ALIGN

/* Define this if you wish to imitate the way many other C compilers
   handle alignment of bitfields and the structures that contain
   them.

   The behavior is that the type written for a bit-field (`int',
   `short', or other integer type) imposes an alignment for the
   entire structure, as if the structure really did contain an
   ordinary field of that type.  In addition, the bit-field is placed
   within the structure so that it would fit within such a field,
   not crossing a boundary for it.

   Thus, on most machines, a bit-field whose type is written as `int'
   would not cross a four-byte boundary, and would force four-byte
   alignment for the whole structure.  (The alignment used may not
   be four bytes; it is controlled by the other alignment
   parameters.)

   If the macro is defined, its definition should be a C expression;
   a nonzero value for the expression enables this behavior.  */

#define PCC_BITFIELD_TYPE_MATTERS 1

/* An integer expression for the size in bits of the largest integer machine
   mode that should actually be used.  We allow pairs of registers.  */
#define MAX_FIXED_MODE_SIZE GET_MODE_BITSIZE (TARGET_64BIT ? TImode : DImode)

/* DATA_ALIGNMENT and LOCAL_ALIGNMENT common definition.  */
#define RISCV_EXPAND_ALIGNMENT(COND, TYPE, ALIGN)			\
  (((COND) && ((ALIGN) < BITS_PER_WORD)					\
    && (TREE_CODE (TYPE) == ARRAY_TYPE					\
	|| TREE_CODE (TYPE) == UNION_TYPE				\
	|| TREE_CODE (TYPE) == RECORD_TYPE)) ? BITS_PER_WORD : (ALIGN))

/* If defined, a C expression to compute the alignment for a static
   variable.  TYPE is the data type, and ALIGN is the alignment that
   the object would ordinarily have.  The value of this macro is used
   instead of that alignment to align the object.

   If this macro is not defined, then ALIGN is used.

   One use of this macro is to increase alignment of medium-size
   data to make it all fit in fewer cache lines.  Another is to
   cause character arrays to be word-aligned so that `strcpy' calls
   that copy constants to character arrays can be done inline.  */

#define DATA_ALIGNMENT(TYPE, ALIGN)						\
  RISCV_EXPAND_ALIGNMENT (riscv_align_data_type == riscv_align_data_type_xlen,	\
			  TYPE, ALIGN)

/* We need this for the same reason as DATA_ALIGNMENT, namely to cause
   character arrays to be word-aligned so that `strcpy' calls that copy
   constants to character arrays can be done inline, and 'strcmp' can be
   optimised to use word loads. */
#define LOCAL_ALIGNMENT(TYPE, ALIGN) \
  RISCV_EXPAND_ALIGNMENT (true, TYPE, ALIGN)

/* Define if operations between registers always perform the operation
   on the full register even if a narrower mode is specified.  */
#define WORD_REGISTER_OPERATIONS 1

/* When in 64-bit mode, move insns will sign extend SImode and CCmode
   moves.  All other references are zero extended.  */
#define LOAD_EXTEND_OP(MODE) \
  (TARGET_64BIT && (MODE) == SImode ? SIGN_EXTEND : ZERO_EXTEND)

/* Define this macro if it is advisable to hold scalars in registers
   in a wider mode than that declared by the program.  In such cases,
   the value is constrained to be within the bounds of the declared
   type, but kept valid in the wider mode.  The signedness of the
   extension may differ from that of the type.  */

#define PROMOTE_MODE(MODE, UNSIGNEDP, TYPE)	\
  if (GET_MODE_CLASS (MODE) == MODE_INT		\
      && GET_MODE_SIZE (MODE) < UNITS_PER_WORD)	\
    {						\
      if ((MODE) == SImode)			\
	(UNSIGNEDP) = 0;			\
      (MODE) = word_mode;			\
    }

/* Pmode is always the same as ptr_mode, but not always the same as word_mode.
   Extensions of pointers to word_mode must be signed.  */
#define POINTERS_EXTEND_UNSIGNED false

/* Define if loading short immediate values into registers sign extends.  */
#define SHORT_IMMEDIATES_SIGN_EXTEND 1

/* Standard register usage.  */

/* Number of hardware registers.  We have:

   - 32 integer registers
   - 32 floating point registers
   - 2 fake registers:
	- ARG_POINTER_REGNUM
	- FRAME_POINTER_REGNUM */

#define FIRST_PSEUDO_REGISTER 66

/* x0, sp, gp, and tp are fixed.  */

#define FIXED_REGISTERS							\
{ /* General registers.  */						\
  1, 0, 1, 1, 1, 0, 0, 0, 0, 0, 0, 0, 0, 0, 0, 0,			\
  0, 0, 0, 0, 0, 0, 0, 0, 0, 0, 0, 0, 0, 0, 0, 0,			\
  /* Floating-point registers.  */					\
  0, 0, 0, 0, 0, 0, 0, 0, 0, 0, 0, 0, 0, 0, 0, 0,			\
  0, 0, 0, 0, 0, 0, 0, 0, 0, 0, 0, 0, 0, 0, 0, 0,			\
  /* Others.  */							\
  1, 1									\
}

/* a0-a7, t0-t6, fa0-fa7, and ft0-ft11 are volatile across calls.
   The call RTLs themselves clobber ra.  */

#define CALL_USED_REGISTERS						\
{ /* General registers.  */						\
  1, 0, 1, 1, 1, 1, 1, 1, 0, 0, 1, 1, 1, 1, 1, 1,			\
  1, 1, 0, 0, 0, 0, 0, 0, 0, 0, 0, 0, 1, 1, 1, 1,			\
  /* Floating-point registers.  */					\
  1, 1, 1, 1, 1, 1, 1, 1, 0, 0, 1, 1, 1, 1, 1, 1,			\
  1, 1, 0, 0, 0, 0, 0, 0, 0, 0, 0, 0, 1, 1, 1, 1,			\
  /* Others.  */							\
  1, 1									\
}

/* Select a register mode required for caller save of hard regno REGNO.
   Contrary to what is documented, the default is not the smallest suitable
   mode but the largest suitable mode for the given (REGNO, NREGS) pair and
   it quickly creates paradoxical subregs that can be problematic.  */
#define HARD_REGNO_CALLER_SAVE_MODE(REGNO, NREGS, MODE) \
  ((MODE) == VOIDmode ? choose_hard_reg_mode (REGNO, NREGS, NULL) : (MODE))

/* Internal macros to classify an ISA register's type.  */

#define GP_REG_FIRST 0
#define GP_REG_LAST  (TARGET_RVE ? 15 : 31)
#define GP_REG_NUM   (GP_REG_LAST - GP_REG_FIRST + 1)

#define FP_REG_FIRST 32
#define FP_REG_LAST  63
#define FP_REG_NUM   (FP_REG_LAST - FP_REG_FIRST + 1)

/* The DWARF 2 CFA column which tracks the return address from a
   signal handler context.  This means that to maintain backwards
   compatibility, no hard register can be assigned this column if it
   would need to be handled by the DWARF unwinder.  */
#define DWARF_ALT_FRAME_RETURN_COLUMN 64

#define GP_REG_P(REGNO)	\
  ((unsigned int) ((int) (REGNO) - GP_REG_FIRST) < GP_REG_NUM)
#define FP_REG_P(REGNO)  \
  ((unsigned int) ((int) (REGNO) - FP_REG_FIRST) < FP_REG_NUM)

/* True when REGNO is in SIBCALL_REGS set.  */
#define SIBCALL_REG_P(REGNO)	\
  TEST_HARD_REG_BIT (reg_class_contents[SIBCALL_REGS], REGNO)

#define FP_REG_RTX_P(X) (REG_P (X) && FP_REG_P (REGNO (X)))

/* Use s0 as the frame pointer if it is so requested.  */
#define HARD_FRAME_POINTER_REGNUM 8
#define STACK_POINTER_REGNUM 2
#define THREAD_POINTER_REGNUM 4

/* These two registers don't really exist: they get eliminated to either
   the stack or hard frame pointer.  */
#define ARG_POINTER_REGNUM 64
#define FRAME_POINTER_REGNUM 65

/* Register in which static-chain is passed to a function.  */
#define STATIC_CHAIN_REGNUM (GP_TEMP_FIRST + 2)

/* Registers used as temporaries in prologue/epilogue code.

   The prologue registers mustn't conflict with any
   incoming arguments, the static chain pointer, or the frame pointer.
   The epilogue temporary mustn't conflict with the return registers,
   the frame pointer, the EH stack adjustment, or the EH data registers. */

#define RISCV_PROLOGUE_TEMP_REGNUM (GP_TEMP_FIRST)
#define RISCV_PROLOGUE_TEMP(MODE) gen_rtx_REG (MODE, RISCV_PROLOGUE_TEMP_REGNUM)

#define RISCV_CALL_ADDRESS_TEMP_REGNUM (GP_TEMP_FIRST + 1)
#define RISCV_CALL_ADDRESS_TEMP(MODE) \
  gen_rtx_REG (MODE, RISCV_CALL_ADDRESS_TEMP_REGNUM)

#define MCOUNT_NAME "_mcount"

#define NO_PROFILE_COUNTERS 1

/* Emit rtl for profiling.  Output assembler code to FILE
   to call "_mcount" for profiling a function entry.  */
#define PROFILE_HOOK(LABEL)						\
  {									\
    rtx fun, ra;							\
    ra = get_hard_reg_initial_val (Pmode, RETURN_ADDR_REGNUM);		\
    fun = gen_rtx_SYMBOL_REF (Pmode, MCOUNT_NAME);			\
    emit_library_call (fun, LCT_NORMAL, VOIDmode, ra, Pmode);		\
  }

/* All the work done in PROFILE_HOOK, but still required.  */
#define FUNCTION_PROFILER(STREAM, LABELNO) do { } while (0)

/* Define this macro if it is as good or better to call a constant
   function address than to call an address kept in a register.  */
#define NO_FUNCTION_CSE 1

/* Define the classes of registers for register constraints in the
   machine description.  Also define ranges of constants.

   One of the classes must always be named ALL_REGS and include all hard regs.
   If there is more than one class, another class must be named NO_REGS
   and contain no registers.

   The name GENERAL_REGS must be the name of a class (or an alias for
   another name such as ALL_REGS).  This is the class of registers
   that is allowed by "g" or "r" in a register constraint.
   Also, registers outside this class are allocated only when
   instructions express preferences for them.

   The classes must be numbered in nondecreasing order; that is,
   a larger-numbered class must never be contained completely
   in a smaller-numbered class.

   For any two classes, it is very desirable that there be another
   class that represents their union.  */

enum reg_class
{
  NO_REGS,			/* no registers in set */
  SIBCALL_REGS,			/* registers used by indirect sibcalls */
  JALR_REGS,			/* registers used by indirect calls */
  GR_REGS,			/* integer registers */
  FP_REGS,			/* floating-point registers */
  FRAME_REGS,			/* arg pointer and frame pointer */
  ALL_REGS,			/* all registers */
  LIM_REG_CLASSES		/* max value + 1 */
};

#define N_REG_CLASSES (int) LIM_REG_CLASSES

#define GENERAL_REGS GR_REGS

/* An initializer containing the names of the register classes as C
   string constants.  These names are used in writing some of the
   debugging dumps.  */

#define REG_CLASS_NAMES							\
{									\
  "NO_REGS",								\
  "SIBCALL_REGS",							\
  "JALR_REGS",								\
  "GR_REGS",								\
  "FP_REGS",								\
  "FRAME_REGS",								\
  "ALL_REGS"								\
}

/* An initializer containing the contents of the register classes,
   as integers which are bit masks.  The Nth integer specifies the
   contents of class N.  The way the integer MASK is interpreted is
   that register R is in the class if `MASK & (1 << R)' is 1.

   When the machine has more than 32 registers, an integer does not
   suffice.  Then the integers are replaced by sub-initializers,
   braced groupings containing several integers.  Each
   sub-initializer must be suitable as an initializer for the type
   `HARD_REG_SET' which is defined in `hard-reg-set.h'.  */

#define REG_CLASS_CONTENTS						\
{									\
  { 0x00000000, 0x00000000, 0x00000000 },	/* NO_REGS */		\
  { 0xf003fcc0, 0x00000000, 0x00000000 },	/* SIBCALL_REGS */	\
  { 0xffffffc0, 0x00000000, 0x00000000 },	/* JALR_REGS */		\
  { 0xffffffff, 0x00000000, 0x00000000 },	/* GR_REGS */		\
  { 0x00000000, 0xffffffff, 0x00000000 },	/* FP_REGS */		\
  { 0x00000000, 0x00000000, 0x00000003 },	/* FRAME_REGS */	\
  { 0xffffffff, 0xffffffff, 0x00000003 }	/* ALL_REGS */		\
}

/* A C expression whose value is a register class containing hard
   register REGNO.  In general there is more that one such class;
   choose a class which is "minimal", meaning that no smaller class
   also contains the register.  */

#define REGNO_REG_CLASS(REGNO) riscv_regno_to_class[ (REGNO) ]

/* A macro whose definition is the name of the class to which a
   valid base register must belong.  A base register is one used in
   an address which is the register value plus a displacement.  */

#define BASE_REG_CLASS GR_REGS

/* A macro whose definition is the name of the class to which a
   valid index register must belong.  An index register is one used
   in an address where its value is either multiplied by a scale
   factor or added to another register (as well as added to a
   displacement).  */

#define INDEX_REG_CLASS NO_REGS

/* We generally want to put call-clobbered registers ahead of
   call-saved ones.  (IRA expects this.)  */

#define REG_ALLOC_ORDER							\
{ \
  /* Call-clobbered GPRs.  */						\
  15, 14, 13, 12, 11, 10, 16, 17, 6, 28, 29, 30, 31, 5, 7, 1,		\
  /* Call-saved GPRs.  */						\
  8, 9, 18, 19, 20, 21, 22, 23, 24, 25, 26, 27,	       			\
  /* GPRs that can never be exposed to the register allocator.  */	\
  0, 2, 3, 4,								\
  /* Call-clobbered FPRs.  */						\
  47, 46, 45, 44, 43, 42, 32, 33, 34, 35, 36, 37, 38, 39, 48, 49,	\
  60, 61, 62, 63,							\
  /* Call-saved FPRs.  */						\
  40, 41, 50, 51, 52, 53, 54, 55, 56, 57, 58, 59,			\
  /* None of the remaining classes have defined call-saved		\
     registers.  */							\
  64, 65								\
}

/* True if VALUE is a signed 12-bit number.  */

#define SMALL_OPERAND(VALUE) \
  ((unsigned HOST_WIDE_INT) (VALUE) + IMM_REACH/2 < IMM_REACH)

/* True if VALUE can be loaded into a register using LUI.  */

#define LUI_OPERAND(VALUE)						\
  (((VALUE) | ((1UL<<31) - IMM_REACH)) == ((1UL<<31) - IMM_REACH)	\
   || ((VALUE) | ((1UL<<31) - IMM_REACH)) + IMM_REACH == 0)

/* Stack layout; function entry, exit and calling.  */

#define STACK_GROWS_DOWNWARD 1

#define FRAME_GROWS_DOWNWARD 1

#define RETURN_ADDR_RTX riscv_return_addr

#define ELIMINABLE_REGS							\
{{ ARG_POINTER_REGNUM,   STACK_POINTER_REGNUM},				\
 { ARG_POINTER_REGNUM,   HARD_FRAME_POINTER_REGNUM},			\
 { FRAME_POINTER_REGNUM, STACK_POINTER_REGNUM},				\
 { FRAME_POINTER_REGNUM, HARD_FRAME_POINTER_REGNUM}}				\

#define INITIAL_ELIMINATION_OFFSET(FROM, TO, OFFSET) \
  (OFFSET) = riscv_initial_elimination_offset (FROM, TO)

/* Allocate stack space for arguments at the beginning of each function.  */
#define ACCUMULATE_OUTGOING_ARGS 1

/* The argument pointer always points to the first argument.  */
#define FIRST_PARM_OFFSET(FNDECL) 0

#define REG_PARM_STACK_SPACE(FNDECL) 0

/* Define this if it is the responsibility of the caller to
   allocate the area reserved for arguments passed in registers.
   If `ACCUMULATE_OUTGOING_ARGS' is also defined, the only effect
   of this macro is to determine whether the space is included in
   `crtl->outgoing_args_size'.  */
#define OUTGOING_REG_PARM_STACK_SPACE(FNTYPE) 1

#define PREFERRED_STACK_BOUNDARY riscv_stack_boundary

/* Symbolic macros for the registers used to return integer and floating
   point values.  */

#define GP_RETURN GP_ARG_FIRST
#define FP_RETURN (UNITS_PER_FP_ARG == 0 ? GP_RETURN : FP_ARG_FIRST)

#define MAX_ARGS_IN_REGISTERS (riscv_abi == ABI_ILP32E ? 6 : 8)

/* Symbolic macros for the first/last argument registers.  */

#define GP_ARG_FIRST (GP_REG_FIRST + 10)
#define GP_ARG_LAST  (GP_ARG_FIRST + MAX_ARGS_IN_REGISTERS - 1)
#define GP_TEMP_FIRST (GP_REG_FIRST + 5)
#define FP_ARG_FIRST (FP_REG_FIRST + 10)
#define FP_ARG_LAST  (FP_ARG_FIRST + MAX_ARGS_IN_REGISTERS - 1)

#define CALLEE_SAVED_REG_NUMBER(REGNO)			\
  ((REGNO) >= 8 && (REGNO) <= 9 ? (REGNO) - 8 :		\
   (REGNO) >= 18 && (REGNO) <= 27 ? (REGNO) - 16 : -1)

#define LIBCALL_VALUE(MODE) \
  riscv_function_value (NULL_TREE, NULL_TREE, MODE)

#define FUNCTION_VALUE(VALTYPE, FUNC) \
  riscv_function_value (VALTYPE, FUNC, VOIDmode)

#define FUNCTION_VALUE_REGNO_P(N) ((N) == GP_RETURN || (N) == FP_RETURN)

/* 1 if N is a possible register number for function argument passing.
   We have no FP argument registers when soft-float.  */

/* Accept arguments in a0-a7, and in fa0-fa7 if permitted by the ABI.  */
#define FUNCTION_ARG_REGNO_P(N)						\
  (IN_RANGE ((N), GP_ARG_FIRST, GP_ARG_LAST)				\
   || (UNITS_PER_FP_ARG && IN_RANGE ((N), FP_ARG_FIRST, FP_ARG_LAST)))

typedef struct {
  /* Number of integer registers used so far, up to MAX_ARGS_IN_REGISTERS. */
  unsigned int num_gprs;

  /* Number of floating-point registers used so far, likewise.  */
  unsigned int num_fprs;
} CUMULATIVE_ARGS;

/* Initialize a variable CUM of type CUMULATIVE_ARGS
   for a call to a function whose data type is FNTYPE.
   For a library call, FNTYPE is 0.  */

#define INIT_CUMULATIVE_ARGS(CUM, FNTYPE, LIBNAME, INDIRECT, N_NAMED_ARGS) \
  memset (&(CUM), 0, sizeof (CUM))

#define EPILOGUE_USES(REGNO)	riscv_epilogue_uses (REGNO)

/* Align based on stack boundary, which might have been set by the user.  */
#define RISCV_STACK_ALIGN(LOC) \
  (((LOC) + ((PREFERRED_STACK_BOUNDARY/8)-1)) & -(PREFERRED_STACK_BOUNDARY/8))

/* EXIT_IGNORE_STACK should be nonzero if, when returning from a function,
   the stack pointer does not matter.  The value is tested only in
   functions that have frame pointers.
   No definition is equivalent to always zero.  */

#define EXIT_IGNORE_STACK 1


/* Trampolines are a block of code followed by two pointers.  */

#define TRAMPOLINE_CODE_SIZE 16
#define TRAMPOLINE_SIZE		\
  ((Pmode == SImode)		\
   ? TRAMPOLINE_CODE_SIZE	\
   : (TRAMPOLINE_CODE_SIZE + POINTER_SIZE * 2))
#define TRAMPOLINE_ALIGNMENT POINTER_SIZE

/* Addressing modes, and classification of registers for them.  */

#define REGNO_OK_FOR_INDEX_P(REGNO) 0
#define REGNO_MODE_OK_FOR_BASE_P(REGNO, MODE) \
  riscv_regno_mode_ok_for_base_p (REGNO, MODE, 1)

/* The macros REG_OK_FOR..._P assume that the arg is a REG rtx
   and check its validity for a certain class.
   We have two alternate definitions for each of them.
   The usual definition accepts all pseudo regs; the other rejects them all.
   The symbol REG_OK_STRICT causes the latter definition to be used.

   Most source files want to accept pseudo regs in the hope that
   they will get allocated to the class that the insn wants them to be in.
   Some source files that are used after register allocation
   need to be strict.  */

#ifndef REG_OK_STRICT
#define REG_MODE_OK_FOR_BASE_P(X, MODE) \
  riscv_regno_mode_ok_for_base_p (REGNO (X), MODE, 0)
#else
#define REG_MODE_OK_FOR_BASE_P(X, MODE) \
  riscv_regno_mode_ok_for_base_p (REGNO (X), MODE, 1)
#endif

#define REG_OK_FOR_INDEX_P(X) 0

/* Maximum number of registers that can appear in a valid memory address.  */

#define MAX_REGS_PER_ADDRESS 1

#define CONSTANT_ADDRESS_P(X) \
  (CONSTANT_P (X) && memory_address_p (SImode, X))

/* This handles the magic '..CURRENT_FUNCTION' symbol, which means
   'the start of the function that this code is output in'.  */

#define ASM_OUTPUT_LABELREF(FILE,NAME)					\
  do {									\
    if (strcmp (NAME, "..CURRENT_FUNCTION") == 0)			\
      asm_fprintf ((FILE), "%U%s",					\
		   XSTR (XEXP (DECL_RTL (current_function_decl),	\
			       0), 0));					\
    else								\
      asm_fprintf ((FILE), "%U%s", (NAME));				\
  } while (0)

#define JUMP_TABLES_IN_TEXT_SECTION 0
#define CASE_VECTOR_MODE SImode
#define CASE_VECTOR_PC_RELATIVE (riscv_cmodel != CM_MEDLOW)

/* The load-address macro is used for PC-relative addressing of symbols
   that bind locally.  Don't use it for symbols that should be addressed
   via the GOT.  Also, avoid it for CM_MEDLOW, where LUI addressing
   currently results in more opportunities for linker relaxation.  */
#define USE_LOAD_ADDRESS_MACRO(sym)					\
  (!TARGET_EXPLICIT_RELOCS &&						\
   ((flag_pic								\
     && ((SYMBOL_REF_P (sym) && SYMBOL_REF_LOCAL_P (sym))		\
	 || ((GET_CODE (sym) == CONST)					\
	     && SYMBOL_REF_P (XEXP (XEXP (sym, 0),0))			\
	     && SYMBOL_REF_LOCAL_P (XEXP (XEXP (sym, 0),0)))))		\
     || riscv_cmodel == CM_MEDANY))

/* Define this as 1 if `char' should by default be signed; else as 0.  */
#define DEFAULT_SIGNED_CHAR 0

#define MOVE_MAX UNITS_PER_WORD
#define MAX_MOVE_MAX 8

/* The SPARC port says:
   Nonzero if access to memory by bytes is slow and undesirable.
   For RISC chips, it means that access to memory by bytes is no
   better than access by words when possible, so grab a whole word
   and maybe make use of that.  */
#define SLOW_BYTE_ACCESS 1

/* Using SHIFT_COUNT_TRUNCATED is discouraged, so we handle this with patterns
   in the md file instead.  */
#define SHIFT_COUNT_TRUNCATED 0

/* Specify the machine mode that pointers have.
   After generation of rtl, the compiler makes no further distinction
   between pointers and any other objects of this machine mode.  */

#define Pmode word_mode

/* Give call MEMs SImode since it is the "most permissive" mode
   for both 32-bit and 64-bit targets.  */

#define FUNCTION_MODE SImode

/* A C expression for the cost of a branch instruction.  A value of 2
   seems to minimize code size.  */

#define BRANCH_COST(speed_p, predictable_p) \
  ((!(speed_p) || (predictable_p)) ? 2 : riscv_branch_cost)

/* True if the target optimizes short forward branches around integer
   arithmetic instructions into predicated operations, e.g., for
   conditional-move operations.  The macro assumes that all branch
   instructions (BEQ, BNE, BLT, BLTU, BGE, BGEU, C.BEQZ, and C.BNEZ)
   support this feature.  The macro further assumes that any integer
   arithmetic and logical operation (ADD[I], SUB, SLL[I], SRL[I], SRA[I],
   SLT[I][U], AND[I], XOR[I], OR[I], LUI, AUIPC, and their compressed
   counterparts, including C.MV and C.LI) can be in the branch shadow.  */

#define TARGET_SFB_ALU (riscv_microarchitecture == sifive_7)

#define LOGICAL_OP_NON_SHORT_CIRCUIT 0

/* Control the assembler format that we output.  */

/* Output to assembler file text saying following lines
   may contain character constants, extra white space, comments, etc.  */

#ifndef ASM_APP_ON
#define ASM_APP_ON " #APP\n"
#endif

/* Output to assembler file text saying following lines
   no longer contain unusual constructs.  */

#ifndef ASM_APP_OFF
#define ASM_APP_OFF " #NO_APP\n"
#endif

#define REGISTER_NAMES						\
{ "zero","ra",  "sp",  "gp",  "tp",  "t0",  "t1",  "t2",	\
  "s0",  "s1",  "a0",  "a1",  "a2",  "a3",  "a4",  "a5",	\
  "a6",  "a7",  "s2",  "s3",  "s4",  "s5",  "s6",  "s7",	\
  "s8",  "s9",  "s10", "s11", "t3",  "t4",  "t5",  "t6",	\
  "ft0", "ft1", "ft2", "ft3", "ft4", "ft5", "ft6", "ft7",	\
  "fs0", "fs1", "fa0", "fa1", "fa2", "fa3", "fa4", "fa5",	\
  "fa6", "fa7", "fs2", "fs3", "fs4", "fs5", "fs6", "fs7",	\
  "fs8", "fs9", "fs10","fs11","ft8", "ft9", "ft10","ft11",	\
  "arg", "frame", }

#define ADDITIONAL_REGISTER_NAMES					\
{									\
  { "x0",	 0 + GP_REG_FIRST },					\
  { "x1",	 1 + GP_REG_FIRST },					\
  { "x2",	 2 + GP_REG_FIRST },					\
  { "x3",	 3 + GP_REG_FIRST },					\
  { "x4",	 4 + GP_REG_FIRST },					\
  { "x5",	 5 + GP_REG_FIRST },					\
  { "x6",	 6 + GP_REG_FIRST },					\
  { "x7",	 7 + GP_REG_FIRST },					\
  { "x8",	 8 + GP_REG_FIRST },					\
  { "x9",	 9 + GP_REG_FIRST },					\
  { "x10",	10 + GP_REG_FIRST },					\
  { "x11",	11 + GP_REG_FIRST },					\
  { "x12",	12 + GP_REG_FIRST },					\
  { "x13",	13 + GP_REG_FIRST },					\
  { "x14",	14 + GP_REG_FIRST },					\
  { "x15",	15 + GP_REG_FIRST },					\
  { "x16",	16 + GP_REG_FIRST },					\
  { "x17",	17 + GP_REG_FIRST },					\
  { "x18",	18 + GP_REG_FIRST },					\
  { "x19",	19 + GP_REG_FIRST },					\
  { "x20",	20 + GP_REG_FIRST },					\
  { "x21",	21 + GP_REG_FIRST },					\
  { "x22",	22 + GP_REG_FIRST },					\
  { "x23",	23 + GP_REG_FIRST },					\
  { "x24",	24 + GP_REG_FIRST },					\
  { "x25",	25 + GP_REG_FIRST },					\
  { "x26",	26 + GP_REG_FIRST },					\
  { "x27",	27 + GP_REG_FIRST },					\
  { "x28",	28 + GP_REG_FIRST },					\
  { "x29",	29 + GP_REG_FIRST },					\
  { "x30",	30 + GP_REG_FIRST },					\
  { "x31",	31 + GP_REG_FIRST },					\
  { "f0",	 0 + FP_REG_FIRST },					\
  { "f1",	 1 + FP_REG_FIRST },					\
  { "f2",	 2 + FP_REG_FIRST },					\
  { "f3",	 3 + FP_REG_FIRST },					\
  { "f4",	 4 + FP_REG_FIRST },					\
  { "f5",	 5 + FP_REG_FIRST },					\
  { "f6",	 6 + FP_REG_FIRST },					\
  { "f7",	 7 + FP_REG_FIRST },					\
  { "f8",	 8 + FP_REG_FIRST },					\
  { "f9",	 9 + FP_REG_FIRST },					\
  { "f10",	10 + FP_REG_FIRST },					\
  { "f11",	11 + FP_REG_FIRST },					\
  { "f12",	12 + FP_REG_FIRST },					\
  { "f13",	13 + FP_REG_FIRST },					\
  { "f14",	14 + FP_REG_FIRST },					\
  { "f15",	15 + FP_REG_FIRST },					\
  { "f16",	16 + FP_REG_FIRST },					\
  { "f17",	17 + FP_REG_FIRST },					\
  { "f18",	18 + FP_REG_FIRST },					\
  { "f19",	19 + FP_REG_FIRST },					\
  { "f20",	20 + FP_REG_FIRST },					\
  { "f21",	21 + FP_REG_FIRST },					\
  { "f22",	22 + FP_REG_FIRST },					\
  { "f23",	23 + FP_REG_FIRST },					\
  { "f24",	24 + FP_REG_FIRST },					\
  { "f25",	25 + FP_REG_FIRST },					\
  { "f26",	26 + FP_REG_FIRST },					\
  { "f27",	27 + FP_REG_FIRST },					\
  { "f28",	28 + FP_REG_FIRST },					\
  { "f29",	29 + FP_REG_FIRST },					\
  { "f30",	30 + FP_REG_FIRST },					\
  { "f31",	31 + FP_REG_FIRST },					\
}

/* Globalizing directive for a label.  */
#define GLOBAL_ASM_OP "\t.globl\t"

/* This is how to store into the string LABEL
   the symbol_ref name of an internal numbered label where
   PREFIX is the class of label and NUM is the number within the class.
   This is suitable for output with `assemble_name'.  */

#undef ASM_GENERATE_INTERNAL_LABEL
#define ASM_GENERATE_INTERNAL_LABEL(LABEL,PREFIX,NUM)			\
  sprintf ((LABEL), "*%s%s%ld", (LOCAL_LABEL_PREFIX), (PREFIX), (long)(NUM))

/* This is how to output an element of a case-vector that is absolute.  */

#define ASM_OUTPUT_ADDR_VEC_ELT(STREAM, VALUE)				\
  fprintf (STREAM, "\t.word\t%sL%d\n", LOCAL_LABEL_PREFIX, VALUE)

/* This is how to output an element of a PIC case-vector. */

#define ASM_OUTPUT_ADDR_DIFF_ELT(STREAM, BODY, VALUE, REL)		\
  fprintf (STREAM, "\t.word\t%sL%d-%sL%d\n",				\
	   LOCAL_LABEL_PREFIX, VALUE, LOCAL_LABEL_PREFIX, REL)

/* This is how to output an assembler line
   that says to advance the location counter
   to a multiple of 2**LOG bytes.  */

#define ASM_OUTPUT_ALIGN(STREAM,LOG)					\
  fprintf (STREAM, "\t.align\t%d\n", (LOG))

/* Define the strings to put out for each section in the object file.  */
#define TEXT_SECTION_ASM_OP	"\t.text"	/* instructions */
#define DATA_SECTION_ASM_OP	"\t.data"	/* large data */
#define READONLY_DATA_SECTION_ASM_OP	"\t.section\t.rodata"
#define BSS_SECTION_ASM_OP	"\t.bss"
#define SBSS_SECTION_ASM_OP	"\t.section\t.sbss,\"aw\",@nobits"
#define SDATA_SECTION_ASM_OP	"\t.section\t.sdata,\"aw\",@progbits"

#define ASM_OUTPUT_REG_PUSH(STREAM,REGNO)				\
do									\
  {									\
    fprintf (STREAM, "\taddi\t%s,%s,-8\n\t%s\t%s,0(%s)\n",		\
	     reg_names[STACK_POINTER_REGNUM],				\
	     reg_names[STACK_POINTER_REGNUM],				\
	     TARGET_64BIT ? "sd" : "sw",				\
	     reg_names[REGNO],						\
	     reg_names[STACK_POINTER_REGNUM]);				\
  }									\
while (0)

#define ASM_OUTPUT_REG_POP(STREAM,REGNO)				\
do									\
  {									\
    fprintf (STREAM, "\t%s\t%s,0(%s)\n\taddi\t%s,%s,8\n",		\
	     TARGET_64BIT ? "ld" : "lw",				\
	     reg_names[REGNO],						\
	     reg_names[STACK_POINTER_REGNUM],				\
	     reg_names[STACK_POINTER_REGNUM],				\
	     reg_names[STACK_POINTER_REGNUM]);				\
  }									\
while (0)

#define ASM_COMMENT_START "#"

#undef SIZE_TYPE
#define SIZE_TYPE (POINTER_SIZE == 64 ? "long unsigned int" : "unsigned int")

#undef PTRDIFF_TYPE
#define PTRDIFF_TYPE (POINTER_SIZE == 64 ? "long int" : "int")

/* The maximum number of bytes copied by one iteration of a cpymemsi loop.  */

#define RISCV_MAX_MOVE_BYTES_PER_LOOP_ITER (UNITS_PER_WORD * 4)

/* The maximum number of bytes that can be copied by a straight-line
   cpymemsi implementation.  */

#define RISCV_MAX_MOVE_BYTES_STRAIGHT (RISCV_MAX_MOVE_BYTES_PER_LOOP_ITER * 3)

/* If a memory-to-memory move would take MOVE_RATIO or more simple
   move-instruction pairs, we will do a cpymem or libcall instead.
   Do not use move_by_pieces at all when strict alignment is not
   in effect but the target has slow unaligned accesses; in this
   case, cpymem or libcall is more efficient.  */

#define MOVE_RATIO(speed)						\
  (!STRICT_ALIGNMENT && riscv_slow_unaligned_access_p ? 1 :		\
   (speed) ? RISCV_MAX_MOVE_BYTES_PER_LOOP_ITER / UNITS_PER_WORD :	\
   CLEAR_RATIO (speed) / 2)

/* For CLEAR_RATIO, when optimizing for size, give a better estimate
   of the length of a memset call, but use the default otherwise.  */

#define CLEAR_RATIO(speed) ((speed) ? 16 : 6)

/* This is similar to CLEAR_RATIO, but for a non-zero constant, so when
   optimizing for size adjust the ratio to account for the overhead of
   loading the constant and replicating it across the word.  */

#define SET_RATIO(speed) (CLEAR_RATIO (speed) - ((speed) ? 0 : 2))

#ifndef USED_FOR_TARGET
extern const enum reg_class riscv_regno_to_class[];
extern bool riscv_slow_unaligned_access_p;
extern unsigned riscv_stack_boundary;
#endif

#define ASM_PREFERRED_EH_DATA_FORMAT(CODE,GLOBAL) \
  (((GLOBAL) ? DW_EH_PE_indirect : 0) | DW_EH_PE_pcrel | DW_EH_PE_sdata4)

#define XLEN_SPEC \
  "%{march=rv32*:32}" \
  "%{march=rv64*:64}" \

#define ABI_SPEC \
  "%{mabi=ilp32:ilp32}" \
  "%{mabi=ilp32e:ilp32e}" \
  "%{mabi=ilp32f:ilp32f}" \
  "%{mabi=ilp32d:ilp32d}" \
  "%{mabi=lp64:lp64}" \
  "%{mabi=lp64f:lp64f}" \
  "%{mabi=lp64d:lp64d}" \

/* ISA constants needed for code generation.  */
#define OPCODE_LW    0x2003
#define OPCODE_LD    0x3003
#define OPCODE_AUIPC 0x17
#define OPCODE_JALR  0x67
#define OPCODE_LUI   0x37
#define OPCODE_ADDI  0x13
#define SHIFT_RD  7
#define SHIFT_RS1 15
#define SHIFT_IMM 20
#define IMM_BITS 12
#define C_S_BITS 5
#define C_SxSP_BITS 6

#define IMM_REACH (1LL << IMM_BITS)
#define CONST_HIGH_PART(VALUE) (((VALUE) + (IMM_REACH/2)) & ~(IMM_REACH-1))
#define CONST_LOW_PART(VALUE) ((VALUE) - CONST_HIGH_PART (VALUE))

#define SWSP_REACH (4LL << C_SxSP_BITS)
#define SDSP_REACH (8LL << C_SxSP_BITS)

/* This is the maximum value that can be represented in a compressed load/store
   offset (an unsigned 5-bit value scaled by 4).  */
#define CSW_MAX_OFFSET (((4LL << C_S_BITS) - 1) & ~3)

/* Called from RISCV_REORG, this is defined in riscv-sr.c.  */

extern void riscv_remove_unneeded_save_restore_calls (void);

#define HARD_REGNO_RENAME_OK(FROM, TO) riscv_hard_regno_rename_ok (FROM, TO)

#endif /* ! GCC_RISCV_H */<|MERGE_RESOLUTION|>--- conflicted
+++ resolved
@@ -30,16 +30,14 @@
 /* Target CPU versions for D.  */
 #define TARGET_D_CPU_VERSIONS riscv_d_target_versions
 
-<<<<<<< HEAD
 /* Target CPU info for Rust.  */
 #define TARGET_RUST_CPU_INFO riscv_rust_target_cpu_info
-=======
+
 #ifdef TARGET_BIG_ENDIAN_DEFAULT
 #define DEFAULT_ENDIAN_SPEC    "b"
 #else
 #define DEFAULT_ENDIAN_SPEC    "l"
 #endif
->>>>>>> 7c1e856b
 
 /* Default target_flags if no switches are specified  */
 

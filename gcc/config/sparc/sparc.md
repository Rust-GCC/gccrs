--- conflicted
+++ resolved
@@ -468,12 +468,8 @@
 	   (const_string "false")
 	 (and (eq_attr "fix_ut699" "true")
 	      (and (eq_attr "type" "fpload,fp,fpmove,fpmul,fpdivs,fpsqrts")
-<<<<<<< HEAD
-		   (eq_attr "fptype" "single")))
-=======
 		   (ior (eq_attr "fptype" "single")
 		        (eq_attr "fptype_ut699" "single"))))
->>>>>>> 02d42640
 	   (const_string "false")
 	 (eq_attr "length" "1")
 	   (const_string "true")

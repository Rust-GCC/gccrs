# General rules that all nds32/ targets must have.
# Copyright (C) 2012-2022 Free Software Foundation, Inc.
# Contributed by Andes Technology Corporation.
#
# This file is part of GCC.
#
# GCC is free software; you can redistribute it and/or modify
# it under the terms of the GNU General Public License as published by
# the Free Software Foundation; either version 3, or (at your option)
# any later version.
#
# GCC is distributed in the hope that it will be useful,
# but WITHOUT ANY WARRANTY; without even the implied warranty of
# MERCHANTABILITY or FITNESS FOR A PARTICULAR PURPOSE.  See the
# GNU General Public License for more details.
#
# You should have received a copy of the GNU General Public License
# along with GCC; see the file COPYING3.  If not see
# <http://www.gnu.org/licenses/>.


nds32-md-auxiliary.o: $(srcdir)/config/nds32/nds32-md-auxiliary.cc \
  $(CONFIG_H) $(SYSTEM_H) coretypes.h $(TM_H) \
  $(RTL_H) $(TREE_H) $(HASH_TABLE_H) $(OBSTACK_H) $(REGS_H) hard-reg-set.h \
  insn-config.h conditions.h output.h dumpfile.h \
  $(INSN_ATTR_H) $(FLAGS_H) reload.h $(FUNCTION_H) \
  $(EXPR_H) $(OPTABS_H) $(RECOG_H) $(CGRAPH_H) \
  $(GGC_H) except.h $(C_PRAGMA_H) $(TM_P_H) \
  $(TARGET_H) $(TARGET_DEF_H) debug.h langhooks.h $(DF_H) \
  intl.h libfuncs.h $(PARAMS_H) $(OPTS_H)
	$(COMPILER) -c $(ALL_COMPILERFLAGS) $(ALL_CPPFLAGS) $(INCLUDES) \
		$(srcdir)/config/nds32/nds32-md-auxiliary.cc

nds32-memory-manipulation.o: $(srcdir)/config/nds32/nds32-memory-manipulation.cc \
  $(CONFIG_H) $(SYSTEM_H) coretypes.h $(TM_H) \
  $(RTL_H) $(TREE_H) $(HASH_TABLE_H) $(OBSTACK_H) $(REGS_H) hard-reg-set.h \
  insn-config.h conditions.h output.h dumpfile.h \
  $(INSN_ATTR_H) $(FLAGS_H) reload.h $(FUNCTION_H) \
  $(EXPR_H) $(OPTABS_H) $(RECOG_H) $(CGRAPH_H) \
  $(GGC_H) except.h $(C_PRAGMA_H) $(TM_P_H) \
  $(TARGET_H) $(TARGET_DEF_H) debug.h langhooks.h $(DF_H) \
  intl.h libfuncs.h $(PARAMS_H) $(OPTS_H)
	$(COMPILER) -c $(ALL_COMPILERFLAGS) $(ALL_CPPFLAGS) $(INCLUDES) \
		$(srcdir)/config/nds32/nds32-memory-manipulation.cc

nds32-predicates.o: $(srcdir)/config/nds32/nds32-predicates.cc \
  $(CONFIG_H) $(SYSTEM_H) coretypes.h $(TM_H) \
  $(RTL_H) $(TREE_H) $(HASH_TABLE_H) $(OBSTACK_H) $(REGS_H) hard-reg-set.h \
  insn-config.h conditions.h output.h dumpfile.h \
  $(INSN_ATTR_H) $(FLAGS_H) reload.h $(FUNCTION_H) \
  $(EXPR_H) $(OPTABS_H) $(RECOG_H) $(CGRAPH_H) \
  $(GGC_H) except.h $(C_PRAGMA_H) $(TM_P_H) \
  $(TARGET_H) $(TARGET_DEF_H) debug.h langhooks.h $(DF_H) \
  intl.h libfuncs.h $(PARAMS_H) $(OPTS_H)
	$(COMPILER) -c $(ALL_COMPILERFLAGS) $(ALL_CPPFLAGS) $(INCLUDES) \
		$(srcdir)/config/nds32/nds32-predicates.cc

nds32-intrinsic.o: $(srcdir)/config/nds32/nds32-intrinsic.cc \
  $(CONFIG_H) $(SYSTEM_H) coretypes.h $(TM_H) \
  $(RTL_H) $(TREE_H) $(HASH_TABLE_H) $(OBSTACK_H) $(REGS_H) hard-reg-set.h \
  insn-config.h conditions.h output.h dumpfile.h \
  $(INSN_ATTR_H) $(FLAGS_H) reload.h $(FUNCTION_H) \
  $(EXPR_H) $(OPTABS_H) $(RECOG_H) $(CGRAPH_H) \
  $(GGC_H) except.h $(C_PRAGMA_H) $(TM_P_H) \
  $(TARGET_H) $(TARGET_DEF_H) debug.h langhooks.h $(DF_H) \
  intl.h libfuncs.h $(PARAMS_H) $(OPTS_H)
	$(COMPILER) -c $(ALL_COMPILERFLAGS) $(ALL_CPPFLAGS) $(INCLUDES) \
		$(srcdir)/config/nds32/nds32-intrinsic.cc

nds32-pipelines-auxiliary.o: \
  $(srcdir)/config/nds32/nds32-pipelines-auxiliary.cc \
  $(CONFIG_H) $(SYSTEM_H) coretypes.h $(TM_H) \
  $(RTL_H) $(TREE_H) $(HASH_TABLE_H) $(OBSTACK_H) $(REGS_H) hard-reg-set.h \
  insn-config.h conditions.h output.h dumpfile.h \
  $(INSN_ATTR_H) $(FLAGS_H) reload.h $(FUNCTION_H) \
  $(EXPR_H) $(OPTABS_H) $(RECOG_H) $(CGRAPH_H) \
  $(GGC_H) except.h $(C_PRAGMA_H) $(TM_P_H) \
  $(TARGET_H) $(TARGET_DEF_H) debug.h langhooks.h $(DF_H) \
  intl.h libfuncs.h $(PARAMS_H) $(OPTS_H)
	$(COMPILER) -c $(ALL_COMPILERFLAGS) $(ALL_CPPFLAGS) $(INCLUDES) \
		$(srcdir)/config/nds32/nds32-pipelines-auxiliary.cc

nds32-isr.o: \
  $(srcdir)/config/nds32/nds32-isr.cc \
  $(CONFIG_H) $(SYSTEM_H) coretypes.h $(TM_H) \
  $(RTL_H) $(TREE_H) $(HASH_TABLE_H) $(OBSTACK_H) $(REGS_H) hard-reg-set.h \
  insn-config.h conditions.h output.h dumpfile.h \
  $(INSN_ATTR_H) $(FLAGS_H) reload.h $(FUNCTION_H) \
  $(EXPR_H) $(OPTABS_H) $(RECOG_H) $(CGRAPH_H) \
  $(GGC_H) except.h $(C_PRAGMA_H) $(TM_P_H) \
  $(TARGET_H) $(TARGET_DEF_H) debug.h langhooks.h $(DF_H) \
  intl.h libfuncs.h $(PARAMS_H) $(OPTS_H)
	$(COMPILER) -c $(ALL_COMPILERFLAGS) $(ALL_CPPFLAGS) $(INCLUDES) \
		$(srcdir)/config/nds32/nds32-isr.cc

nds32-cost.o: \
  $(srcdir)/config/nds32/nds32-cost.cc \
  $(CONFIG_H) $(SYSTEM_H) coretypes.h $(TM_H) \
  $(RTL_H) $(TREE_H) $(HASH_TABLE_H) $(OBSTACK_H) $(REGS_H) hard-reg-set.h \
  insn-config.h conditions.h output.h dumpfile.h \
  $(INSN_ATTR_H) $(FLAGS_H) reload.h $(FUNCTION_H) \
  $(EXPR_H) $(OPTABS_H) $(RECOG_H) $(CGRAPH_H) \
  $(GGC_H) except.h $(C_PRAGMA_H) $(TM_P_H) \
  $(TARGET_H) $(TARGET_DEF_H) debug.h langhooks.h $(DF_H) \
  intl.h libfuncs.h $(PARAMS_H) $(OPTS_H)
	$(COMPILER) -c $(ALL_COMPILERFLAGS) $(ALL_CPPFLAGS) $(INCLUDES) \
		$(srcdir)/config/nds32/nds32-cost.cc

nds32-fp-as-gp.o: \
  $(srcdir)/config/nds32/nds32-fp-as-gp.cc \
  $(CONFIG_H) $(SYSTEM_H) coretypes.h $(TM_H) \
  $(RTL_H) $(TREE_H) $(HASH_TABLE_H) $(OBSTACK_H) $(REGS_H) hard-reg-set.h \
  insn-config.h conditions.h output.h dumpfile.h \
  $(INSN_ATTR_H) $(FLAGS_H) reload.h $(FUNCTION_H) \
  $(EXPR_H) $(OPTABS_H) $(RECOG_H) $(CGRAPH_H) \
  $(GGC_H) except.h $(C_PRAGMA_H) $(TM_P_H) \
  $(TARGET_H) $(TARGET_DEF_H) debug.h langhooks.h $(DF_H) \
  intl.h libfuncs.h $(PARAMS_H) $(OPTS_H)
	$(COMPILER) -c $(ALL_COMPILERFLAGS) $(ALL_CPPFLAGS) $(INCLUDES) \
		$(srcdir)/config/nds32/nds32-fp-as-gp.cc

nds32-relax-opt.o: \
  $(srcdir)/config/nds32/nds32-relax-opt.cc \
  $(CONFIG_H) $(SYSTEM_H) coretypes.h $(TM_H) \
  $(RTL_H) $(TREE_H) $(HASH_TABLE_H) $(OBSTACK_H) $(REGS_H) hard-reg-set.h \
  insn-config.h conditions.h output.h dumpfile.h \
  $(INSN_ATTR_H) $(FLAGS_H) reload.h $(FUNCTION_H) \
  $(EXPR_H) $(OPTABS_H) $(RECOG_H) $(CGRAPH_H) \
  $(GGC_H) except.h $(C_PRAGMA_H) $(TM_P_H) \
  $(TARGET_H) $(TARGET_DEF_H) debug.h langhooks.h $(DF_H) \
  intl.h libfuncs.h $(PARAMS_H) $(OPTS_H)
	$(COMPILER) -c $(ALL_COMPILERFLAGS) $(ALL_CPPFLAGS) $(INCLUDES) \
		$(srcdir)/config/nds32/nds32-relax-opt.cc

nds32-utils.o: \
  $(srcdir)/config/nds32/nds32-utils.cc \
  $(CONFIG_H) $(SYSTEM_H) coretypes.h $(TM_H) \
  $(RTL_H) $(TREE_H) $(HASH_TABLE_H) $(OBSTACK_H) $(REGS_H) hard-reg-set.h \
  insn-config.h conditions.h output.h dumpfile.h \
  $(INSN_ATTR_H) $(FLAGS_H) reload.h $(FUNCTION_H) \
  $(EXPR_H) $(OPTABS_H) $(RECOG_H) $(CGRAPH_H) \
  $(GGC_H) except.h $(C_PRAGMA_H) $(TM_P_H) \
  $(TARGET_H) $(TARGET_DEF_H) debug.h langhooks.h $(DF_H) \
  intl.h libfuncs.h $(PARAMS_H) $(OPTS_H)
	$(COMPILER) -c $(ALL_COMPILERFLAGS) $(ALL_CPPFLAGS) $(INCLUDES) \
<<<<<<< HEAD
		$(srcdir)/config/nds32/nds32-utils.c

nds32-rust.o: $(srcdir)/config/nds32/nds32-rust.cc \
  $(CONFIG_H) $(SYSTEM_H) coretypes.h $(TM_H) $(TREE_H) $(C_COMMON_H)
	$(COMPILER) -c $(ALL_COMPILERFLAGS) $(ALL_CPPFLAGS) $(INCLUDES) $<
=======
		$(srcdir)/config/nds32/nds32-utils.cc
>>>>>>> ff7aeceb
<|MERGE_RESOLUTION|>--- conflicted
+++ resolved
@@ -143,12 +143,8 @@
   $(TARGET_H) $(TARGET_DEF_H) debug.h langhooks.h $(DF_H) \
   intl.h libfuncs.h $(PARAMS_H) $(OPTS_H)
 	$(COMPILER) -c $(ALL_COMPILERFLAGS) $(ALL_CPPFLAGS) $(INCLUDES) \
-<<<<<<< HEAD
-		$(srcdir)/config/nds32/nds32-utils.c
+		$(srcdir)/config/nds32/nds32-utils.cc
 
 nds32-rust.o: $(srcdir)/config/nds32/nds32-rust.cc \
   $(CONFIG_H) $(SYSTEM_H) coretypes.h $(TM_H) $(TREE_H) $(C_COMMON_H)
-	$(COMPILER) -c $(ALL_COMPILERFLAGS) $(ALL_CPPFLAGS) $(INCLUDES) $<
-=======
-		$(srcdir)/config/nds32/nds32-utils.cc
->>>>>>> ff7aeceb
+	$(COMPILER) -c $(ALL_COMPILERFLAGS) $(ALL_CPPFLAGS) $(INCLUDES) $<
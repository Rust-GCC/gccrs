--- conflicted
+++ resolved
@@ -3959,11 +3959,8 @@
 		 && [check_effective_target_lp64]
 		 && [check_effective_target_ultrasparc_hw]) } {
 	return 1
-<<<<<<< HEAD
-=======
     } elseif { [istarget powerpc*-*-*] && [check_effective_target_lp64] } {
 	return 1
->>>>>>> 747e4b8f
     } else {
 	return 0
     }
@@ -3989,10 +3986,7 @@
 	     || [istarget hppa*-*linux*]
 	     || [istarget s390*-*-*] 
 	     || [istarget powerpc*-*-*]
-<<<<<<< HEAD
-=======
 	     || [istarget crisv32-*-*] || [istarget cris-*-*]
->>>>>>> 747e4b8f
 	     || ([istarget sparc*-*-*] && [check_effective_target_sparc_v9])
 	     || [check_effective_target_mips_llsc] } {
            set et_sync_int_long_saved 1
@@ -4022,10 +4016,7 @@
 	     || [istarget hppa*-*linux*]
 	     || [istarget s390*-*-*] 
 	     || [istarget powerpc*-*-*]
-<<<<<<< HEAD
-=======
 	     || [istarget crisv32-*-*] || [istarget cris-*-*]
->>>>>>> 747e4b8f
 	     || ([istarget sparc*-*-*] && [check_effective_target_sparc_v9])
 	     || [check_effective_target_mips_llsc] } {
            set et_sync_char_short_saved 1

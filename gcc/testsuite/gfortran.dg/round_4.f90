! { dg-do run }
! { dg-add-options ieee }
<<<<<<< HEAD
! { dg-skip-if "PR libfortran/58015" { *-*-solaris2.9* hppa*-*-hpux* } }
=======
! { dg-skip-if "PR libfortran/58015" { hppa*-*-hpux* } }
! { dg-skip-if "IBM long double 31 bits of precision, test requires 38" { powerpc*-*-linux* } }
>>>>>>> 02d42640
!
! PR fortran/35862
!
! Test whether I/O rounding works. Uses internally (libgfortran) strtod
! for the conversion - and sets the CPU rounding mode accordingly.
!
! Only few strtod implementations currently support rounding. Therefore
! we use a heuristic to determine if the rounding support is available.
! The assumption is that if strtod gives *different* results for up/down
! rounding, then it will give *correct* results for nearest/zero/up/down
! rounding too. And that is what is effectively checked.
!
! If it doesn't work on your system, please check whether strtod handles
! rounding correctly and whether your system is supported in
! libgfortran/config/fpu*.c
!
! Please only add ... run { target { ! { triplets } } } if it is unfixable
! on your target - and a note why (strtod has broken rounding support, etc.)
!
program main
  use iso_fortran_env
  implicit none

  ! The following uses kinds=10 and 16 if available or
  ! 8 and 10 - or 8 and 16 - or 4 and 8.
  integer, parameter :: xp = real_kinds(ubound(real_kinds,dim=1)-1)
  integer, parameter :: qp = real_kinds(ubound(real_kinds,dim=1))

  real(4) :: r4p, r4m, ref4u, ref4d
  real(8) :: r8p, r8m, ref8u, ref8d
  real(xp) :: r10p, r10m, ref10u, ref10d
  real(qp) :: r16p, r16m, ref16u, ref16d
  character(len=20) :: str, round
  logical :: rnd4, rnd8, rnd10, rnd16

  ! Test for which types glibc's strtod function supports rounding
  str = '0.01 0.01 0.01 0.01'
  read (str, *, round='up') r4p, r8p, r10p, r16p
  read (str, *, round='down') r4m, r8m, r10m, r16m
  rnd4 = r4p /= r4m
  rnd8 = r8p /= r8m
  rnd10 = r10p /= r10m
  rnd16 = r16p /= r16m
!  write (*, *) rnd4, rnd8, rnd10, rnd16

  ref4u = 0.100000001_4
  ref8u = 0.10000000000000001_8

  if (xp == 4) then
    ref10u = 0.100000001_xp
  elseif (xp == 8) then
    ref10u = 0.10000000000000001_xp
  else ! xp == 10
    ref10u = 0.1000000000000000000014_xp
  end if

  if (qp == 8) then
    ref16u = 0.10000000000000001_qp
  elseif (qp == 10) then
    ref16u = 0.1000000000000000000014_qp
  else ! qp == 16
    ref16u = 0.10000000000000000000000000000000000481_qp
  end if

 ! ref*d = 9.999999...
 ref4d = nearest (ref4u, -1.0_4)
 ref8d = nearest (ref8u, -1.0_8)
 ref10d = nearest (ref10u, -1.0_xp)
 ref16d = nearest (ref16u, -1.0_qp)

  round = 'up'
  call t()
  if (rnd4  .and. (r4p  /= ref4u  .or. r4m  /= -ref4d))  call abort()
  if (rnd8  .and. (r8p  /= ref8u  .or. r8m  /= -ref8d))  call abort()
  if (rnd10 .and. (r10p /= ref10u .or. r10m /= -ref10d)) call abort()
  if (rnd16 .and. (r16p /= ref16u .or. r16m /= -ref16d)) call abort()

  round = 'down'
  call t()
  if (rnd4  .and. (r4p  /= ref4d  .or. r4m  /= -ref4u))  call abort()
  if (rnd8  .and. (r8p  /= ref8d  .or. r8m  /= -ref8u))  call abort()
  if (rnd10 .and. (r10p /= ref10d .or. r10m /= -ref10u)) call abort()
  if (rnd16 .and. (r16p /= ref16d .or. r16m /= -ref16u)) call abort()

  round = 'zero'
  call t()
  if (rnd4  .and. (r4p  /= ref4d  .or. r4m  /= -ref4d))  call abort()
  if (rnd8  .and. (r8p  /= ref8d  .or. r8m  /= -ref8d))  call abort()
  if (rnd10 .and. (r10p /= ref10d .or. r10m /= -ref10d)) call abort()
  if (rnd16 .and. (r16p /= ref16d .or. r16m /= -ref16d)) call abort()

  round = 'nearest'
  call t()
  if (rnd4  .and. (r4p  /= ref4u  .or. r4m  /= -ref4u))  call abort()
  if (rnd8  .and. (r8p  /= ref8u  .or. r8m  /= -ref8u))  call abort()
  if (rnd10 .and. (r10p /= ref10u .or. r10m /= -ref10u)) call abort()
  if (rnd16 .and. (r16p /= ref16u .or. r16m /= -ref16u)) call abort()

! Same as nearest (but rounding towards zero if there is a tie
! [does not apply here])
  round = 'compatible'
  call t()
  if (rnd4  .and. (r4p  /= ref4u  .or. r4m  /= -ref4u))  call abort()
  if (rnd8  .and. (r8p  /= ref8u  .or. r8m  /= -ref8u))  call abort()
  if (rnd10 .and. (r10p /= ref10u .or. r10m /= -ref10u)) call abort()
  if (rnd16 .and. (r16p /= ref16u .or. r16m /= -ref16u)) call abort()
contains
  subroutine t()
!    print *, round
    str = "0.1 0.1 0.1 0.1"
    read (str, *,round=round) r4p, r8p, r10p, r16p
!    write (*, '(*(g0:"  "))') r4p, r8p, r10p, r16p
    str = "-0.1 -0.1 -0.1 -0.1"
    read (str, *,round=round) r4m, r8m, r10m, r16m
!    write (*, *) r4m, r8m, r10m, r16m
  end subroutine t
end program main<|MERGE_RESOLUTION|>--- conflicted
+++ resolved
@@ -1,11 +1,7 @@
 ! { dg-do run }
 ! { dg-add-options ieee }
-<<<<<<< HEAD
-! { dg-skip-if "PR libfortran/58015" { *-*-solaris2.9* hppa*-*-hpux* } }
-=======
 ! { dg-skip-if "PR libfortran/58015" { hppa*-*-hpux* } }
 ! { dg-skip-if "IBM long double 31 bits of precision, test requires 38" { powerpc*-*-linux* } }
->>>>>>> 02d42640
 !
 ! PR fortran/35862
 !

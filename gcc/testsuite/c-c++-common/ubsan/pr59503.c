/* { dg-do run } */
<<<<<<< HEAD
/* { dg-options "-fsanitize=signed-integer-overflow" } */

#include <stdio.h>
=======
/* { dg-options "-fsanitize=signed-integer-overflow -fno-sanitize-recover" } */
>>>>>>> 02d42640

int
main (void)
{
  fputs ("UBSAN TEST START\n", stderr);

  long long int a = 14;
  long int b = 9;
  asm volatile ("" : "+r" (a), "+r" (b));
  if ((a - b) != 5)
    __builtin_abort ();

  fputs ("UBSAN TEST END\n", stderr);
  return 0;
}

/* { dg-output "UBSAN TEST START(\n|\r\n|\r)UBSAN TEST END" } */<|MERGE_RESOLUTION|>--- conflicted
+++ resolved
@@ -1,25 +1,13 @@
 /* { dg-do run } */
-<<<<<<< HEAD
-/* { dg-options "-fsanitize=signed-integer-overflow" } */
-
-#include <stdio.h>
-=======
 /* { dg-options "-fsanitize=signed-integer-overflow -fno-sanitize-recover" } */
->>>>>>> 02d42640
 
 int
 main (void)
 {
-  fputs ("UBSAN TEST START\n", stderr);
-
   long long int a = 14;
   long int b = 9;
   asm volatile ("" : "+r" (a), "+r" (b));
   if ((a - b) != 5)
     __builtin_abort ();
-
-  fputs ("UBSAN TEST END\n", stderr);
   return 0;
-}
-
-/* { dg-output "UBSAN TEST START(\n|\r\n|\r)UBSAN TEST END" } */+}
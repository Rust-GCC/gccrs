--- conflicted
+++ resolved
@@ -1,8 +1,3 @@
-<<<<<<< HEAD
-2014-04-22  Release Manager
-
-	* GCC 4.9.0 released.
-=======
 2014-07-14  Jan Hubicka  <hubicka@ucw.cz>
 
 	* lto.c (mentions_vars_p_decl_non_common): Skip
@@ -181,7 +176,6 @@
 
 	* lto.c: Include ipa-inline.h
 	(do_whole_program_analysis): Free inline summary after partitioning.
->>>>>>> 02d42640
 
 2014-03-19  Richard Biener  <rguenther@suse.de>
 

--- conflicted
+++ resolved
@@ -815,11 +815,7 @@
   printf ("#include \"tm-constrs.h\"\n");
   printf ("#include \"ggc.h\"\n");
   printf ("#include \"basic-block.h\"\n");
-<<<<<<< HEAD
-  printf ("#include \"integrate.h\"\n\n");
-=======
   printf ("#include \"target.h\"\n\n");
->>>>>>> 747e4b8f
   printf ("#define FAIL return (end_sequence (), _val)\n");
   printf ("#define DONE return (_val = get_insns (), end_sequence (), _val)\n\n");
 

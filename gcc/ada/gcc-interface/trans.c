--- conflicted
+++ resolved
@@ -1145,11 +1145,9 @@
 	  = lvalue_required_p (gnat_node, gnu_result_type, true,
 			       address_of_constant, Is_Aliased (gnat_temp));
 
-      /* ??? We need to unshare the initializer if the object is external
-	 as such objects are not marked for unsharing if we are not at the
-	 global level.  This should be fixed in add_decl_expr.  */
+      /* Finally retrieve the initializer if this is deemed valid.  */
       if ((constant_only && !address_of_constant) || !require_lvalue)
-	gnu_result = unshare_expr (DECL_INITIAL (gnu_result));
+	gnu_result = DECL_INITIAL (gnu_result);
     }
 
   /* The GNAT tree has the type of a function set to its result type, so we
@@ -2440,12 +2438,8 @@
 	    {
 	      if (TYPE_PRECISION (gnu_base_type)
 		  > TYPE_PRECISION (size_type_node))
-<<<<<<< HEAD
-		gnu_base_type = gnat_unsigned_type (gnu_base_type);
-=======
 		gnu_base_type
 		  = gnat_type_for_size (TYPE_PRECISION (gnu_base_type), 1);
->>>>>>> 747e4b8f
 	      else
 		gnu_base_type = size_type_node;
 
@@ -7155,10 +7149,10 @@
 
   gnu_stmt = build1 (DECL_EXPR, void_type_node, gnu_decl);
 
-  /* If we are global, we don't want to actually output the DECL_EXPR for
-     this decl since we already have evaluated the expressions in the
+  /* If we are external or global, we don't want to output the DECL_EXPR for
+     this DECL node since we already have evaluated the expressions in the
      sizes and positions as globals and doing it again would be wrong.  */
-  if (global_bindings_p ())
+  if (DECL_EXTERNAL (gnu_decl) || global_bindings_p ())
     {
       /* Mark everything as used to prevent node sharing with subprograms.
 	 Note that walk_tree knows how to deal with TYPE_DECL, but neither
@@ -7177,7 +7171,7 @@
 	       && !TYPE_FAT_POINTER_P (type))
 	MARK_VISITED (TYPE_ADA_SIZE (type));
     }
-  else if (!DECL_EXTERNAL (gnu_decl))
+  else
     add_stmt_with_node (gnu_stmt, gnat_entity);
 
   /* If this is a variable and an initializer is attached to it, it must be

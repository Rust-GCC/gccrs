/* Data flow functions for trees.
   Copyright (C) 2001-2014 Free Software Foundation, Inc.
   Contributed by Diego Novillo <dnovillo@redhat.com>

This file is part of GCC.

GCC is free software; you can redistribute it and/or modify
it under the terms of the GNU General Public License as published by
the Free Software Foundation; either version 3, or (at your option)
any later version.

GCC is distributed in the hope that it will be useful,
but WITHOUT ANY WARRANTY; without even the implied warranty of
MERCHANTABILITY or FITNESS FOR A PARTICULAR PURPOSE.  See the
GNU General Public License for more details.

You should have received a copy of the GNU General Public License
along with GCC; see the file COPYING3.  If not see
<http://www.gnu.org/licenses/>.  */

#include "config.h"
#include "system.h"
#include "coretypes.h"
#include "tm.h"
#include "hashtab.h"
#include "tree.h"
#include "stor-layout.h"
#include "tm_p.h"
#include "basic-block.h"
#include "langhooks.h"
#include "flags.h"
#include "function.h"
#include "tree-pretty-print.h"
#include "tree-ssa-alias.h"
#include "internal-fn.h"
#include "gimple-expr.h"
#include "is-a.h"
#include "gimple.h"
#include "gimple-iterator.h"
#include "gimple-walk.h"
#include "gimple-ssa.h"
#include "tree-phinodes.h"
#include "ssa-iterators.h"
#include "stringpool.h"
#include "tree-ssanames.h"
#include "expr.h"
#include "tree-dfa.h"
#include "tree-inline.h"
#include "tree-pass.h"
#include "params.h"

/* Build and maintain data flow information for trees.  */

/* Counters used to display DFA and SSA statistics.  */
struct dfa_stats_d
{
  long num_defs;
  long num_uses;
  long num_phis;
  long num_phi_args;
  size_t max_num_phi_args;
  long num_vdefs;
  long num_vuses;
};


/* Local functions.  */
static void collect_dfa_stats (struct dfa_stats_d *);


/*---------------------------------------------------------------------------
			Dataflow analysis (DFA) routines
---------------------------------------------------------------------------*/

/* Renumber all of the gimple stmt uids.  */

void
renumber_gimple_stmt_uids (void)
{
  basic_block bb;

  set_gimple_stmt_max_uid (cfun, 0);
  FOR_ALL_BB_FN (bb, cfun)
    {
      gimple_stmt_iterator bsi;
      for (bsi = gsi_start_phis (bb); !gsi_end_p (bsi); gsi_next (&bsi))
	{
	  gimple stmt = gsi_stmt (bsi);
	  gimple_set_uid (stmt, inc_gimple_stmt_max_uid (cfun));
	}
      for (bsi = gsi_start_bb (bb); !gsi_end_p (bsi); gsi_next (&bsi))
	{
	  gimple stmt = gsi_stmt (bsi);
	  gimple_set_uid (stmt, inc_gimple_stmt_max_uid (cfun));
	}
    }
}

/* Like renumber_gimple_stmt_uids, but only do work on the basic blocks
   in BLOCKS, of which there are N_BLOCKS.  Also renumbers PHIs.  */

void
renumber_gimple_stmt_uids_in_blocks (basic_block *blocks, int n_blocks)
{
  int i;

  set_gimple_stmt_max_uid (cfun, 0);
  for (i = 0; i < n_blocks; i++)
    {
      basic_block bb = blocks[i];
      gimple_stmt_iterator bsi;
      for (bsi = gsi_start_phis (bb); !gsi_end_p (bsi); gsi_next (&bsi))
	{
	  gimple stmt = gsi_stmt (bsi);
	  gimple_set_uid (stmt, inc_gimple_stmt_max_uid (cfun));
	}
      for (bsi = gsi_start_bb (bb); !gsi_end_p (bsi); gsi_next (&bsi))
	{
	  gimple stmt = gsi_stmt (bsi);
	  gimple_set_uid (stmt, inc_gimple_stmt_max_uid (cfun));
	}
    }
}



/*---------------------------------------------------------------------------
			      Debugging functions
---------------------------------------------------------------------------*/

/* Dump variable VAR and its may-aliases to FILE.  */

void
dump_variable (FILE *file, tree var)
{
  if (TREE_CODE (var) == SSA_NAME)
    {
      if (POINTER_TYPE_P (TREE_TYPE (var)))
	dump_points_to_info_for (file, var);
      var = SSA_NAME_VAR (var);
    }

  if (var == NULL_TREE)
    {
      fprintf (file, "<nil>");
      return;
    }

  print_generic_expr (file, var, dump_flags);

  fprintf (file, ", UID D.%u", (unsigned) DECL_UID (var));
  if (DECL_PT_UID (var) != DECL_UID (var))
    fprintf (file, ", PT-UID D.%u", (unsigned) DECL_PT_UID (var));

  fprintf (file, ", ");
  print_generic_expr (file, TREE_TYPE (var), dump_flags);

  if (TREE_ADDRESSABLE (var))
    fprintf (file, ", is addressable");

  if (is_global_var (var))
    fprintf (file, ", is global");

  if (TREE_THIS_VOLATILE (var))
    fprintf (file, ", is volatile");

  if (cfun && ssa_default_def (cfun, var))
    {
      fprintf (file, ", default def: ");
      print_generic_expr (file, ssa_default_def (cfun, var), dump_flags);
    }

  if (DECL_INITIAL (var))
    {
      fprintf (file, ", initial: ");
      print_generic_expr (file, DECL_INITIAL (var), dump_flags);
    }

  fprintf (file, "\n");
}


/* Dump variable VAR and its may-aliases to stderr.  */

DEBUG_FUNCTION void
debug_variable (tree var)
{
  dump_variable (stderr, var);
}


/* Dump various DFA statistics to FILE.  */

void
dump_dfa_stats (FILE *file)
{
  struct dfa_stats_d dfa_stats;

  unsigned long size, total = 0;
  const char * const fmt_str   = "%-30s%-13s%12s\n";
  const char * const fmt_str_1 = "%-30s%13lu%11lu%c\n";
  const char * const fmt_str_3 = "%-43s%11lu%c\n";
  const char *funcname
    = lang_hooks.decl_printable_name (current_function_decl, 2);

  collect_dfa_stats (&dfa_stats);

  fprintf (file, "\nDFA Statistics for %s\n\n", funcname);

  fprintf (file, "---------------------------------------------------------\n");
  fprintf (file, fmt_str, "", "  Number of  ", "Memory");
  fprintf (file, fmt_str, "", "  instances  ", "used ");
  fprintf (file, "---------------------------------------------------------\n");

  size = dfa_stats.num_uses * sizeof (tree *);
  total += size;
  fprintf (file, fmt_str_1, "USE operands", dfa_stats.num_uses,
	   SCALE (size), LABEL (size));

  size = dfa_stats.num_defs * sizeof (tree *);
  total += size;
  fprintf (file, fmt_str_1, "DEF operands", dfa_stats.num_defs,
	   SCALE (size), LABEL (size));

  size = dfa_stats.num_vuses * sizeof (tree *);
  total += size;
  fprintf (file, fmt_str_1, "VUSE operands", dfa_stats.num_vuses,
	   SCALE (size), LABEL (size));

  size = dfa_stats.num_vdefs * sizeof (tree *);
  total += size;
  fprintf (file, fmt_str_1, "VDEF operands", dfa_stats.num_vdefs,
	   SCALE (size), LABEL (size));

  size = dfa_stats.num_phis * sizeof (struct gimple_statement_phi);
  total += size;
  fprintf (file, fmt_str_1, "PHI nodes", dfa_stats.num_phis,
	   SCALE (size), LABEL (size));

  size = dfa_stats.num_phi_args * sizeof (struct phi_arg_d);
  total += size;
  fprintf (file, fmt_str_1, "PHI arguments", dfa_stats.num_phi_args,
 	   SCALE (size), LABEL (size));

  fprintf (file, "---------------------------------------------------------\n");
  fprintf (file, fmt_str_3, "Total memory used by DFA/SSA data", SCALE (total),
	   LABEL (total));
  fprintf (file, "---------------------------------------------------------\n");
  fprintf (file, "\n");

  if (dfa_stats.num_phis)
    fprintf (file, "Average number of arguments per PHI node: %.1f (max: %ld)\n",
	     (float) dfa_stats.num_phi_args / (float) dfa_stats.num_phis,
	     (long) dfa_stats.max_num_phi_args);

  fprintf (file, "\n");
}


/* Dump DFA statistics on stderr.  */

DEBUG_FUNCTION void
debug_dfa_stats (void)
{
  dump_dfa_stats (stderr);
}


/* Collect DFA statistics and store them in the structure pointed to by
   DFA_STATS_P.  */

static void
collect_dfa_stats (struct dfa_stats_d *dfa_stats_p ATTRIBUTE_UNUSED)
{
  basic_block bb;

  gcc_assert (dfa_stats_p);

  memset ((void *)dfa_stats_p, 0, sizeof (struct dfa_stats_d));

  /* Walk all the statements in the function counting references.  */
  FOR_EACH_BB_FN (bb, cfun)
    {
      gimple_stmt_iterator si;

      for (si = gsi_start_phis (bb); !gsi_end_p (si); gsi_next (&si))
	{
	  gimple phi = gsi_stmt (si);
	  dfa_stats_p->num_phis++;
	  dfa_stats_p->num_phi_args += gimple_phi_num_args (phi);
	  if (gimple_phi_num_args (phi) > dfa_stats_p->max_num_phi_args)
	    dfa_stats_p->max_num_phi_args = gimple_phi_num_args (phi);
	}

      for (si = gsi_start_bb (bb); !gsi_end_p (si); gsi_next (&si))
	{
	  gimple stmt = gsi_stmt (si);
	  dfa_stats_p->num_defs += NUM_SSA_OPERANDS (stmt, SSA_OP_DEF);
	  dfa_stats_p->num_uses += NUM_SSA_OPERANDS (stmt, SSA_OP_USE);
	  dfa_stats_p->num_vdefs += gimple_vdef (stmt) ? 1 : 0;
	  dfa_stats_p->num_vuses += gimple_vuse (stmt) ? 1 : 0;
	}
    }
}


/*---------------------------------------------------------------------------
			     Miscellaneous helpers
---------------------------------------------------------------------------*/

/* Lookup VAR UID in the default_defs hashtable and return the associated
   variable.  */

tree
ssa_default_def (struct function *fn, tree var)
{
  struct tree_decl_minimal ind;
  struct tree_ssa_name in;
  gcc_assert (TREE_CODE (var) == VAR_DECL
	      || TREE_CODE (var) == PARM_DECL
	      || TREE_CODE (var) == RESULT_DECL);
  in.var = (tree)&ind;
  ind.uid = DECL_UID (var);
  return (tree) htab_find_with_hash (DEFAULT_DEFS (fn), &in, DECL_UID (var));
}

/* Insert the pair VAR's UID, DEF into the default_defs hashtable
   of function FN.  */

void
set_ssa_default_def (struct function *fn, tree var, tree def)
{
  struct tree_decl_minimal ind;
  struct tree_ssa_name in;
  void **loc;

  gcc_assert (TREE_CODE (var) == VAR_DECL
	      || TREE_CODE (var) == PARM_DECL
	      || TREE_CODE (var) == RESULT_DECL);
  in.var = (tree)&ind;
  ind.uid = DECL_UID (var);
  if (!def)
    {
      loc = htab_find_slot_with_hash (DEFAULT_DEFS (fn), &in,
				      DECL_UID (var), NO_INSERT);
      if (*loc)
	{
	  SSA_NAME_IS_DEFAULT_DEF (*(tree *)loc) = false;
	  htab_clear_slot (DEFAULT_DEFS (fn), loc);
	}
      return;
    }
  gcc_assert (TREE_CODE (def) == SSA_NAME && SSA_NAME_VAR (def) == var);
  loc = htab_find_slot_with_hash (DEFAULT_DEFS (fn), &in,
                                  DECL_UID (var), INSERT);

  /* Default definition might be changed by tail call optimization.  */
  if (*loc)
    SSA_NAME_IS_DEFAULT_DEF (*(tree *) loc) = false;

   /* Mark DEF as the default definition for VAR.  */
  *(tree *) loc = def;
  SSA_NAME_IS_DEFAULT_DEF (def) = true;
}

/* Retrieve or create a default definition for VAR.  */

tree
get_or_create_ssa_default_def (struct function *fn, tree var)
{
  tree ddef = ssa_default_def (fn, var);
  if (ddef == NULL_TREE)
    {
      ddef = make_ssa_name_fn (fn, var, gimple_build_nop ());
      set_ssa_default_def (fn, var, ddef);
    }
  return ddef;
}


/* If EXP is a handled component reference for a structure, return the
   base variable.  The access range is delimited by bit positions *POFFSET and
   *POFFSET + *PMAX_SIZE.  The access size is *PSIZE bits.  If either
   *PSIZE or *PMAX_SIZE is -1, they could not be determined.  If *PSIZE
   and *PMAX_SIZE are equal, the access is non-variable.  */

tree
get_ref_base_and_extent (tree exp, HOST_WIDE_INT *poffset,
			 HOST_WIDE_INT *psize,
			 HOST_WIDE_INT *pmax_size)
{
  double_int bitsize = double_int_minus_one;
  double_int maxsize;
  tree size_tree = NULL_TREE;
<<<<<<< HEAD
  offset_int bit_offset = 0;
  HOST_WIDE_INT hbit_offset;
=======
  double_int bit_offset = double_int_zero;
>>>>>>> b28b448f
  bool seen_variable_array_ref = false;

  /* First get the final access size from just the outermost expression.  */
  if (TREE_CODE (exp) == COMPONENT_REF)
    size_tree = DECL_SIZE (TREE_OPERAND (exp, 1));
  else if (TREE_CODE (exp) == BIT_FIELD_REF)
    size_tree = TREE_OPERAND (exp, 1);
  else if (!VOID_TYPE_P (TREE_TYPE (exp)))
    {
      enum machine_mode mode = TYPE_MODE (TREE_TYPE (exp));
      if (mode == BLKmode)
	size_tree = TYPE_SIZE (TREE_TYPE (exp));
      else
	bitsize = double_int::from_uhwi (GET_MODE_BITSIZE (mode));
    }
  if (size_tree != NULL_TREE
      && TREE_CODE (size_tree) == INTEGER_CST)
    bitsize = tree_to_double_int (size_tree);

  /* Initially, maxsize is the same as the accessed element size.
     In the following it will only grow (or become -1).  */
  maxsize = bitsize;

  /* Compute cumulative bit-offset for nested component-refs and array-refs,
     and find the ultimate containing object.  */
  while (1)
    {
      switch (TREE_CODE (exp))
	{
	case BIT_FIELD_REF:
	  bit_offset += wi::to_offset (TREE_OPERAND (exp, 2));
	  break;

	case COMPONENT_REF:
	  {
	    tree field = TREE_OPERAND (exp, 1);
	    tree this_offset = component_ref_field_offset (exp);

	    if (this_offset && TREE_CODE (this_offset) == INTEGER_CST)
	      {
		offset_int woffset = wi::lshift (wi::to_offset (this_offset),
						 LOG2_BITS_PER_UNIT);
		woffset += wi::to_offset (DECL_FIELD_BIT_OFFSET (field));
		bit_offset += woffset;

		/* If we had seen a variable array ref already and we just
		   referenced the last field of a struct or a union member
		   then we have to adjust maxsize by the padding at the end
		   of our field.  */
		if (seen_variable_array_ref && !maxsize.is_minus_one ())
		  {
		    tree stype = TREE_TYPE (TREE_OPERAND (exp, 0));
		    tree next = DECL_CHAIN (field);
		    while (next && TREE_CODE (next) != FIELD_DECL)
		      next = DECL_CHAIN (next);
		    if (!next
			|| TREE_CODE (stype) != RECORD_TYPE)
		      {
			tree fsize = DECL_SIZE_UNIT (field);
			tree ssize = TYPE_SIZE_UNIT (stype);
<<<<<<< HEAD
			if (tree_fits_shwi_p (fsize)
			    && tree_fits_shwi_p (ssize)
			    && wi::fits_shwi_p (woffset))
			  maxsize += ((tree_to_shwi (ssize)
				       - tree_to_shwi (fsize))
				      * BITS_PER_UNIT
					- woffset.to_shwi ());
=======
			if (fsize == NULL
			    || TREE_CODE (fsize) != INTEGER_CST
			    || ssize == NULL
			    || TREE_CODE (ssize) != INTEGER_CST)
			  maxsize = double_int_minus_one;
>>>>>>> b28b448f
			else
			  {
			    double_int tem = tree_to_double_int (ssize)
					     - tree_to_double_int (fsize);
			    if (BITS_PER_UNIT == 8)
			      tem = tem.lshift (3);
			    else
			      tem *= double_int::from_uhwi (BITS_PER_UNIT);
			    tem -= doffset;
			    maxsize += tem;
			  }
		      }
		  }
	      }
	    else
	      {
		tree csize = TYPE_SIZE (TREE_TYPE (TREE_OPERAND (exp, 0)));
		/* We need to adjust maxsize to the whole structure bitsize.
		   But we can subtract any constant offset seen so far,
		   because that would get us out of the structure otherwise.  */
		if (!maxsize.is_minus_one ()
		    && csize
<<<<<<< HEAD
		    && tree_fits_uhwi_p (csize)
		    && wi::fits_shwi_p (bit_offset))
		  maxsize = tree_to_uhwi (csize) - bit_offset.to_shwi ();
=======
		    && TREE_CODE (csize) == INTEGER_CST)
		  maxsize = tree_to_double_int (csize) - bit_offset;
>>>>>>> b28b448f
		else
		  maxsize = double_int_minus_one;
	      }
	  }
	  break;

	case ARRAY_REF:
	case ARRAY_RANGE_REF:
	  {
	    tree index = TREE_OPERAND (exp, 1);
	    tree low_bound, unit_size;

	    /* If the resulting bit-offset is constant, track it.  */
	    if (TREE_CODE (index) == INTEGER_CST
		&& (low_bound = array_ref_low_bound (exp),
 		    TREE_CODE (low_bound) == INTEGER_CST)
		&& (unit_size = array_ref_element_size (exp),
		    TREE_CODE (unit_size) == INTEGER_CST))
	      {
		offset_int woffset
		  = wi::sext (wi::to_offset (index) - wi::to_offset (low_bound),
			      TYPE_PRECISION (TREE_TYPE (index)));
		woffset *= wi::to_offset (unit_size);
		woffset = wi::lshift (woffset, LOG2_BITS_PER_UNIT);
		bit_offset += woffset;

		/* An array ref with a constant index up in the structure
		   hierarchy will constrain the size of any variable array ref
		   lower in the access hierarchy.  */
		seen_variable_array_ref = false;
	      }
	    else
	      {
		tree asize = TYPE_SIZE (TREE_TYPE (TREE_OPERAND (exp, 0)));
		/* We need to adjust maxsize to the whole array bitsize.
		   But we can subtract any constant offset seen so far,
		   because that would get us outside of the array otherwise.  */
		if (!maxsize.is_minus_one ()
		    && asize
<<<<<<< HEAD
		    && tree_fits_uhwi_p (asize)
		    && wi::fits_shwi_p (bit_offset))
		  maxsize = tree_to_uhwi (asize) - bit_offset.to_shwi ();
=======
		    && TREE_CODE (asize) == INTEGER_CST)
		  maxsize = tree_to_double_int (asize) - bit_offset;
>>>>>>> b28b448f
		else
		  maxsize = double_int_minus_one;

		/* Remember that we have seen an array ref with a variable
		   index.  */
		seen_variable_array_ref = true;
	      }
	  }
	  break;

	case REALPART_EXPR:
	  break;

	case IMAGPART_EXPR:
	  bit_offset += bitsize;
	  break;

	case VIEW_CONVERT_EXPR:
	  break;

	case TARGET_MEM_REF:
	  /* Via the variable index or index2 we can reach the
	     whole object.  Still hand back the decl here.  */
	  if (TREE_CODE (TMR_BASE (exp)) == ADDR_EXPR
	      && (TMR_INDEX (exp) || TMR_INDEX2 (exp)))
	    {
	      exp = TREE_OPERAND (TMR_BASE (exp), 0);
<<<<<<< HEAD
	      bit_offset = 0;
	      maxsize = -1;
=======
	      bit_offset = double_int_zero;
	      maxsize = double_int_minus_one;
>>>>>>> b28b448f
	      goto done;
	    }
	  /* Fallthru.  */
	case MEM_REF:
	  /* We need to deal with variable arrays ending structures such as
	     struct { int length; int a[1]; } x;           x.a[d]
	     struct { struct { int a; int b; } a[1]; } x;  x.a[d].a
	     struct { struct { int a[1]; } a[1]; } x;      x.a[0][d], x.a[d][0]
	     struct { int len; union { int a[1]; struct X x; } u; } x; x.u.a[d]
	     where we do not know maxsize for variable index accesses to
	     the array.  The simplest way to conservatively deal with this
	     is to punt in the case that offset + maxsize reaches the
	     base type boundary.  This needs to include possible trailing
	     padding that is there for alignment purposes.  */
	  if (seen_variable_array_ref
<<<<<<< HEAD
	      && maxsize != -1
	      && (!wi::fits_shwi_p (bit_offset)
		  || !tree_fits_uhwi_p (TYPE_SIZE (TREE_TYPE (exp)))
		  || (bit_offset.to_shwi () + maxsize
		      == (HOST_WIDE_INT) tree_to_uhwi
		            (TYPE_SIZE (TREE_TYPE (exp))))))
	    maxsize = -1;
=======
	      && !maxsize.is_minus_one ()
	      && (TYPE_SIZE (TREE_TYPE (exp)) == NULL_TREE
		  || TREE_CODE (TYPE_SIZE (TREE_TYPE (exp))) != INTEGER_CST
		  || (bit_offset + maxsize
		      == tree_to_double_int (TYPE_SIZE (TREE_TYPE (exp))))))
	    maxsize = double_int_minus_one;
>>>>>>> b28b448f

	  /* Hand back the decl for MEM[&decl, off].  */
	  if (TREE_CODE (TREE_OPERAND (exp, 0)) == ADDR_EXPR)
	    {
	      if (integer_zerop (TREE_OPERAND (exp, 1)))
		exp = TREE_OPERAND (TREE_OPERAND (exp, 0), 0);
	      else
		{
		  offset_int off = mem_ref_offset (exp);
		  off = wi::lshift (off, (BITS_PER_UNIT == 8
					  ? 3 : exact_log2 (BITS_PER_UNIT)));
		  off += bit_offset;
		  if (wi::fits_shwi_p (off))
		    {
		      bit_offset = off;
		      exp = TREE_OPERAND (TREE_OPERAND (exp, 0), 0);
		    }
		}
	    }
	  goto done;

	default:
	  goto done;
	}

      exp = TREE_OPERAND (exp, 0);
    }

  /* We need to deal with variable arrays ending structures.  */
  if (seen_variable_array_ref
<<<<<<< HEAD
      && maxsize != -1
      && (!wi::fits_shwi_p (bit_offset)
	  || !tree_fits_uhwi_p (TYPE_SIZE (TREE_TYPE (exp)))
	  || (bit_offset.to_shwi () + maxsize
	      == (HOST_WIDE_INT) tree_to_uhwi
	           (TYPE_SIZE (TREE_TYPE (exp))))))
    maxsize = -1;

 done:
  if (!wi::fits_shwi_p (bit_offset))
=======
      && !maxsize.is_minus_one ()
      && (TYPE_SIZE (TREE_TYPE (exp)) == NULL_TREE
	  || TREE_CODE (TYPE_SIZE (TREE_TYPE (exp))) != INTEGER_CST
	  || (bit_offset + maxsize
	      == tree_to_double_int (TYPE_SIZE (TREE_TYPE (exp))))))
    maxsize = double_int_minus_one;

 done:
  if (!bitsize.fits_shwi () || bitsize.is_negative ())
>>>>>>> b28b448f
    {
      *poffset = 0;
      *psize = -1;
      *pmax_size = -1;

      return exp;
    }

  *psize = bitsize.to_shwi ();

  if (!bit_offset.fits_shwi ())
    {
      *poffset = 0;
      *pmax_size = -1;

      return exp;
    }

  /* In case of a decl or constant base object we can do better.  */

  if (DECL_P (exp))
    {
      /* If maxsize is unknown adjust it according to the size of the
         base decl.  */
      if (maxsize.is_minus_one ()
	  && DECL_SIZE (exp)
	  && TREE_CODE (DECL_SIZE (exp)) == INTEGER_CST)
	maxsize = tree_to_double_int (DECL_SIZE (exp)) - bit_offset;
    }
  else if (CONSTANT_CLASS_P (exp))
    {
      /* If maxsize is unknown adjust it according to the size of the
         base type constant.  */
      if (maxsize.is_minus_one ()
	  && TYPE_SIZE (TREE_TYPE (exp))
	  && TREE_CODE (TYPE_SIZE (TREE_TYPE (exp))) == INTEGER_CST)
	maxsize = tree_to_double_int (TYPE_SIZE (TREE_TYPE (exp)))
		  - bit_offset;
    }

  /* ???  Due to negative offsets in ARRAY_REF we can end up with
     negative bit_offset here.  We might want to store a zero offset
     in this case.  */
  *poffset = bit_offset.to_shwi ();
  if (!maxsize.fits_shwi () || maxsize.is_negative ())
    *pmax_size = -1;
  else
    *pmax_size = maxsize.to_shwi ();

  return exp;
}

/* Returns the base object and a constant BITS_PER_UNIT offset in *POFFSET that
   denotes the starting address of the memory access EXP.
   Returns NULL_TREE if the offset is not constant or any component
   is not BITS_PER_UNIT-aligned.  */

tree
get_addr_base_and_unit_offset (tree exp, HOST_WIDE_INT *poffset)
{
  return get_addr_base_and_unit_offset_1 (exp, poffset, NULL);
}

/* Returns true if STMT references an SSA_NAME that has
   SSA_NAME_OCCURS_IN_ABNORMAL_PHI set, otherwise false.  */

bool
stmt_references_abnormal_ssa_name (gimple stmt)
{
  ssa_op_iter oi;
  use_operand_p use_p;

  FOR_EACH_SSA_USE_OPERAND (use_p, stmt, oi, SSA_OP_USE)
    {
      if (SSA_NAME_OCCURS_IN_ABNORMAL_PHI (USE_FROM_PTR (use_p)))
	return true;
    }

  return false;
}

/* Pair of tree and a sorting index, for dump_enumerated_decls.  */
struct GTY(()) numbered_tree_d
{
  tree t;
  int num;
};
typedef struct numbered_tree_d numbered_tree;


/* Compare two declarations references by their DECL_UID / sequence number.
   Called via qsort.  */

static int
compare_decls_by_uid (const void *pa, const void *pb)
{
  const numbered_tree *nt_a = ((const numbered_tree *)pa);
  const numbered_tree *nt_b = ((const numbered_tree *)pb);

  if (DECL_UID (nt_a->t) != DECL_UID (nt_b->t))
    return  DECL_UID (nt_a->t) - DECL_UID (nt_b->t);
  return nt_a->num - nt_b->num;
}

/* Called via walk_gimple_stmt / walk_gimple_op by dump_enumerated_decls.  */
static tree
dump_enumerated_decls_push (tree *tp, int *walk_subtrees, void *data)
{
  struct walk_stmt_info *wi = (struct walk_stmt_info *) data;
  vec<numbered_tree> *list = (vec<numbered_tree> *) wi->info;
  numbered_tree nt;

  if (!DECL_P (*tp))
    return NULL_TREE;
  nt.t = *tp;
  nt.num = list->length ();
  list->safe_push (nt);
  *walk_subtrees = 0;
  return NULL_TREE;
}

/* Find all the declarations used by the current function, sort them by uid,
   and emit the sorted list.  Each declaration is tagged with a sequence
   number indicating when it was found during statement / tree walking,
   so that TDF_NOUID comparisons of anonymous declarations are still
   meaningful.  Where a declaration was encountered more than once, we
   emit only the sequence number of the first encounter.
   FILE is the dump file where to output the list and FLAGS is as in
   print_generic_expr.  */
void
dump_enumerated_decls (FILE *file, int flags)
{
  basic_block bb;
  struct walk_stmt_info wi;
  auto_vec<numbered_tree, 40> decl_list;

  memset (&wi, '\0', sizeof (wi));
  wi.info = (void *) &decl_list;
  FOR_EACH_BB_FN (bb, cfun)
    {
      gimple_stmt_iterator gsi;

      for (gsi = gsi_start_bb (bb); !gsi_end_p (gsi); gsi_next (&gsi))
	if (!is_gimple_debug (gsi_stmt (gsi)))
	  walk_gimple_stmt (&gsi, NULL, dump_enumerated_decls_push, &wi);
    }
  decl_list.qsort (compare_decls_by_uid);
  if (decl_list.length ())
    {
      unsigned ix;
      numbered_tree *ntp;
      tree last = NULL_TREE;

      fprintf (file, "Declarations used by %s, sorted by DECL_UID:\n",
	       current_function_name ());
      FOR_EACH_VEC_ELT (decl_list, ix, ntp)
	{
	  if (ntp->t == last)
	    continue;
	  fprintf (file, "%d: ", ntp->num);
	  print_generic_decl (file, ntp->t, flags);
	  fprintf (file, "\n");
	  last = ntp->t;
	}
    }
}<|MERGE_RESOLUTION|>--- conflicted
+++ resolved
@@ -389,15 +389,10 @@
 			 HOST_WIDE_INT *psize,
 			 HOST_WIDE_INT *pmax_size)
 {
-  double_int bitsize = double_int_minus_one;
-  double_int maxsize;
+  offset_int bitsize = -1;
+  offset_int maxsize;
   tree size_tree = NULL_TREE;
-<<<<<<< HEAD
   offset_int bit_offset = 0;
-  HOST_WIDE_INT hbit_offset;
-=======
-  double_int bit_offset = double_int_zero;
->>>>>>> b28b448f
   bool seen_variable_array_ref = false;
 
   /* First get the final access size from just the outermost expression.  */
@@ -411,11 +406,11 @@
       if (mode == BLKmode)
 	size_tree = TYPE_SIZE (TREE_TYPE (exp));
       else
-	bitsize = double_int::from_uhwi (GET_MODE_BITSIZE (mode));
+	bitsize = wi::to_offset (GET_MODE_BITSIZE (mode));
     }
   if (size_tree != NULL_TREE
       && TREE_CODE (size_tree) == INTEGER_CST)
-    bitsize = tree_to_double_int (size_tree);
+    bitsize = wi::to_offset (size_tree);
 
   /* Initially, maxsize is the same as the accessed element size.
      In the following it will only grow (or become -1).  */
@@ -447,7 +442,7 @@
 		   referenced the last field of a struct or a union member
 		   then we have to adjust maxsize by the padding at the end
 		   of our field.  */
-		if (seen_variable_array_ref && !maxsize.is_minus_one ())
+		if (seen_variable_array_ref && maxsize != -1)
 		  {
 		    tree stype = TREE_TYPE (TREE_OPERAND (exp, 0));
 		    tree next = DECL_CHAIN (field);
@@ -458,30 +453,20 @@
 		      {
 			tree fsize = DECL_SIZE_UNIT (field);
 			tree ssize = TYPE_SIZE_UNIT (stype);
-<<<<<<< HEAD
-			if (tree_fits_shwi_p (fsize)
-			    && tree_fits_shwi_p (ssize)
-			    && wi::fits_shwi_p (woffset))
-			  maxsize += ((tree_to_shwi (ssize)
-				       - tree_to_shwi (fsize))
-				      * BITS_PER_UNIT
-					- woffset.to_shwi ());
-=======
 			if (fsize == NULL
 			    || TREE_CODE (fsize) != INTEGER_CST
 			    || ssize == NULL
 			    || TREE_CODE (ssize) != INTEGER_CST)
-			  maxsize = double_int_minus_one;
->>>>>>> b28b448f
+			  maxsize = -1;
 			else
 			  {
-			    double_int tem = tree_to_double_int (ssize)
-					     - tree_to_double_int (fsize);
+			    offset_int tem = (wi::to_offset (ssize)
+					      - wi::to_offset (fsize);
 			    if (BITS_PER_UNIT == 8)
-			      tem = tem.lshift (3);
+			      tem = wi::lshift (tem, 3);
 			    else
-			      tem *= double_int::from_uhwi (BITS_PER_UNIT);
-			    tem -= doffset;
+			      tem *= wi::to_offset (BITS_PER_UNIT);
+			    tem -= woffset;
 			    maxsize += tem;
 			  }
 		      }
@@ -493,18 +478,12 @@
 		/* We need to adjust maxsize to the whole structure bitsize.
 		   But we can subtract any constant offset seen so far,
 		   because that would get us out of the structure otherwise.  */
-		if (!maxsize.is_minus_one ()
+		if (maxsize != -1
 		    && csize
-<<<<<<< HEAD
-		    && tree_fits_uhwi_p (csize)
-		    && wi::fits_shwi_p (bit_offset))
-		  maxsize = tree_to_uhwi (csize) - bit_offset.to_shwi ();
-=======
 		    && TREE_CODE (csize) == INTEGER_CST)
-		  maxsize = tree_to_double_int (csize) - bit_offset;
->>>>>>> b28b448f
+		  maxsize = wi::to_offset (csize) - bit_offset;
 		else
-		  maxsize = double_int_minus_one;
+		  maxsize = -1;
 	      }
 	  }
 	  break;
@@ -540,18 +519,12 @@
 		/* We need to adjust maxsize to the whole array bitsize.
 		   But we can subtract any constant offset seen so far,
 		   because that would get us outside of the array otherwise.  */
-		if (!maxsize.is_minus_one ()
+		if (maxsize != -1
 		    && asize
-<<<<<<< HEAD
-		    && tree_fits_uhwi_p (asize)
-		    && wi::fits_shwi_p (bit_offset))
-		  maxsize = tree_to_uhwi (asize) - bit_offset.to_shwi ();
-=======
 		    && TREE_CODE (asize) == INTEGER_CST)
-		  maxsize = tree_to_double_int (asize) - bit_offset;
->>>>>>> b28b448f
+		  maxsize = wi::to_offset (asize) - bit_offset;
 		else
-		  maxsize = double_int_minus_one;
+		  maxsize = -1;
 
 		/* Remember that we have seen an array ref with a variable
 		   index.  */
@@ -577,13 +550,8 @@
 	      && (TMR_INDEX (exp) || TMR_INDEX2 (exp)))
 	    {
 	      exp = TREE_OPERAND (TMR_BASE (exp), 0);
-<<<<<<< HEAD
 	      bit_offset = 0;
 	      maxsize = -1;
-=======
-	      bit_offset = double_int_zero;
-	      maxsize = double_int_minus_one;
->>>>>>> b28b448f
 	      goto done;
 	    }
 	  /* Fallthru.  */
@@ -599,22 +567,12 @@
 	     base type boundary.  This needs to include possible trailing
 	     padding that is there for alignment purposes.  */
 	  if (seen_variable_array_ref
-<<<<<<< HEAD
 	      && maxsize != -1
-	      && (!wi::fits_shwi_p (bit_offset)
-		  || !tree_fits_uhwi_p (TYPE_SIZE (TREE_TYPE (exp)))
-		  || (bit_offset.to_shwi () + maxsize
-		      == (HOST_WIDE_INT) tree_to_uhwi
-		            (TYPE_SIZE (TREE_TYPE (exp))))))
-	    maxsize = -1;
-=======
-	      && !maxsize.is_minus_one ()
 	      && (TYPE_SIZE (TREE_TYPE (exp)) == NULL_TREE
 		  || TREE_CODE (TYPE_SIZE (TREE_TYPE (exp))) != INTEGER_CST
 		  || (bit_offset + maxsize
-		      == tree_to_double_int (TYPE_SIZE (TREE_TYPE (exp))))))
-	    maxsize = double_int_minus_one;
->>>>>>> b28b448f
+		      == wi::to_offset (TYPE_SIZE (TREE_TYPE (exp))))))
+	    maxsize = -1;
 
 	  /* Hand back the decl for MEM[&decl, off].  */
 	  if (TREE_CODE (TREE_OPERAND (exp, 0)) == ADDR_EXPR)
@@ -645,28 +603,15 @@
 
   /* We need to deal with variable arrays ending structures.  */
   if (seen_variable_array_ref
-<<<<<<< HEAD
       && maxsize != -1
-      && (!wi::fits_shwi_p (bit_offset)
-	  || !tree_fits_uhwi_p (TYPE_SIZE (TREE_TYPE (exp)))
-	  || (bit_offset.to_shwi () + maxsize
-	      == (HOST_WIDE_INT) tree_to_uhwi
-	           (TYPE_SIZE (TREE_TYPE (exp))))))
-    maxsize = -1;
-
- done:
-  if (!wi::fits_shwi_p (bit_offset))
-=======
-      && !maxsize.is_minus_one ()
       && (TYPE_SIZE (TREE_TYPE (exp)) == NULL_TREE
 	  || TREE_CODE (TYPE_SIZE (TREE_TYPE (exp))) != INTEGER_CST
 	  || (bit_offset + maxsize
-	      == tree_to_double_int (TYPE_SIZE (TREE_TYPE (exp))))))
-    maxsize = double_int_minus_one;
+	      == wi::to_offset (TYPE_SIZE (TREE_TYPE (exp))))))
+    maxsize = -1;
 
  done:
-  if (!bitsize.fits_shwi () || bitsize.is_negative ())
->>>>>>> b28b448f
+  if (!wi::fits_shwi_p (bitsize) || wi::neg_p (bitsize))
     {
       *poffset = 0;
       *psize = -1;
@@ -677,7 +622,7 @@
 
   *psize = bitsize.to_shwi ();
 
-  if (!bit_offset.fits_shwi ())
+  if (!wi::fits_shwi_p (bit_offset))
     {
       *poffset = 0;
       *pmax_size = -1;
@@ -691,27 +636,27 @@
     {
       /* If maxsize is unknown adjust it according to the size of the
          base decl.  */
-      if (maxsize.is_minus_one ()
+      if (maxsize == -1
 	  && DECL_SIZE (exp)
 	  && TREE_CODE (DECL_SIZE (exp)) == INTEGER_CST)
-	maxsize = tree_to_double_int (DECL_SIZE (exp)) - bit_offset;
+	maxsize = wi::to_offset (DECL_SIZE (exp)) - bit_offset;
     }
   else if (CONSTANT_CLASS_P (exp))
     {
       /* If maxsize is unknown adjust it according to the size of the
          base type constant.  */
-      if (maxsize.is_minus_one ()
+      if (maxsize == -1
 	  && TYPE_SIZE (TREE_TYPE (exp))
 	  && TREE_CODE (TYPE_SIZE (TREE_TYPE (exp))) == INTEGER_CST)
-	maxsize = tree_to_double_int (TYPE_SIZE (TREE_TYPE (exp)))
-		  - bit_offset;
+	maxsize = (wi::to_offset (TYPE_SIZE (TREE_TYPE (exp)))
+		   - bit_offset);
     }
 
   /* ???  Due to negative offsets in ARRAY_REF we can end up with
      negative bit_offset here.  We might want to store a zero offset
      in this case.  */
   *poffset = bit_offset.to_shwi ();
-  if (!maxsize.fits_shwi () || maxsize.is_negative ())
+  if (!wi::fits_shwi (maxsize) || wi::neg_p (maxsize))
     *pmax_size = -1;
   else
     *pmax_size = maxsize.to_shwi ();

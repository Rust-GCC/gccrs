/* Default initializers for a generic GCC target.
   Copyright (C) 2001, 2002, 2003, 2004, 2005, 2006, 2007, 2008, 2009, 2010
   Free Software Foundation, Inc.

   This program is free software; you can redistribute it and/or modify it
   under the terms of the GNU General Public License as published by the
   Free Software Foundation; either version 3, or (at your option) any
   later version.

   This program is distributed in the hope that it will be useful,
   but WITHOUT ANY WARRANTY; without even the implied warranty of
   MERCHANTABILITY or FITNESS FOR A PARTICULAR PURPOSE.  See the
   GNU General Public License for more details.

   You should have received a copy of the GNU General Public License
   along with this program; see the file COPYING3.  If not see
   <http://www.gnu.org/licenses/>.

   In other words, you are welcome to use, share and improve this program.
   You are forbidden to forbid anyone else to use, share and improve
   what you give them.   Help stamp out software-hoarding!  */

/* See target.def for a description of what this file contains and how to
   use it.

   We want to have non-NULL default definitions of all hook functions,
   even if they do nothing.  */

/* Note that if one of these macros must be defined in an OS .h file
   rather than the .c file, then we need to wrap the default
   definition in a #ifndef, since files include tm.h before this one.  */

#define TARGET_ASM_ALIGNED_HI_OP "\t.short\t"
#define TARGET_ASM_ALIGNED_SI_OP "\t.long\t"
#define TARGET_ASM_ALIGNED_DI_OP NULL
#define TARGET_ASM_ALIGNED_TI_OP NULL

/* GAS and SYSV4 assemblers accept these.  */
#if defined (OBJECT_FORMAT_ELF)
#define TARGET_ASM_UNALIGNED_HI_OP "\t.2byte\t"
#define TARGET_ASM_UNALIGNED_SI_OP "\t.4byte\t"
#define TARGET_ASM_UNALIGNED_DI_OP "\t.8byte\t"
#define TARGET_ASM_UNALIGNED_TI_OP NULL
#else
#define TARGET_ASM_UNALIGNED_HI_OP NULL
#define TARGET_ASM_UNALIGNED_SI_OP NULL
#define TARGET_ASM_UNALIGNED_DI_OP NULL
#define TARGET_ASM_UNALIGNED_TI_OP NULL
#endif /* OBJECT_FORMAT_ELF */

#if !defined(TARGET_ASM_CONSTRUCTOR) && !defined(USE_COLLECT2)
# ifdef CTORS_SECTION_ASM_OP
#  define TARGET_ASM_CONSTRUCTOR default_ctor_section_asm_out_constructor
# else
#  ifdef TARGET_ASM_NAMED_SECTION
#   define TARGET_ASM_CONSTRUCTOR default_named_section_asm_out_constructor
#  else
#   define TARGET_ASM_CONSTRUCTOR default_stabs_asm_out_constructor
#  endif
# endif
#endif

#if !defined(TARGET_ASM_DESTRUCTOR) && !defined(USE_COLLECT2)
# ifdef DTORS_SECTION_ASM_OP
#  define TARGET_ASM_DESTRUCTOR default_dtor_section_asm_out_destructor
# else
#  ifdef TARGET_ASM_NAMED_SECTION
#   define TARGET_ASM_DESTRUCTOR default_named_section_asm_out_destructor
#  else
#   define TARGET_ASM_DESTRUCTOR default_stabs_asm_out_destructor
#  endif
# endif
#endif

#if !defined(TARGET_HAVE_CTORS_DTORS)
# if defined(TARGET_ASM_CONSTRUCTOR) && defined(TARGET_ASM_DESTRUCTOR)
# define TARGET_HAVE_CTORS_DTORS true
# endif
#endif

#ifdef TARGET_ASM_NAMED_SECTION
#define TARGET_HAVE_NAMED_SECTIONS true
#endif

#ifndef TARGET_TERMINATE_DW2_EH_FRAME_INFO
#ifdef EH_FRAME_SECTION_NAME
#define TARGET_TERMINATE_DW2_EH_FRAME_INFO false
#endif
#endif

#if !defined(TARGET_ASM_OUTPUT_ANCHOR) && !defined(ASM_OUTPUT_DEF)
#define TARGET_ASM_OUTPUT_ANCHOR NULL
#endif

#define TARGET_ASM_ALIGNED_INT_OP				\
		       {TARGET_ASM_ALIGNED_HI_OP,		\
			TARGET_ASM_ALIGNED_SI_OP,		\
			TARGET_ASM_ALIGNED_DI_OP,		\
			TARGET_ASM_ALIGNED_TI_OP}

#define TARGET_ASM_UNALIGNED_INT_OP				\
		       {TARGET_ASM_UNALIGNED_HI_OP,		\
			TARGET_ASM_UNALIGNED_SI_OP,		\
			TARGET_ASM_UNALIGNED_DI_OP,		\
			TARGET_ASM_UNALIGNED_TI_OP}

<<<<<<< HEAD
#define TARGET_ASM_OUT {TARGET_ASM_OPEN_PAREN,			\
			TARGET_ASM_CLOSE_PAREN,			\
			TARGET_ASM_BYTE_OP,			\
			TARGET_ASM_ALIGNED_INT_OP,		\
			TARGET_ASM_UNALIGNED_INT_OP,		\
			TARGET_ASM_INTEGER,			\
			TARGET_ASM_GLOBALIZE_LABEL,		\
			TARGET_ASM_GLOBALIZE_DECL_NAME,		\
                        TARGET_ASM_EMIT_UNWIND_LABEL,           \
			TARGET_ASM_EMIT_EXCEPT_TABLE_LABEL,	\
			TARGET_UNWIND_EMIT,			\
			TARGET_ASM_INTERNAL_LABEL,		\
			TARGET_ASM_TTYPE,			\
			TARGET_ASM_ASSEMBLE_VISIBILITY,		\
			TARGET_ASM_FUNCTION_PROLOGUE,		\
			TARGET_ASM_FUNCTION_END_PROLOGUE,	\
			TARGET_ASM_FUNCTION_BEGIN_EPILOGUE,	\
			TARGET_ASM_FUNCTION_EPILOGUE,		\
			TARGET_ASM_INIT_SECTIONS,		\
			TARGET_ASM_NAMED_SECTION,		\
			TARGET_ASM_RELOC_RW_MASK,		\
			TARGET_ASM_SELECT_SECTION,		\
			TARGET_ASM_SELECT_RTX_SECTION,		\
			TARGET_ASM_UNIQUE_SECTION,		\
			TARGET_ASM_FUNCTION_RODATA_SECTION,	\
			TARGET_ASM_CONSTRUCTOR,			\
			TARGET_ASM_DESTRUCTOR,                  \
                        TARGET_ASM_OUTPUT_MI_THUNK,             \
                        TARGET_ASM_CAN_OUTPUT_MI_THUNK,         \
                        TARGET_ASM_FILE_START,                  \
                        TARGET_ASM_FILE_END,			\
			TARGET_ASM_EXTERNAL_LIBCALL,            \
                        TARGET_ASM_MARK_DECL_PRESERVED,		\
			TARGET_ASM_RECORD_GCC_SWITCHES,		\
			TARGET_ASM_RECORD_GCC_SWITCHES_SECTION,	\
			TARGET_ASM_OUTPUT_ANCHOR,		\
			TARGET_ASM_OUTPUT_DWARF_DTPREL,		\
			TARGET_ASM_FINAL_POSTSCAN_INSN,		\
			TARGET_ASM_TRAMPOLINE_TEMPLATE }

/* Scheduler hooks.  All of these default to null pointers, which
   haifa-sched.c looks for and handles.  */
#define TARGET_SCHED_ADJUST_COST 0
#define TARGET_SCHED_ADJUST_PRIORITY 0
#define TARGET_SCHED_ISSUE_RATE 0
#define TARGET_SCHED_VARIABLE_ISSUE 0
#define TARGET_SCHED_INIT 0
#define TARGET_SCHED_FINISH 0
#define TARGET_SCHED_INIT_GLOBAL 0
#define TARGET_SCHED_FINISH_GLOBAL 0
#define TARGET_SCHED_REORDER 0
#define TARGET_SCHED_REORDER2 0
#define TARGET_SCHED_DEPENDENCIES_EVALUATION_HOOK 0
#define TARGET_SCHED_INIT_DFA_PRE_CYCLE_INSN 0
#define TARGET_SCHED_DFA_PRE_CYCLE_INSN 0
#define TARGET_SCHED_INIT_DFA_POST_CYCLE_INSN 0
#define TARGET_SCHED_DFA_POST_CYCLE_INSN 0
#define TARGET_SCHED_DFA_PRE_ADVANCE_CYCLE 0
#define TARGET_SCHED_DFA_POST_ADVANCE_CYCLE 0
#define TARGET_SCHED_FIRST_CYCLE_MULTIPASS_DFA_LOOKAHEAD 0
#define TARGET_SCHED_FIRST_CYCLE_MULTIPASS_DFA_LOOKAHEAD_GUARD 0
#define TARGET_SCHED_DFA_NEW_CYCLE 0
#define TARGET_SCHED_IS_COSTLY_DEPENDENCE 0
#define TARGET_SCHED_ADJUST_COST_2 0
#define TARGET_SCHED_H_I_D_EXTENDED 0
#define TARGET_SCHED_ALLOC_SCHED_CONTEXT 0
#define TARGET_SCHED_INIT_SCHED_CONTEXT 0
#define TARGET_SCHED_SET_SCHED_CONTEXT 0
#define TARGET_SCHED_CLEAR_SCHED_CONTEXT 0
#define TARGET_SCHED_FREE_SCHED_CONTEXT 0
#define TARGET_SCHED_SPECULATE_INSN 0
#define TARGET_SCHED_NEEDS_BLOCK_P 0
#define TARGET_SCHED_GEN_SPEC_CHECK 0
#define TARGET_SCHED_FIRST_CYCLE_MULTIPASS_DFA_LOOKAHEAD_GUARD_SPEC 0
#define TARGET_SCHED_SET_SCHED_FLAGS 0
#define TARGET_SCHED_GET_INSN_SPEC_DS 0
#define TARGET_SCHED_GET_INSN_CHECKED_DS 0
#define TARGET_SCHED_SKIP_RTX_P 0
#define TARGET_SCHED_SMS_RES_MII 0

#define TARGET_SCHED						\
  {TARGET_SCHED_ADJUST_COST,					\
   TARGET_SCHED_ADJUST_PRIORITY,				\
   TARGET_SCHED_ISSUE_RATE,					\
   TARGET_SCHED_VARIABLE_ISSUE,					\
   TARGET_SCHED_INIT,						\
   TARGET_SCHED_FINISH,						\
   TARGET_SCHED_INIT_GLOBAL,					\
   TARGET_SCHED_FINISH_GLOBAL,					\
   TARGET_SCHED_REORDER,					\
   TARGET_SCHED_REORDER2,					\
   TARGET_SCHED_DEPENDENCIES_EVALUATION_HOOK,			\
   TARGET_SCHED_INIT_DFA_PRE_CYCLE_INSN,			\
   TARGET_SCHED_DFA_PRE_CYCLE_INSN,				\
   TARGET_SCHED_INIT_DFA_POST_CYCLE_INSN,			\
   TARGET_SCHED_DFA_POST_CYCLE_INSN,			        \
   TARGET_SCHED_DFA_PRE_ADVANCE_CYCLE,                          \
   TARGET_SCHED_DFA_POST_ADVANCE_CYCLE,                         \
   TARGET_SCHED_FIRST_CYCLE_MULTIPASS_DFA_LOOKAHEAD,		\
   TARGET_SCHED_FIRST_CYCLE_MULTIPASS_DFA_LOOKAHEAD_GUARD,	\
   TARGET_SCHED_DFA_NEW_CYCLE,					\
   TARGET_SCHED_IS_COSTLY_DEPENDENCE,                           \
   TARGET_SCHED_ADJUST_COST_2,                                  \
   TARGET_SCHED_H_I_D_EXTENDED,					\
   TARGET_SCHED_ALLOC_SCHED_CONTEXT,                            \
   TARGET_SCHED_INIT_SCHED_CONTEXT,                             \
   TARGET_SCHED_SET_SCHED_CONTEXT,                              \
   TARGET_SCHED_CLEAR_SCHED_CONTEXT,                            \
   TARGET_SCHED_FREE_SCHED_CONTEXT,                             \
   TARGET_SCHED_SPECULATE_INSN,                                 \
   TARGET_SCHED_NEEDS_BLOCK_P,                                  \
   TARGET_SCHED_GEN_SPEC_CHECK,				        \
   TARGET_SCHED_FIRST_CYCLE_MULTIPASS_DFA_LOOKAHEAD_GUARD_SPEC, \
   TARGET_SCHED_SET_SCHED_FLAGS,                                \
   TARGET_SCHED_GET_INSN_SPEC_DS,                               \
   TARGET_SCHED_GET_INSN_CHECKED_DS,                            \
   TARGET_SCHED_SKIP_RTX_P,					\
   TARGET_SCHED_SMS_RES_MII}

#define TARGET_VECTORIZE_BUILTIN_MASK_FOR_LOAD 0
#define TARGET_VECTORIZE_BUILTIN_VECTORIZED_FUNCTION \
  default_builtin_vectorized_function
#define TARGET_VECTORIZE_BUILTIN_CONVERSION \
  default_builtin_vectorized_conversion
#define TARGET_VECTORIZE_BUILTIN_MUL_WIDEN_EVEN 0
#define TARGET_VECTORIZE_BUILTIN_MUL_WIDEN_ODD 0
#define TARGET_VECTORIZE_BUILTIN_VECTORIZATION_COST 0
#define TARGET_VECTOR_ALIGNMENT_REACHABLE \
  default_builtin_vector_alignment_reachable
#define TARGET_VECTORIZE_BUILTIN_VEC_PERM 0
#define TARGET_SUPPORT_VECTOR_MISALIGNMENT \
  default_builtin_support_vector_misalignment 
   

#define TARGET_VECTORIZE                                                \
  {									\
    TARGET_VECTORIZE_BUILTIN_MASK_FOR_LOAD,				\
    TARGET_VECTORIZE_BUILTIN_VECTORIZED_FUNCTION,			\
    TARGET_VECTORIZE_BUILTIN_CONVERSION,				\
    TARGET_VECTORIZE_BUILTIN_MUL_WIDEN_EVEN,                            \
    TARGET_VECTORIZE_BUILTIN_MUL_WIDEN_ODD,				\
    TARGET_VECTORIZE_BUILTIN_VECTORIZATION_COST,			\
    TARGET_VECTOR_ALIGNMENT_REACHABLE,                                  \
    TARGET_VECTORIZE_BUILTIN_VEC_PERM,					\
    TARGET_SUPPORT_VECTOR_MISALIGNMENT				\
  }

#define TARGET_DEFAULT_TARGET_FLAGS 0

#define TARGET_OVERRIDE_OPTIONS_AFTER_CHANGE hook_void_void

#define TARGET_HANDLE_OPTION hook_bool_size_t_constcharptr_int_true
#define TARGET_HELP NULL

/* In except.c */
#define TARGET_EH_RETURN_FILTER_MODE  default_eh_return_filter_mode

/* In libgcc2.c */
#define TARGET_LIBGCC_CMP_RETURN_MODE  default_libgcc_cmp_return_mode
#define TARGET_LIBGCC_SHIFT_COUNT_MODE default_libgcc_shift_count_mode

/* In unwind-generic.h.  */
#define TARGET_UNWIND_WORD_MODE default_unwind_word_mode

/* In tree.c.  */
#define TARGET_MERGE_DECL_ATTRIBUTES merge_decl_attributes
#define TARGET_MERGE_TYPE_ATTRIBUTES merge_type_attributes
#define TARGET_ATTRIBUTE_TABLE NULL

/* In cse.c.  */
#define TARGET_ADDRESS_COST default_address_cost
#define TARGET_CONST_ANCHOR 0

/* In builtins.c.  */
#define TARGET_INIT_BUILTINS hook_void_void
#define TARGET_EXPAND_BUILTIN default_expand_builtin
#define TARGET_RESOLVE_OVERLOADED_BUILTIN NULL
#define TARGET_FOLD_BUILTIN hook_tree_tree_tree_bool_null
#define TARGET_BUILTIN_DECL NULL

/* In tree-ssa-math-opts.c  */
#define TARGET_BUILTIN_RECIPROCAL default_builtin_reciprocal

/* In varasm.c.  */
#ifndef TARGET_SECTION_TYPE_FLAGS
#define TARGET_SECTION_TYPE_FLAGS default_section_type_flags
#endif

#ifndef TARGET_STRIP_NAME_ENCODING
#define TARGET_STRIP_NAME_ENCODING default_strip_name_encoding
#endif

#ifndef TARGET_BINDS_LOCAL_P
#define TARGET_BINDS_LOCAL_P default_binds_local_p
#endif

#ifndef TARGET_SHIFT_TRUNCATION_MASK
#define TARGET_SHIFT_TRUNCATION_MASK default_shift_truncation_mask
#endif

#ifndef TARGET_MIN_DIVISIONS_FOR_RECIP_MUL
#define TARGET_MIN_DIVISIONS_FOR_RECIP_MUL default_min_divisions_for_recip_mul
#endif

#ifndef TARGET_MODE_REP_EXTENDED
#define TARGET_MODE_REP_EXTENDED default_mode_rep_extended
#endif

#ifndef TARGET_VALID_POINTER_MODE
#define TARGET_VALID_POINTER_MODE default_valid_pointer_mode
#endif

#ifndef TARGET_ADDR_SPACE_POINTER_MODE
#define TARGET_ADDR_SPACE_POINTER_MODE default_addr_space_pointer_mode
#endif

#ifndef TARGET_ADDR_SPACE_ADDRESS_MODE
#define TARGET_ADDR_SPACE_ADDRESS_MODE default_addr_space_address_mode
#endif

#ifndef TARGET_ADDR_SPACE_VALID_POINTER_MODE
#define TARGET_ADDR_SPACE_VALID_POINTER_MODE \
	default_addr_space_valid_pointer_mode
#endif

#ifndef TARGET_ADDR_SPACE_LEGITIMATE_ADDRESS_P
#define TARGET_ADDR_SPACE_LEGITIMATE_ADDRESS_P \
  default_addr_space_legitimate_address_p
#endif

#ifndef TARGET_ADDR_SPACE_LEGITIMIZE_ADDRESS
#define TARGET_ADDR_SPACE_LEGITIMIZE_ADDRESS \
  default_addr_space_legitimize_address
#endif

#ifndef TARGET_ADDR_SPACE_SUBSET_P
#define TARGET_ADDR_SPACE_SUBSET_P default_addr_space_subset_p
#endif

#ifndef TARGET_ADDR_SPACE_CONVERT
#define TARGET_ADDR_SPACE_CONVERT default_addr_space_convert
#endif

#define TARGET_ADDR_SPACE_HOOKS			\
  {						\
    TARGET_ADDR_SPACE_POINTER_MODE,		\
    TARGET_ADDR_SPACE_ADDRESS_MODE,		\
    TARGET_ADDR_SPACE_VALID_POINTER_MODE,	\
    TARGET_ADDR_SPACE_LEGITIMATE_ADDRESS_P,	\
    TARGET_ADDR_SPACE_LEGITIMIZE_ADDRESS,	\
    TARGET_ADDR_SPACE_SUBSET_P,			\
    TARGET_ADDR_SPACE_CONVERT,			\
  }

#ifndef TARGET_SCALAR_MODE_SUPPORTED_P
#define TARGET_SCALAR_MODE_SUPPORTED_P default_scalar_mode_supported_p
#endif

#ifndef TARGET_DECIMAL_FLOAT_SUPPORTED_P
#define TARGET_DECIMAL_FLOAT_SUPPORTED_P default_decimal_float_supported_p
#endif

#ifndef TARGET_FIXED_POINT_SUPPORTED_P
#define TARGET_FIXED_POINT_SUPPORTED_P default_fixed_point_supported_p
#endif

#ifndef TARGET_VECTOR_MODE_SUPPORTED_P
#define TARGET_VECTOR_MODE_SUPPORTED_P hook_bool_mode_false
#endif

/* In hooks.c.  */
#define TARGET_CANNOT_MODIFY_JUMPS_P hook_bool_void_false
#define TARGET_BRANCH_TARGET_REGISTER_CLASS \
  default_branch_target_register_class
#define TARGET_BRANCH_TARGET_REGISTER_CALLEE_SAVED hook_bool_bool_false
#define TARGET_HAVE_CONDITIONAL_EXECUTION default_have_conditional_execution
#define TARGET_CANNOT_FORCE_CONST_MEM hook_bool_rtx_false
#define TARGET_CANNOT_COPY_INSN_P NULL
#define TARGET_COMMUTATIVE_P hook_bool_const_rtx_commutative_p
#define TARGET_LEGITIMIZE_ADDRESS default_legitimize_address
#define TARGET_DELEGITIMIZE_ADDRESS delegitimize_mem_from_attrs
#define TARGET_LEGITIMATE_ADDRESS_P default_legitimate_address_p
#define TARGET_USE_BLOCKS_FOR_CONSTANT_P hook_bool_mode_const_rtx_false
#define TARGET_MIN_ANCHOR_OFFSET 0
#define TARGET_MAX_ANCHOR_OFFSET 0
#define TARGET_USE_ANCHORS_FOR_SYMBOL_P default_use_anchors_for_symbol_p
#define TARGET_FUNCTION_OK_FOR_SIBCALL hook_bool_tree_tree_false
#define TARGET_COMP_TYPE_ATTRIBUTES hook_int_const_tree_const_tree_1
#ifndef TARGET_SET_DEFAULT_TYPE_ATTRIBUTES
#define TARGET_SET_DEFAULT_TYPE_ATTRIBUTES hook_void_tree
#endif
#define TARGET_INSERT_ATTRIBUTES hook_void_tree_treeptr
#define TARGET_FUNCTION_ATTRIBUTE_INLINABLE_P hook_bool_const_tree_false
#define TARGET_MS_BITFIELD_LAYOUT_P hook_bool_const_tree_false
#define TARGET_ALIGN_ANON_BITFIELD hook_bool_void_false
#define TARGET_NARROW_VOLATILE_BITFIELD hook_bool_void_false
#define TARGET_RTX_COSTS hook_bool_rtx_int_int_intp_bool_false
#define TARGET_MANGLE_TYPE hook_constcharptr_const_tree_null
#define TARGET_ALLOCATE_INITIAL_VALUE NULL

#define TARGET_UNSPEC_MAY_TRAP_P default_unspec_may_trap_p

#ifndef TARGET_SET_CURRENT_FUNCTION
#define TARGET_SET_CURRENT_FUNCTION hook_void_tree
#endif

#ifndef TARGET_INIT_LIBFUNCS
#define TARGET_INIT_LIBFUNCS hook_void_void
#endif

#ifndef TARGET_IN_SMALL_DATA_P
#define TARGET_IN_SMALL_DATA_P hook_bool_const_tree_false
#endif

#ifndef TARGET_MANGLE_DECL_ASSEMBLER_NAME
#define TARGET_MANGLE_DECL_ASSEMBLER_NAME default_mangle_decl_assembler_name
#endif

#ifndef TARGET_ENCODE_SECTION_INFO
#define TARGET_ENCODE_SECTION_INFO default_encode_section_info
#endif

#ifndef TARGET_INVALID_ARG_FOR_UNPROTOTYPED_FN
#define TARGET_INVALID_ARG_FOR_UNPROTOTYPED_FN hook_invalid_arg_for_unprototyped_fn
#endif

#define TARGET_INVALID_CONVERSION hook_constcharptr_const_tree_const_tree_null
#define TARGET_INVALID_UNARY_OP hook_constcharptr_int_const_tree_null
#define TARGET_INVALID_BINARY_OP hook_constcharptr_int_const_tree_const_tree_null
#define TARGET_INVALID_PARAMETER_TYPE hook_constcharptr_const_tree_null
#define TARGET_INVALID_RETURN_TYPE hook_constcharptr_const_tree_null
#define TARGET_PROMOTED_TYPE hook_tree_const_tree_null
#define TARGET_CONVERT_TO_TYPE hook_tree_tree_tree_null

#define TARGET_FIXED_CONDITION_CODE_REGS hook_bool_uintp_uintp_false

#define TARGET_CC_MODES_COMPATIBLE default_cc_modes_compatible

#define TARGET_MACHINE_DEPENDENT_REORG 0

#define TARGET_BUILD_BUILTIN_VA_LIST std_build_builtin_va_list
#define TARGET_FN_ABI_VA_LIST std_fn_abi_va_list
#define TARGET_CANONICAL_VA_LIST_TYPE std_canonical_va_list_type
#define TARGET_EXPAND_BUILTIN_VA_START 0

#define TARGET_GET_PCH_VALIDITY default_get_pch_validity
#define TARGET_PCH_VALID_P default_pch_valid_p
#define TARGET_CHECK_PCH_TARGET_FLAGS NULL

#define TARGET_DEFAULT_SHORT_ENUMS hook_bool_void_false

#define TARGET_BUILTIN_SETJMP_FRAME_VALUE default_builtin_setjmp_frame_value

#define TARGET_MD_ASM_CLOBBERS hook_tree_tree_tree_tree_3rd_identity

#define TARGET_DWARF_CALLING_CONVENTION hook_int_const_tree_0

#define TARGET_DWARF_HANDLE_FRAME_UNSPEC 0

#define TARGET_STDARG_OPTIMIZE_HOOK 0

#define TARGET_STACK_PROTECT_GUARD  default_stack_protect_guard
#define TARGET_STACK_PROTECT_FAIL   default_external_stack_protect_fail

#define TARGET_SUPPORTS_SPLIT_STACK hook_bool_bool_false

#define TARGET_ARM_EABI_UNWINDER false

#define TARGET_PROMOTE_FUNCTION_MODE default_promote_function_mode
#define TARGET_PROMOTE_PROTOTYPES hook_bool_const_tree_false

#define TARGET_STRUCT_VALUE_RTX hook_rtx_tree_int_null
#define TARGET_RETURN_IN_MEMORY default_return_in_memory
#define TARGET_RETURN_IN_MSB hook_bool_const_tree_false

#define TARGET_EXPAND_BUILTIN_SAVEREGS default_expand_builtin_saveregs
#define TARGET_SETUP_INCOMING_VARARGS default_setup_incoming_varargs
#define TARGET_STRICT_ARGUMENT_NAMING hook_bool_CUMULATIVE_ARGS_false
#define TARGET_PRETEND_OUTGOING_VARARGS_NAMED \
  default_pretend_outgoing_varargs_named
#define TARGET_SPLIT_COMPLEX_ARG NULL

#define TARGET_GIMPLIFY_VA_ARG_EXPR std_gimplify_va_arg_expr
#define TARGET_PASS_BY_REFERENCE hook_bool_CUMULATIVE_ARGS_mode_tree_bool_false

#define TARGET_RELAXED_ORDERING false

#define TARGET_MUST_PASS_IN_STACK must_pass_in_stack_var_size_or_pad
#define TARGET_CALLEE_COPIES hook_bool_CUMULATIVE_ARGS_mode_tree_bool_false
#define TARGET_ARG_PARTIAL_BYTES hook_int_CUMULATIVE_ARGS_mode_tree_bool_0

#define TARGET_FUNCTION_VALUE default_function_value
#define TARGET_LIBCALL_VALUE default_libcall_value
#define TARGET_INTERNAL_ARG_POINTER default_internal_arg_pointer
#define TARGET_UPDATE_STACK_BOUNDARY NULL
#define TARGET_GET_DRAP_RTX NULL
#define TARGET_ALLOCATE_STACK_SLOTS_FOR_ARGS hook_bool_void_true
#define TARGET_STATIC_CHAIN default_static_chain
#define TARGET_TRAMPOLINE_INIT default_trampoline_init
#define TARGET_TRAMPOLINE_ADJUST_ADDRESS NULL

#define TARGET_CALLS {						\
   TARGET_PROMOTE_FUNCTION_MODE,				\
   TARGET_PROMOTE_PROTOTYPES,					\
   TARGET_STRUCT_VALUE_RTX,					\
   TARGET_RETURN_IN_MEMORY,					\
   TARGET_RETURN_IN_MSB,					\
   TARGET_PASS_BY_REFERENCE,					\
   TARGET_EXPAND_BUILTIN_SAVEREGS,				\
   TARGET_SETUP_INCOMING_VARARGS,				\
   TARGET_STRICT_ARGUMENT_NAMING,				\
   TARGET_PRETEND_OUTGOING_VARARGS_NAMED,			\
   TARGET_SPLIT_COMPLEX_ARG,					\
   TARGET_MUST_PASS_IN_STACK,					\
   TARGET_CALLEE_COPIES,					\
   TARGET_ARG_PARTIAL_BYTES,					\
   TARGET_INVALID_ARG_FOR_UNPROTOTYPED_FN,			\
   TARGET_FUNCTION_VALUE,					\
   TARGET_LIBCALL_VALUE,					\
   TARGET_INTERNAL_ARG_POINTER,					\
   TARGET_UPDATE_STACK_BOUNDARY,				\
   TARGET_GET_DRAP_RTX,						\
   TARGET_ALLOCATE_STACK_SLOTS_FOR_ARGS,			\
   TARGET_STATIC_CHAIN,						\
   TARGET_TRAMPOLINE_INIT,					\
   TARGET_TRAMPOLINE_ADJUST_ADDRESS				\
   }

#ifndef TARGET_UNWIND_TABLES_DEFAULT
#define TARGET_UNWIND_TABLES_DEFAULT false
#endif

#ifndef TARGET_HANDLE_PRAGMA_EXTERN_PREFIX
#define TARGET_HANDLE_PRAGMA_EXTERN_PREFIX 0
#endif

#ifdef IRA_COVER_CLASSES
#define TARGET_IRA_COVER_CLASSES default_ira_cover_classes
#else
=======
#ifndef IRA_COVER_CLASSES
>>>>>>> 7ad28d2a
#define TARGET_IRA_COVER_CLASSES 0
#endif

#if !defined (TARGET_FUNCTION_INCOMING_ARG) && !defined (FUNCTION_INCOMING_ARG)
#define TARGET_FUNCTION_INCOMING_ARG TARGET_FUNCTION_ARG
#endif

<<<<<<< HEAD
#ifndef TARGET_CXX_CLASS_DATA_ALWAYS_COMDAT
#define TARGET_CXX_CLASS_DATA_ALWAYS_COMDAT hook_bool_void_true
#endif

#ifndef TARGET_CXX_LIBRARY_RTTI_COMDAT
#define TARGET_CXX_LIBRARY_RTTI_COMDAT hook_bool_void_true
#endif

#ifndef TARGET_CXX_USE_AEABI_ATEXIT
#define TARGET_CXX_USE_AEABI_ATEXIT hook_bool_void_false
#endif

#ifndef TARGET_CXX_USE_ATEXIT_FOR_CXA_ATEXIT
#define TARGET_CXX_USE_ATEXIT_FOR_CXA_ATEXIT hook_bool_void_false
#endif

#ifndef TARGET_CXX_ADJUST_CLASS_AT_DEFINITION
#define TARGET_CXX_ADJUST_CLASS_AT_DEFINITION hook_void_tree
#endif

#define TARGET_CXX				\
  {						\
    TARGET_CXX_GUARD_TYPE,			\
    TARGET_CXX_GUARD_MASK_BIT,			\
    TARGET_CXX_GET_COOKIE_SIZE,			\
    TARGET_CXX_COOKIE_HAS_SIZE,			\
    TARGET_CXX_IMPORT_EXPORT_CLASS,		\
    TARGET_CXX_CDTOR_RETURNS_THIS,		\
    TARGET_CXX_KEY_METHOD_MAY_BE_INLINE,	\
    TARGET_CXX_DETERMINE_CLASS_DATA_VISIBILITY,	\
    TARGET_CXX_CLASS_DATA_ALWAYS_COMDAT,        \
    TARGET_CXX_LIBRARY_RTTI_COMDAT,	        \
    TARGET_CXX_USE_AEABI_ATEXIT,		\
    TARGET_CXX_USE_ATEXIT_FOR_CXA_ATEXIT,	\
    TARGET_CXX_ADJUST_CLASS_AT_DEFINITION	\
  }

/* EMUTLS specific */
#ifndef TARGET_EMUTLS_GET_ADDRESS
#define TARGET_EMUTLS_GET_ADDRESS "__builtin___emutls_get_address"
#endif

#ifndef TARGET_EMUTLS_REGISTER_COMMON
#define TARGET_EMUTLS_REGISTER_COMMON "__builtin___emutls_register_common"
#endif

#ifndef TARGET_EMUTLS_VAR_SECTION
#define TARGET_EMUTLS_VAR_SECTION NULL
#endif

#ifndef TARGET_EMUTLS_TMPL_SECTION
#define TARGET_EMUTLS_TMPL_SECTION NULL
#endif

#ifndef TARGET_EMUTLS_VAR_PREFIX
#define TARGET_EMUTLS_VAR_PREFIX NULL
#endif

#ifndef TARGET_EMUTLS_TMPL_PREFIX
#define TARGET_EMUTLS_TMPL_PREFIX NULL
#endif

#ifndef TARGET_EMUTLS_VAR_FIELDS
#define TARGET_EMUTLS_VAR_FIELDS default_emutls_var_fields
#endif

#ifndef TARGET_EMUTLS_VAR_INIT
#define TARGET_EMUTLS_VAR_INIT default_emutls_var_init
#endif

#ifndef TARGET_EMUTLS_VAR_ALIGN_FIXED
#define TARGET_EMUTLS_VAR_ALIGN_FIXED false
#endif

#ifndef TARGET_EMUTLS_DEBUG_FORM_TLS_ADDRESS
#define TARGET_EMUTLS_DEBUG_FORM_TLS_ADDRESS false
#endif

#define TARGET_EMUTLS				\
  {						\
    TARGET_EMUTLS_GET_ADDRESS,  		\
    TARGET_EMUTLS_REGISTER_COMMON,  		\
    TARGET_EMUTLS_VAR_SECTION,  		\
    TARGET_EMUTLS_TMPL_SECTION,  		\
    TARGET_EMUTLS_VAR_PREFIX,  			\
    TARGET_EMUTLS_TMPL_PREFIX,  		\
    TARGET_EMUTLS_VAR_FIELDS,			\
    TARGET_EMUTLS_VAR_INIT,			\
    TARGET_EMUTLS_VAR_ALIGN_FIXED,		\
    TARGET_EMUTLS_DEBUG_FORM_TLS_ADDRESS	\
  }

/* Function specific option attribute support.  */
#ifndef TARGET_OPTION_VALID_ATTRIBUTE_P
#define TARGET_OPTION_VALID_ATTRIBUTE_P \
  default_target_option_valid_attribute_p
#endif

#ifndef TARGET_OPTION_SAVE
#define TARGET_OPTION_SAVE NULL
#endif

#ifndef TARGET_OPTION_RESTORE
#define TARGET_OPTION_RESTORE NULL
#endif

#ifndef TARGET_OPTION_PRINT
#define TARGET_OPTION_PRINT NULL
#endif

#ifndef TARGET_OPTION_PRAGMA_PARSE
#define TARGET_OPTION_PRAGMA_PARSE default_target_option_pragma_parse
#endif

#ifndef TARGET_CAN_INLINE_P
#define TARGET_CAN_INLINE_P default_target_can_inline_p
#endif

#define TARGET_OPTION_HOOKS			\
  {						\
    TARGET_OPTION_VALID_ATTRIBUTE_P,		\
    TARGET_OPTION_SAVE,				\
    TARGET_OPTION_RESTORE,			\
    TARGET_OPTION_PRINT,			\
    TARGET_OPTION_PRAGMA_PARSE,			\
    TARGET_CAN_INLINE_P,			\
  }

/* The whole shebang.  */
#define TARGET_INITIALIZER			\
{						\
  TARGET_ASM_OUT,				\
  TARGET_SCHED,					\
  TARGET_VECTORIZE,				\
  TARGET_DEFAULT_TARGET_FLAGS,			\
  TARGET_OVERRIDE_OPTIONS_AFTER_CHANGE,		\
  TARGET_HANDLE_OPTION,				\
  TARGET_HELP,					\
  TARGET_EH_RETURN_FILTER_MODE,			\
  TARGET_LIBGCC_CMP_RETURN_MODE,                \
  TARGET_LIBGCC_SHIFT_COUNT_MODE,               \
  TARGET_UNWIND_WORD_MODE,			\
  TARGET_MERGE_DECL_ATTRIBUTES,			\
  TARGET_MERGE_TYPE_ATTRIBUTES,			\
  TARGET_ATTRIBUTE_TABLE,			\
  TARGET_COMP_TYPE_ATTRIBUTES,			\
  TARGET_SET_DEFAULT_TYPE_ATTRIBUTES,		\
  TARGET_INSERT_ATTRIBUTES,			\
  TARGET_FUNCTION_ATTRIBUTE_INLINABLE_P,	\
  TARGET_MS_BITFIELD_LAYOUT_P,			\
  TARGET_DECIMAL_FLOAT_SUPPORTED_P,		\
  TARGET_FIXED_POINT_SUPPORTED_P,		\
  TARGET_ALIGN_ANON_BITFIELD,			\
  TARGET_NARROW_VOLATILE_BITFIELD,		\
  TARGET_INIT_BUILTINS,				\
  TARGET_BUILTIN_DECL,				\
  TARGET_EXPAND_BUILTIN,			\
  TARGET_RESOLVE_OVERLOADED_BUILTIN,		\
  TARGET_FOLD_BUILTIN,				\
  TARGET_BUILTIN_RECIPROCAL,			\
  TARGET_MANGLE_TYPE,				\
  TARGET_INIT_LIBFUNCS,				\
  TARGET_SECTION_TYPE_FLAGS,			\
  TARGET_CANNOT_MODIFY_JUMPS_P,			\
  TARGET_BRANCH_TARGET_REGISTER_CLASS,		\
  TARGET_BRANCH_TARGET_REGISTER_CALLEE_SAVED,	\
  TARGET_HAVE_CONDITIONAL_EXECUTION,		\
  TARGET_CANNOT_FORCE_CONST_MEM,		\
  TARGET_CANNOT_COPY_INSN_P,			\
  TARGET_COMMUTATIVE_P,				\
  TARGET_LEGITIMIZE_ADDRESS,			\
  TARGET_DELEGITIMIZE_ADDRESS,			\
  TARGET_LEGITIMATE_ADDRESS_P,			\
  TARGET_USE_BLOCKS_FOR_CONSTANT_P,		\
  TARGET_MIN_ANCHOR_OFFSET,			\
  TARGET_MAX_ANCHOR_OFFSET,			\
  TARGET_USE_ANCHORS_FOR_SYMBOL_P,		\
  TARGET_FUNCTION_OK_FOR_SIBCALL,		\
  TARGET_SET_CURRENT_FUNCTION,			\
  TARGET_IN_SMALL_DATA_P,			\
  TARGET_BINDS_LOCAL_P,				\
  TARGET_MANGLE_DECL_ASSEMBLER_NAME,		\
  TARGET_ENCODE_SECTION_INFO,			\
  TARGET_STRIP_NAME_ENCODING,			\
  TARGET_SHIFT_TRUNCATION_MASK,			\
  TARGET_MIN_DIVISIONS_FOR_RECIP_MUL,		\
  TARGET_MODE_REP_EXTENDED,			\
  TARGET_VALID_POINTER_MODE,                    \
  TARGET_ADDR_SPACE_HOOKS,			\
  TARGET_SCALAR_MODE_SUPPORTED_P,		\
  TARGET_VECTOR_MODE_SUPPORTED_P,               \
  TARGET_RTX_COSTS,				\
  TARGET_ADDRESS_COST,				\
  TARGET_ALLOCATE_INITIAL_VALUE,		\
  TARGET_UNSPEC_MAY_TRAP_P,                     \
  TARGET_DWARF_REGISTER_SPAN,                   \
  TARGET_INIT_DWARF_REG_SIZES_EXTRA,		\
  TARGET_FIXED_CONDITION_CODE_REGS,		\
  TARGET_CC_MODES_COMPATIBLE,			\
  TARGET_MACHINE_DEPENDENT_REORG,		\
  TARGET_BUILD_BUILTIN_VA_LIST,			\
  TARGET_FN_ABI_VA_LIST,			\
  TARGET_CANONICAL_VA_LIST_TYPE,			\
  TARGET_EXPAND_BUILTIN_VA_START,		\
  TARGET_GIMPLIFY_VA_ARG_EXPR,			\
  TARGET_GET_PCH_VALIDITY,			\
  TARGET_PCH_VALID_P,				\
  TARGET_CHECK_PCH_TARGET_FLAGS,		\
  TARGET_DEFAULT_SHORT_ENUMS,			\
  TARGET_BUILTIN_SETJMP_FRAME_VALUE,		\
  TARGET_MD_ASM_CLOBBERS,			\
  TARGET_DWARF_CALLING_CONVENTION,              \
  TARGET_DWARF_HANDLE_FRAME_UNSPEC,		\
  TARGET_STDARG_OPTIMIZE_HOOK,			\
  TARGET_STACK_PROTECT_GUARD,			\
  TARGET_STACK_PROTECT_FAIL,			\
  TARGET_SUPPORTS_SPLIT_STACK,			\
  TARGET_INVALID_WITHIN_DOLOOP,			\
  TARGET_VALID_DLLIMPORT_ATTRIBUTE_P,		\
  TARGET_CONST_ANCHOR,				\
  TARGET_CALLS,					\
  TARGET_INVALID_CONVERSION,			\
  TARGET_INVALID_UNARY_OP,			\
  TARGET_INVALID_BINARY_OP,			\
  TARGET_INVALID_PARAMETER_TYPE,		\
  TARGET_INVALID_RETURN_TYPE,			\
  TARGET_PROMOTED_TYPE,				\
  TARGET_CONVERT_TO_TYPE,			\
  TARGET_IRA_COVER_CLASSES,			\
  TARGET_SECONDARY_RELOAD,			\
  TARGET_EXPAND_TO_RTL_HOOK,			\
  TARGET_INSTANTIATE_DECLS,			\
  TARGET_HARD_REGNO_SCRATCH_OK,			\
  TARGET_CASE_VALUES_THRESHOLD,			\
  TARGET_FRAME_POINTER_REQUIRED,		\
  TARGET_CAN_ELIMINATE,				\
  TARGET_C,					\
  TARGET_CXX,					\
  TARGET_EMUTLS,				\
  TARGET_OPTION_HOOKS,				\
  TARGET_EXTRA_LIVE_ON_ENTRY,			\
  TARGET_UNWIND_TABLES_DEFAULT,			\
  TARGET_HAVE_NAMED_SECTIONS,			\
  TARGET_HAVE_SWITCHABLE_BSS_SECTIONS,		\
  TARGET_HAVE_CTORS_DTORS,			\
  TARGET_HAVE_TLS,				\
  TARGET_HAVE_SRODATA_SECTION,			\
  TARGET_TERMINATE_DW2_EH_FRAME_INFO,		\
  TARGET_ASM_FILE_START_APP_OFF,		\
  TARGET_ASM_FILE_START_FILE_DIRECTIVE,		\
  TARGET_HANDLE_PRAGMA_EXTERN_PREFIX,		\
  TARGET_RELAXED_ORDERING,			\
  TARGET_ARM_EABI_UNWINDER			\
}

#define TARGET_HANDLE_C_OPTION default_handle_c_option
#define TARGETCM_INITIALIZER { TARGET_HANDLE_C_OPTION }
=======
#include "target-hooks-def.h"
>>>>>>> 7ad28d2a

#include "hooks.h"
#include "targhooks.h"<|MERGE_RESOLUTION|>--- conflicted
+++ resolved
@@ -104,449 +104,7 @@
 			TARGET_ASM_UNALIGNED_DI_OP,		\
 			TARGET_ASM_UNALIGNED_TI_OP}
 
-<<<<<<< HEAD
-#define TARGET_ASM_OUT {TARGET_ASM_OPEN_PAREN,			\
-			TARGET_ASM_CLOSE_PAREN,			\
-			TARGET_ASM_BYTE_OP,			\
-			TARGET_ASM_ALIGNED_INT_OP,		\
-			TARGET_ASM_UNALIGNED_INT_OP,		\
-			TARGET_ASM_INTEGER,			\
-			TARGET_ASM_GLOBALIZE_LABEL,		\
-			TARGET_ASM_GLOBALIZE_DECL_NAME,		\
-                        TARGET_ASM_EMIT_UNWIND_LABEL,           \
-			TARGET_ASM_EMIT_EXCEPT_TABLE_LABEL,	\
-			TARGET_UNWIND_EMIT,			\
-			TARGET_ASM_INTERNAL_LABEL,		\
-			TARGET_ASM_TTYPE,			\
-			TARGET_ASM_ASSEMBLE_VISIBILITY,		\
-			TARGET_ASM_FUNCTION_PROLOGUE,		\
-			TARGET_ASM_FUNCTION_END_PROLOGUE,	\
-			TARGET_ASM_FUNCTION_BEGIN_EPILOGUE,	\
-			TARGET_ASM_FUNCTION_EPILOGUE,		\
-			TARGET_ASM_INIT_SECTIONS,		\
-			TARGET_ASM_NAMED_SECTION,		\
-			TARGET_ASM_RELOC_RW_MASK,		\
-			TARGET_ASM_SELECT_SECTION,		\
-			TARGET_ASM_SELECT_RTX_SECTION,		\
-			TARGET_ASM_UNIQUE_SECTION,		\
-			TARGET_ASM_FUNCTION_RODATA_SECTION,	\
-			TARGET_ASM_CONSTRUCTOR,			\
-			TARGET_ASM_DESTRUCTOR,                  \
-                        TARGET_ASM_OUTPUT_MI_THUNK,             \
-                        TARGET_ASM_CAN_OUTPUT_MI_THUNK,         \
-                        TARGET_ASM_FILE_START,                  \
-                        TARGET_ASM_FILE_END,			\
-			TARGET_ASM_EXTERNAL_LIBCALL,            \
-                        TARGET_ASM_MARK_DECL_PRESERVED,		\
-			TARGET_ASM_RECORD_GCC_SWITCHES,		\
-			TARGET_ASM_RECORD_GCC_SWITCHES_SECTION,	\
-			TARGET_ASM_OUTPUT_ANCHOR,		\
-			TARGET_ASM_OUTPUT_DWARF_DTPREL,		\
-			TARGET_ASM_FINAL_POSTSCAN_INSN,		\
-			TARGET_ASM_TRAMPOLINE_TEMPLATE }
-
-/* Scheduler hooks.  All of these default to null pointers, which
-   haifa-sched.c looks for and handles.  */
-#define TARGET_SCHED_ADJUST_COST 0
-#define TARGET_SCHED_ADJUST_PRIORITY 0
-#define TARGET_SCHED_ISSUE_RATE 0
-#define TARGET_SCHED_VARIABLE_ISSUE 0
-#define TARGET_SCHED_INIT 0
-#define TARGET_SCHED_FINISH 0
-#define TARGET_SCHED_INIT_GLOBAL 0
-#define TARGET_SCHED_FINISH_GLOBAL 0
-#define TARGET_SCHED_REORDER 0
-#define TARGET_SCHED_REORDER2 0
-#define TARGET_SCHED_DEPENDENCIES_EVALUATION_HOOK 0
-#define TARGET_SCHED_INIT_DFA_PRE_CYCLE_INSN 0
-#define TARGET_SCHED_DFA_PRE_CYCLE_INSN 0
-#define TARGET_SCHED_INIT_DFA_POST_CYCLE_INSN 0
-#define TARGET_SCHED_DFA_POST_CYCLE_INSN 0
-#define TARGET_SCHED_DFA_PRE_ADVANCE_CYCLE 0
-#define TARGET_SCHED_DFA_POST_ADVANCE_CYCLE 0
-#define TARGET_SCHED_FIRST_CYCLE_MULTIPASS_DFA_LOOKAHEAD 0
-#define TARGET_SCHED_FIRST_CYCLE_MULTIPASS_DFA_LOOKAHEAD_GUARD 0
-#define TARGET_SCHED_DFA_NEW_CYCLE 0
-#define TARGET_SCHED_IS_COSTLY_DEPENDENCE 0
-#define TARGET_SCHED_ADJUST_COST_2 0
-#define TARGET_SCHED_H_I_D_EXTENDED 0
-#define TARGET_SCHED_ALLOC_SCHED_CONTEXT 0
-#define TARGET_SCHED_INIT_SCHED_CONTEXT 0
-#define TARGET_SCHED_SET_SCHED_CONTEXT 0
-#define TARGET_SCHED_CLEAR_SCHED_CONTEXT 0
-#define TARGET_SCHED_FREE_SCHED_CONTEXT 0
-#define TARGET_SCHED_SPECULATE_INSN 0
-#define TARGET_SCHED_NEEDS_BLOCK_P 0
-#define TARGET_SCHED_GEN_SPEC_CHECK 0
-#define TARGET_SCHED_FIRST_CYCLE_MULTIPASS_DFA_LOOKAHEAD_GUARD_SPEC 0
-#define TARGET_SCHED_SET_SCHED_FLAGS 0
-#define TARGET_SCHED_GET_INSN_SPEC_DS 0
-#define TARGET_SCHED_GET_INSN_CHECKED_DS 0
-#define TARGET_SCHED_SKIP_RTX_P 0
-#define TARGET_SCHED_SMS_RES_MII 0
-
-#define TARGET_SCHED						\
-  {TARGET_SCHED_ADJUST_COST,					\
-   TARGET_SCHED_ADJUST_PRIORITY,				\
-   TARGET_SCHED_ISSUE_RATE,					\
-   TARGET_SCHED_VARIABLE_ISSUE,					\
-   TARGET_SCHED_INIT,						\
-   TARGET_SCHED_FINISH,						\
-   TARGET_SCHED_INIT_GLOBAL,					\
-   TARGET_SCHED_FINISH_GLOBAL,					\
-   TARGET_SCHED_REORDER,					\
-   TARGET_SCHED_REORDER2,					\
-   TARGET_SCHED_DEPENDENCIES_EVALUATION_HOOK,			\
-   TARGET_SCHED_INIT_DFA_PRE_CYCLE_INSN,			\
-   TARGET_SCHED_DFA_PRE_CYCLE_INSN,				\
-   TARGET_SCHED_INIT_DFA_POST_CYCLE_INSN,			\
-   TARGET_SCHED_DFA_POST_CYCLE_INSN,			        \
-   TARGET_SCHED_DFA_PRE_ADVANCE_CYCLE,                          \
-   TARGET_SCHED_DFA_POST_ADVANCE_CYCLE,                         \
-   TARGET_SCHED_FIRST_CYCLE_MULTIPASS_DFA_LOOKAHEAD,		\
-   TARGET_SCHED_FIRST_CYCLE_MULTIPASS_DFA_LOOKAHEAD_GUARD,	\
-   TARGET_SCHED_DFA_NEW_CYCLE,					\
-   TARGET_SCHED_IS_COSTLY_DEPENDENCE,                           \
-   TARGET_SCHED_ADJUST_COST_2,                                  \
-   TARGET_SCHED_H_I_D_EXTENDED,					\
-   TARGET_SCHED_ALLOC_SCHED_CONTEXT,                            \
-   TARGET_SCHED_INIT_SCHED_CONTEXT,                             \
-   TARGET_SCHED_SET_SCHED_CONTEXT,                              \
-   TARGET_SCHED_CLEAR_SCHED_CONTEXT,                            \
-   TARGET_SCHED_FREE_SCHED_CONTEXT,                             \
-   TARGET_SCHED_SPECULATE_INSN,                                 \
-   TARGET_SCHED_NEEDS_BLOCK_P,                                  \
-   TARGET_SCHED_GEN_SPEC_CHECK,				        \
-   TARGET_SCHED_FIRST_CYCLE_MULTIPASS_DFA_LOOKAHEAD_GUARD_SPEC, \
-   TARGET_SCHED_SET_SCHED_FLAGS,                                \
-   TARGET_SCHED_GET_INSN_SPEC_DS,                               \
-   TARGET_SCHED_GET_INSN_CHECKED_DS,                            \
-   TARGET_SCHED_SKIP_RTX_P,					\
-   TARGET_SCHED_SMS_RES_MII}
-
-#define TARGET_VECTORIZE_BUILTIN_MASK_FOR_LOAD 0
-#define TARGET_VECTORIZE_BUILTIN_VECTORIZED_FUNCTION \
-  default_builtin_vectorized_function
-#define TARGET_VECTORIZE_BUILTIN_CONVERSION \
-  default_builtin_vectorized_conversion
-#define TARGET_VECTORIZE_BUILTIN_MUL_WIDEN_EVEN 0
-#define TARGET_VECTORIZE_BUILTIN_MUL_WIDEN_ODD 0
-#define TARGET_VECTORIZE_BUILTIN_VECTORIZATION_COST 0
-#define TARGET_VECTOR_ALIGNMENT_REACHABLE \
-  default_builtin_vector_alignment_reachable
-#define TARGET_VECTORIZE_BUILTIN_VEC_PERM 0
-#define TARGET_SUPPORT_VECTOR_MISALIGNMENT \
-  default_builtin_support_vector_misalignment 
-   
-
-#define TARGET_VECTORIZE                                                \
-  {									\
-    TARGET_VECTORIZE_BUILTIN_MASK_FOR_LOAD,				\
-    TARGET_VECTORIZE_BUILTIN_VECTORIZED_FUNCTION,			\
-    TARGET_VECTORIZE_BUILTIN_CONVERSION,				\
-    TARGET_VECTORIZE_BUILTIN_MUL_WIDEN_EVEN,                            \
-    TARGET_VECTORIZE_BUILTIN_MUL_WIDEN_ODD,				\
-    TARGET_VECTORIZE_BUILTIN_VECTORIZATION_COST,			\
-    TARGET_VECTOR_ALIGNMENT_REACHABLE,                                  \
-    TARGET_VECTORIZE_BUILTIN_VEC_PERM,					\
-    TARGET_SUPPORT_VECTOR_MISALIGNMENT				\
-  }
-
-#define TARGET_DEFAULT_TARGET_FLAGS 0
-
-#define TARGET_OVERRIDE_OPTIONS_AFTER_CHANGE hook_void_void
-
-#define TARGET_HANDLE_OPTION hook_bool_size_t_constcharptr_int_true
-#define TARGET_HELP NULL
-
-/* In except.c */
-#define TARGET_EH_RETURN_FILTER_MODE  default_eh_return_filter_mode
-
-/* In libgcc2.c */
-#define TARGET_LIBGCC_CMP_RETURN_MODE  default_libgcc_cmp_return_mode
-#define TARGET_LIBGCC_SHIFT_COUNT_MODE default_libgcc_shift_count_mode
-
-/* In unwind-generic.h.  */
-#define TARGET_UNWIND_WORD_MODE default_unwind_word_mode
-
-/* In tree.c.  */
-#define TARGET_MERGE_DECL_ATTRIBUTES merge_decl_attributes
-#define TARGET_MERGE_TYPE_ATTRIBUTES merge_type_attributes
-#define TARGET_ATTRIBUTE_TABLE NULL
-
-/* In cse.c.  */
-#define TARGET_ADDRESS_COST default_address_cost
-#define TARGET_CONST_ANCHOR 0
-
-/* In builtins.c.  */
-#define TARGET_INIT_BUILTINS hook_void_void
-#define TARGET_EXPAND_BUILTIN default_expand_builtin
-#define TARGET_RESOLVE_OVERLOADED_BUILTIN NULL
-#define TARGET_FOLD_BUILTIN hook_tree_tree_tree_bool_null
-#define TARGET_BUILTIN_DECL NULL
-
-/* In tree-ssa-math-opts.c  */
-#define TARGET_BUILTIN_RECIPROCAL default_builtin_reciprocal
-
-/* In varasm.c.  */
-#ifndef TARGET_SECTION_TYPE_FLAGS
-#define TARGET_SECTION_TYPE_FLAGS default_section_type_flags
-#endif
-
-#ifndef TARGET_STRIP_NAME_ENCODING
-#define TARGET_STRIP_NAME_ENCODING default_strip_name_encoding
-#endif
-
-#ifndef TARGET_BINDS_LOCAL_P
-#define TARGET_BINDS_LOCAL_P default_binds_local_p
-#endif
-
-#ifndef TARGET_SHIFT_TRUNCATION_MASK
-#define TARGET_SHIFT_TRUNCATION_MASK default_shift_truncation_mask
-#endif
-
-#ifndef TARGET_MIN_DIVISIONS_FOR_RECIP_MUL
-#define TARGET_MIN_DIVISIONS_FOR_RECIP_MUL default_min_divisions_for_recip_mul
-#endif
-
-#ifndef TARGET_MODE_REP_EXTENDED
-#define TARGET_MODE_REP_EXTENDED default_mode_rep_extended
-#endif
-
-#ifndef TARGET_VALID_POINTER_MODE
-#define TARGET_VALID_POINTER_MODE default_valid_pointer_mode
-#endif
-
-#ifndef TARGET_ADDR_SPACE_POINTER_MODE
-#define TARGET_ADDR_SPACE_POINTER_MODE default_addr_space_pointer_mode
-#endif
-
-#ifndef TARGET_ADDR_SPACE_ADDRESS_MODE
-#define TARGET_ADDR_SPACE_ADDRESS_MODE default_addr_space_address_mode
-#endif
-
-#ifndef TARGET_ADDR_SPACE_VALID_POINTER_MODE
-#define TARGET_ADDR_SPACE_VALID_POINTER_MODE \
-	default_addr_space_valid_pointer_mode
-#endif
-
-#ifndef TARGET_ADDR_SPACE_LEGITIMATE_ADDRESS_P
-#define TARGET_ADDR_SPACE_LEGITIMATE_ADDRESS_P \
-  default_addr_space_legitimate_address_p
-#endif
-
-#ifndef TARGET_ADDR_SPACE_LEGITIMIZE_ADDRESS
-#define TARGET_ADDR_SPACE_LEGITIMIZE_ADDRESS \
-  default_addr_space_legitimize_address
-#endif
-
-#ifndef TARGET_ADDR_SPACE_SUBSET_P
-#define TARGET_ADDR_SPACE_SUBSET_P default_addr_space_subset_p
-#endif
-
-#ifndef TARGET_ADDR_SPACE_CONVERT
-#define TARGET_ADDR_SPACE_CONVERT default_addr_space_convert
-#endif
-
-#define TARGET_ADDR_SPACE_HOOKS			\
-  {						\
-    TARGET_ADDR_SPACE_POINTER_MODE,		\
-    TARGET_ADDR_SPACE_ADDRESS_MODE,		\
-    TARGET_ADDR_SPACE_VALID_POINTER_MODE,	\
-    TARGET_ADDR_SPACE_LEGITIMATE_ADDRESS_P,	\
-    TARGET_ADDR_SPACE_LEGITIMIZE_ADDRESS,	\
-    TARGET_ADDR_SPACE_SUBSET_P,			\
-    TARGET_ADDR_SPACE_CONVERT,			\
-  }
-
-#ifndef TARGET_SCALAR_MODE_SUPPORTED_P
-#define TARGET_SCALAR_MODE_SUPPORTED_P default_scalar_mode_supported_p
-#endif
-
-#ifndef TARGET_DECIMAL_FLOAT_SUPPORTED_P
-#define TARGET_DECIMAL_FLOAT_SUPPORTED_P default_decimal_float_supported_p
-#endif
-
-#ifndef TARGET_FIXED_POINT_SUPPORTED_P
-#define TARGET_FIXED_POINT_SUPPORTED_P default_fixed_point_supported_p
-#endif
-
-#ifndef TARGET_VECTOR_MODE_SUPPORTED_P
-#define TARGET_VECTOR_MODE_SUPPORTED_P hook_bool_mode_false
-#endif
-
-/* In hooks.c.  */
-#define TARGET_CANNOT_MODIFY_JUMPS_P hook_bool_void_false
-#define TARGET_BRANCH_TARGET_REGISTER_CLASS \
-  default_branch_target_register_class
-#define TARGET_BRANCH_TARGET_REGISTER_CALLEE_SAVED hook_bool_bool_false
-#define TARGET_HAVE_CONDITIONAL_EXECUTION default_have_conditional_execution
-#define TARGET_CANNOT_FORCE_CONST_MEM hook_bool_rtx_false
-#define TARGET_CANNOT_COPY_INSN_P NULL
-#define TARGET_COMMUTATIVE_P hook_bool_const_rtx_commutative_p
-#define TARGET_LEGITIMIZE_ADDRESS default_legitimize_address
-#define TARGET_DELEGITIMIZE_ADDRESS delegitimize_mem_from_attrs
-#define TARGET_LEGITIMATE_ADDRESS_P default_legitimate_address_p
-#define TARGET_USE_BLOCKS_FOR_CONSTANT_P hook_bool_mode_const_rtx_false
-#define TARGET_MIN_ANCHOR_OFFSET 0
-#define TARGET_MAX_ANCHOR_OFFSET 0
-#define TARGET_USE_ANCHORS_FOR_SYMBOL_P default_use_anchors_for_symbol_p
-#define TARGET_FUNCTION_OK_FOR_SIBCALL hook_bool_tree_tree_false
-#define TARGET_COMP_TYPE_ATTRIBUTES hook_int_const_tree_const_tree_1
-#ifndef TARGET_SET_DEFAULT_TYPE_ATTRIBUTES
-#define TARGET_SET_DEFAULT_TYPE_ATTRIBUTES hook_void_tree
-#endif
-#define TARGET_INSERT_ATTRIBUTES hook_void_tree_treeptr
-#define TARGET_FUNCTION_ATTRIBUTE_INLINABLE_P hook_bool_const_tree_false
-#define TARGET_MS_BITFIELD_LAYOUT_P hook_bool_const_tree_false
-#define TARGET_ALIGN_ANON_BITFIELD hook_bool_void_false
-#define TARGET_NARROW_VOLATILE_BITFIELD hook_bool_void_false
-#define TARGET_RTX_COSTS hook_bool_rtx_int_int_intp_bool_false
-#define TARGET_MANGLE_TYPE hook_constcharptr_const_tree_null
-#define TARGET_ALLOCATE_INITIAL_VALUE NULL
-
-#define TARGET_UNSPEC_MAY_TRAP_P default_unspec_may_trap_p
-
-#ifndef TARGET_SET_CURRENT_FUNCTION
-#define TARGET_SET_CURRENT_FUNCTION hook_void_tree
-#endif
-
-#ifndef TARGET_INIT_LIBFUNCS
-#define TARGET_INIT_LIBFUNCS hook_void_void
-#endif
-
-#ifndef TARGET_IN_SMALL_DATA_P
-#define TARGET_IN_SMALL_DATA_P hook_bool_const_tree_false
-#endif
-
-#ifndef TARGET_MANGLE_DECL_ASSEMBLER_NAME
-#define TARGET_MANGLE_DECL_ASSEMBLER_NAME default_mangle_decl_assembler_name
-#endif
-
-#ifndef TARGET_ENCODE_SECTION_INFO
-#define TARGET_ENCODE_SECTION_INFO default_encode_section_info
-#endif
-
-#ifndef TARGET_INVALID_ARG_FOR_UNPROTOTYPED_FN
-#define TARGET_INVALID_ARG_FOR_UNPROTOTYPED_FN hook_invalid_arg_for_unprototyped_fn
-#endif
-
-#define TARGET_INVALID_CONVERSION hook_constcharptr_const_tree_const_tree_null
-#define TARGET_INVALID_UNARY_OP hook_constcharptr_int_const_tree_null
-#define TARGET_INVALID_BINARY_OP hook_constcharptr_int_const_tree_const_tree_null
-#define TARGET_INVALID_PARAMETER_TYPE hook_constcharptr_const_tree_null
-#define TARGET_INVALID_RETURN_TYPE hook_constcharptr_const_tree_null
-#define TARGET_PROMOTED_TYPE hook_tree_const_tree_null
-#define TARGET_CONVERT_TO_TYPE hook_tree_tree_tree_null
-
-#define TARGET_FIXED_CONDITION_CODE_REGS hook_bool_uintp_uintp_false
-
-#define TARGET_CC_MODES_COMPATIBLE default_cc_modes_compatible
-
-#define TARGET_MACHINE_DEPENDENT_REORG 0
-
-#define TARGET_BUILD_BUILTIN_VA_LIST std_build_builtin_va_list
-#define TARGET_FN_ABI_VA_LIST std_fn_abi_va_list
-#define TARGET_CANONICAL_VA_LIST_TYPE std_canonical_va_list_type
-#define TARGET_EXPAND_BUILTIN_VA_START 0
-
-#define TARGET_GET_PCH_VALIDITY default_get_pch_validity
-#define TARGET_PCH_VALID_P default_pch_valid_p
-#define TARGET_CHECK_PCH_TARGET_FLAGS NULL
-
-#define TARGET_DEFAULT_SHORT_ENUMS hook_bool_void_false
-
-#define TARGET_BUILTIN_SETJMP_FRAME_VALUE default_builtin_setjmp_frame_value
-
-#define TARGET_MD_ASM_CLOBBERS hook_tree_tree_tree_tree_3rd_identity
-
-#define TARGET_DWARF_CALLING_CONVENTION hook_int_const_tree_0
-
-#define TARGET_DWARF_HANDLE_FRAME_UNSPEC 0
-
-#define TARGET_STDARG_OPTIMIZE_HOOK 0
-
-#define TARGET_STACK_PROTECT_GUARD  default_stack_protect_guard
-#define TARGET_STACK_PROTECT_FAIL   default_external_stack_protect_fail
-
-#define TARGET_SUPPORTS_SPLIT_STACK hook_bool_bool_false
-
-#define TARGET_ARM_EABI_UNWINDER false
-
-#define TARGET_PROMOTE_FUNCTION_MODE default_promote_function_mode
-#define TARGET_PROMOTE_PROTOTYPES hook_bool_const_tree_false
-
-#define TARGET_STRUCT_VALUE_RTX hook_rtx_tree_int_null
-#define TARGET_RETURN_IN_MEMORY default_return_in_memory
-#define TARGET_RETURN_IN_MSB hook_bool_const_tree_false
-
-#define TARGET_EXPAND_BUILTIN_SAVEREGS default_expand_builtin_saveregs
-#define TARGET_SETUP_INCOMING_VARARGS default_setup_incoming_varargs
-#define TARGET_STRICT_ARGUMENT_NAMING hook_bool_CUMULATIVE_ARGS_false
-#define TARGET_PRETEND_OUTGOING_VARARGS_NAMED \
-  default_pretend_outgoing_varargs_named
-#define TARGET_SPLIT_COMPLEX_ARG NULL
-
-#define TARGET_GIMPLIFY_VA_ARG_EXPR std_gimplify_va_arg_expr
-#define TARGET_PASS_BY_REFERENCE hook_bool_CUMULATIVE_ARGS_mode_tree_bool_false
-
-#define TARGET_RELAXED_ORDERING false
-
-#define TARGET_MUST_PASS_IN_STACK must_pass_in_stack_var_size_or_pad
-#define TARGET_CALLEE_COPIES hook_bool_CUMULATIVE_ARGS_mode_tree_bool_false
-#define TARGET_ARG_PARTIAL_BYTES hook_int_CUMULATIVE_ARGS_mode_tree_bool_0
-
-#define TARGET_FUNCTION_VALUE default_function_value
-#define TARGET_LIBCALL_VALUE default_libcall_value
-#define TARGET_INTERNAL_ARG_POINTER default_internal_arg_pointer
-#define TARGET_UPDATE_STACK_BOUNDARY NULL
-#define TARGET_GET_DRAP_RTX NULL
-#define TARGET_ALLOCATE_STACK_SLOTS_FOR_ARGS hook_bool_void_true
-#define TARGET_STATIC_CHAIN default_static_chain
-#define TARGET_TRAMPOLINE_INIT default_trampoline_init
-#define TARGET_TRAMPOLINE_ADJUST_ADDRESS NULL
-
-#define TARGET_CALLS {						\
-   TARGET_PROMOTE_FUNCTION_MODE,				\
-   TARGET_PROMOTE_PROTOTYPES,					\
-   TARGET_STRUCT_VALUE_RTX,					\
-   TARGET_RETURN_IN_MEMORY,					\
-   TARGET_RETURN_IN_MSB,					\
-   TARGET_PASS_BY_REFERENCE,					\
-   TARGET_EXPAND_BUILTIN_SAVEREGS,				\
-   TARGET_SETUP_INCOMING_VARARGS,				\
-   TARGET_STRICT_ARGUMENT_NAMING,				\
-   TARGET_PRETEND_OUTGOING_VARARGS_NAMED,			\
-   TARGET_SPLIT_COMPLEX_ARG,					\
-   TARGET_MUST_PASS_IN_STACK,					\
-   TARGET_CALLEE_COPIES,					\
-   TARGET_ARG_PARTIAL_BYTES,					\
-   TARGET_INVALID_ARG_FOR_UNPROTOTYPED_FN,			\
-   TARGET_FUNCTION_VALUE,					\
-   TARGET_LIBCALL_VALUE,					\
-   TARGET_INTERNAL_ARG_POINTER,					\
-   TARGET_UPDATE_STACK_BOUNDARY,				\
-   TARGET_GET_DRAP_RTX,						\
-   TARGET_ALLOCATE_STACK_SLOTS_FOR_ARGS,			\
-   TARGET_STATIC_CHAIN,						\
-   TARGET_TRAMPOLINE_INIT,					\
-   TARGET_TRAMPOLINE_ADJUST_ADDRESS				\
-   }
-
-#ifndef TARGET_UNWIND_TABLES_DEFAULT
-#define TARGET_UNWIND_TABLES_DEFAULT false
-#endif
-
-#ifndef TARGET_HANDLE_PRAGMA_EXTERN_PREFIX
-#define TARGET_HANDLE_PRAGMA_EXTERN_PREFIX 0
-#endif
-
-#ifdef IRA_COVER_CLASSES
-#define TARGET_IRA_COVER_CLASSES default_ira_cover_classes
-#else
-=======
 #ifndef IRA_COVER_CLASSES
->>>>>>> 7ad28d2a
 #define TARGET_IRA_COVER_CLASSES 0
 #endif
 
@@ -554,267 +112,7 @@
 #define TARGET_FUNCTION_INCOMING_ARG TARGET_FUNCTION_ARG
 #endif
 
-<<<<<<< HEAD
-#ifndef TARGET_CXX_CLASS_DATA_ALWAYS_COMDAT
-#define TARGET_CXX_CLASS_DATA_ALWAYS_COMDAT hook_bool_void_true
-#endif
-
-#ifndef TARGET_CXX_LIBRARY_RTTI_COMDAT
-#define TARGET_CXX_LIBRARY_RTTI_COMDAT hook_bool_void_true
-#endif
-
-#ifndef TARGET_CXX_USE_AEABI_ATEXIT
-#define TARGET_CXX_USE_AEABI_ATEXIT hook_bool_void_false
-#endif
-
-#ifndef TARGET_CXX_USE_ATEXIT_FOR_CXA_ATEXIT
-#define TARGET_CXX_USE_ATEXIT_FOR_CXA_ATEXIT hook_bool_void_false
-#endif
-
-#ifndef TARGET_CXX_ADJUST_CLASS_AT_DEFINITION
-#define TARGET_CXX_ADJUST_CLASS_AT_DEFINITION hook_void_tree
-#endif
-
-#define TARGET_CXX				\
-  {						\
-    TARGET_CXX_GUARD_TYPE,			\
-    TARGET_CXX_GUARD_MASK_BIT,			\
-    TARGET_CXX_GET_COOKIE_SIZE,			\
-    TARGET_CXX_COOKIE_HAS_SIZE,			\
-    TARGET_CXX_IMPORT_EXPORT_CLASS,		\
-    TARGET_CXX_CDTOR_RETURNS_THIS,		\
-    TARGET_CXX_KEY_METHOD_MAY_BE_INLINE,	\
-    TARGET_CXX_DETERMINE_CLASS_DATA_VISIBILITY,	\
-    TARGET_CXX_CLASS_DATA_ALWAYS_COMDAT,        \
-    TARGET_CXX_LIBRARY_RTTI_COMDAT,	        \
-    TARGET_CXX_USE_AEABI_ATEXIT,		\
-    TARGET_CXX_USE_ATEXIT_FOR_CXA_ATEXIT,	\
-    TARGET_CXX_ADJUST_CLASS_AT_DEFINITION	\
-  }
-
-/* EMUTLS specific */
-#ifndef TARGET_EMUTLS_GET_ADDRESS
-#define TARGET_EMUTLS_GET_ADDRESS "__builtin___emutls_get_address"
-#endif
-
-#ifndef TARGET_EMUTLS_REGISTER_COMMON
-#define TARGET_EMUTLS_REGISTER_COMMON "__builtin___emutls_register_common"
-#endif
-
-#ifndef TARGET_EMUTLS_VAR_SECTION
-#define TARGET_EMUTLS_VAR_SECTION NULL
-#endif
-
-#ifndef TARGET_EMUTLS_TMPL_SECTION
-#define TARGET_EMUTLS_TMPL_SECTION NULL
-#endif
-
-#ifndef TARGET_EMUTLS_VAR_PREFIX
-#define TARGET_EMUTLS_VAR_PREFIX NULL
-#endif
-
-#ifndef TARGET_EMUTLS_TMPL_PREFIX
-#define TARGET_EMUTLS_TMPL_PREFIX NULL
-#endif
-
-#ifndef TARGET_EMUTLS_VAR_FIELDS
-#define TARGET_EMUTLS_VAR_FIELDS default_emutls_var_fields
-#endif
-
-#ifndef TARGET_EMUTLS_VAR_INIT
-#define TARGET_EMUTLS_VAR_INIT default_emutls_var_init
-#endif
-
-#ifndef TARGET_EMUTLS_VAR_ALIGN_FIXED
-#define TARGET_EMUTLS_VAR_ALIGN_FIXED false
-#endif
-
-#ifndef TARGET_EMUTLS_DEBUG_FORM_TLS_ADDRESS
-#define TARGET_EMUTLS_DEBUG_FORM_TLS_ADDRESS false
-#endif
-
-#define TARGET_EMUTLS				\
-  {						\
-    TARGET_EMUTLS_GET_ADDRESS,  		\
-    TARGET_EMUTLS_REGISTER_COMMON,  		\
-    TARGET_EMUTLS_VAR_SECTION,  		\
-    TARGET_EMUTLS_TMPL_SECTION,  		\
-    TARGET_EMUTLS_VAR_PREFIX,  			\
-    TARGET_EMUTLS_TMPL_PREFIX,  		\
-    TARGET_EMUTLS_VAR_FIELDS,			\
-    TARGET_EMUTLS_VAR_INIT,			\
-    TARGET_EMUTLS_VAR_ALIGN_FIXED,		\
-    TARGET_EMUTLS_DEBUG_FORM_TLS_ADDRESS	\
-  }
-
-/* Function specific option attribute support.  */
-#ifndef TARGET_OPTION_VALID_ATTRIBUTE_P
-#define TARGET_OPTION_VALID_ATTRIBUTE_P \
-  default_target_option_valid_attribute_p
-#endif
-
-#ifndef TARGET_OPTION_SAVE
-#define TARGET_OPTION_SAVE NULL
-#endif
-
-#ifndef TARGET_OPTION_RESTORE
-#define TARGET_OPTION_RESTORE NULL
-#endif
-
-#ifndef TARGET_OPTION_PRINT
-#define TARGET_OPTION_PRINT NULL
-#endif
-
-#ifndef TARGET_OPTION_PRAGMA_PARSE
-#define TARGET_OPTION_PRAGMA_PARSE default_target_option_pragma_parse
-#endif
-
-#ifndef TARGET_CAN_INLINE_P
-#define TARGET_CAN_INLINE_P default_target_can_inline_p
-#endif
-
-#define TARGET_OPTION_HOOKS			\
-  {						\
-    TARGET_OPTION_VALID_ATTRIBUTE_P,		\
-    TARGET_OPTION_SAVE,				\
-    TARGET_OPTION_RESTORE,			\
-    TARGET_OPTION_PRINT,			\
-    TARGET_OPTION_PRAGMA_PARSE,			\
-    TARGET_CAN_INLINE_P,			\
-  }
-
-/* The whole shebang.  */
-#define TARGET_INITIALIZER			\
-{						\
-  TARGET_ASM_OUT,				\
-  TARGET_SCHED,					\
-  TARGET_VECTORIZE,				\
-  TARGET_DEFAULT_TARGET_FLAGS,			\
-  TARGET_OVERRIDE_OPTIONS_AFTER_CHANGE,		\
-  TARGET_HANDLE_OPTION,				\
-  TARGET_HELP,					\
-  TARGET_EH_RETURN_FILTER_MODE,			\
-  TARGET_LIBGCC_CMP_RETURN_MODE,                \
-  TARGET_LIBGCC_SHIFT_COUNT_MODE,               \
-  TARGET_UNWIND_WORD_MODE,			\
-  TARGET_MERGE_DECL_ATTRIBUTES,			\
-  TARGET_MERGE_TYPE_ATTRIBUTES,			\
-  TARGET_ATTRIBUTE_TABLE,			\
-  TARGET_COMP_TYPE_ATTRIBUTES,			\
-  TARGET_SET_DEFAULT_TYPE_ATTRIBUTES,		\
-  TARGET_INSERT_ATTRIBUTES,			\
-  TARGET_FUNCTION_ATTRIBUTE_INLINABLE_P,	\
-  TARGET_MS_BITFIELD_LAYOUT_P,			\
-  TARGET_DECIMAL_FLOAT_SUPPORTED_P,		\
-  TARGET_FIXED_POINT_SUPPORTED_P,		\
-  TARGET_ALIGN_ANON_BITFIELD,			\
-  TARGET_NARROW_VOLATILE_BITFIELD,		\
-  TARGET_INIT_BUILTINS,				\
-  TARGET_BUILTIN_DECL,				\
-  TARGET_EXPAND_BUILTIN,			\
-  TARGET_RESOLVE_OVERLOADED_BUILTIN,		\
-  TARGET_FOLD_BUILTIN,				\
-  TARGET_BUILTIN_RECIPROCAL,			\
-  TARGET_MANGLE_TYPE,				\
-  TARGET_INIT_LIBFUNCS,				\
-  TARGET_SECTION_TYPE_FLAGS,			\
-  TARGET_CANNOT_MODIFY_JUMPS_P,			\
-  TARGET_BRANCH_TARGET_REGISTER_CLASS,		\
-  TARGET_BRANCH_TARGET_REGISTER_CALLEE_SAVED,	\
-  TARGET_HAVE_CONDITIONAL_EXECUTION,		\
-  TARGET_CANNOT_FORCE_CONST_MEM,		\
-  TARGET_CANNOT_COPY_INSN_P,			\
-  TARGET_COMMUTATIVE_P,				\
-  TARGET_LEGITIMIZE_ADDRESS,			\
-  TARGET_DELEGITIMIZE_ADDRESS,			\
-  TARGET_LEGITIMATE_ADDRESS_P,			\
-  TARGET_USE_BLOCKS_FOR_CONSTANT_P,		\
-  TARGET_MIN_ANCHOR_OFFSET,			\
-  TARGET_MAX_ANCHOR_OFFSET,			\
-  TARGET_USE_ANCHORS_FOR_SYMBOL_P,		\
-  TARGET_FUNCTION_OK_FOR_SIBCALL,		\
-  TARGET_SET_CURRENT_FUNCTION,			\
-  TARGET_IN_SMALL_DATA_P,			\
-  TARGET_BINDS_LOCAL_P,				\
-  TARGET_MANGLE_DECL_ASSEMBLER_NAME,		\
-  TARGET_ENCODE_SECTION_INFO,			\
-  TARGET_STRIP_NAME_ENCODING,			\
-  TARGET_SHIFT_TRUNCATION_MASK,			\
-  TARGET_MIN_DIVISIONS_FOR_RECIP_MUL,		\
-  TARGET_MODE_REP_EXTENDED,			\
-  TARGET_VALID_POINTER_MODE,                    \
-  TARGET_ADDR_SPACE_HOOKS,			\
-  TARGET_SCALAR_MODE_SUPPORTED_P,		\
-  TARGET_VECTOR_MODE_SUPPORTED_P,               \
-  TARGET_RTX_COSTS,				\
-  TARGET_ADDRESS_COST,				\
-  TARGET_ALLOCATE_INITIAL_VALUE,		\
-  TARGET_UNSPEC_MAY_TRAP_P,                     \
-  TARGET_DWARF_REGISTER_SPAN,                   \
-  TARGET_INIT_DWARF_REG_SIZES_EXTRA,		\
-  TARGET_FIXED_CONDITION_CODE_REGS,		\
-  TARGET_CC_MODES_COMPATIBLE,			\
-  TARGET_MACHINE_DEPENDENT_REORG,		\
-  TARGET_BUILD_BUILTIN_VA_LIST,			\
-  TARGET_FN_ABI_VA_LIST,			\
-  TARGET_CANONICAL_VA_LIST_TYPE,			\
-  TARGET_EXPAND_BUILTIN_VA_START,		\
-  TARGET_GIMPLIFY_VA_ARG_EXPR,			\
-  TARGET_GET_PCH_VALIDITY,			\
-  TARGET_PCH_VALID_P,				\
-  TARGET_CHECK_PCH_TARGET_FLAGS,		\
-  TARGET_DEFAULT_SHORT_ENUMS,			\
-  TARGET_BUILTIN_SETJMP_FRAME_VALUE,		\
-  TARGET_MD_ASM_CLOBBERS,			\
-  TARGET_DWARF_CALLING_CONVENTION,              \
-  TARGET_DWARF_HANDLE_FRAME_UNSPEC,		\
-  TARGET_STDARG_OPTIMIZE_HOOK,			\
-  TARGET_STACK_PROTECT_GUARD,			\
-  TARGET_STACK_PROTECT_FAIL,			\
-  TARGET_SUPPORTS_SPLIT_STACK,			\
-  TARGET_INVALID_WITHIN_DOLOOP,			\
-  TARGET_VALID_DLLIMPORT_ATTRIBUTE_P,		\
-  TARGET_CONST_ANCHOR,				\
-  TARGET_CALLS,					\
-  TARGET_INVALID_CONVERSION,			\
-  TARGET_INVALID_UNARY_OP,			\
-  TARGET_INVALID_BINARY_OP,			\
-  TARGET_INVALID_PARAMETER_TYPE,		\
-  TARGET_INVALID_RETURN_TYPE,			\
-  TARGET_PROMOTED_TYPE,				\
-  TARGET_CONVERT_TO_TYPE,			\
-  TARGET_IRA_COVER_CLASSES,			\
-  TARGET_SECONDARY_RELOAD,			\
-  TARGET_EXPAND_TO_RTL_HOOK,			\
-  TARGET_INSTANTIATE_DECLS,			\
-  TARGET_HARD_REGNO_SCRATCH_OK,			\
-  TARGET_CASE_VALUES_THRESHOLD,			\
-  TARGET_FRAME_POINTER_REQUIRED,		\
-  TARGET_CAN_ELIMINATE,				\
-  TARGET_C,					\
-  TARGET_CXX,					\
-  TARGET_EMUTLS,				\
-  TARGET_OPTION_HOOKS,				\
-  TARGET_EXTRA_LIVE_ON_ENTRY,			\
-  TARGET_UNWIND_TABLES_DEFAULT,			\
-  TARGET_HAVE_NAMED_SECTIONS,			\
-  TARGET_HAVE_SWITCHABLE_BSS_SECTIONS,		\
-  TARGET_HAVE_CTORS_DTORS,			\
-  TARGET_HAVE_TLS,				\
-  TARGET_HAVE_SRODATA_SECTION,			\
-  TARGET_TERMINATE_DW2_EH_FRAME_INFO,		\
-  TARGET_ASM_FILE_START_APP_OFF,		\
-  TARGET_ASM_FILE_START_FILE_DIRECTIVE,		\
-  TARGET_HANDLE_PRAGMA_EXTERN_PREFIX,		\
-  TARGET_RELAXED_ORDERING,			\
-  TARGET_ARM_EABI_UNWINDER			\
-}
-
-#define TARGET_HANDLE_C_OPTION default_handle_c_option
-#define TARGETCM_INITIALIZER { TARGET_HANDLE_C_OPTION }
-=======
 #include "target-hooks-def.h"
->>>>>>> 7ad28d2a
 
 #include "hooks.h"
 #include "targhooks.h"
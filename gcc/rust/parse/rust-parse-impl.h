/* This file is part of GCC.

GCC is free software; you can redistribute it and/or modify
it under the terms of the GNU General Public License as published by
the Free Software Foundation; either version 3, or (at your option)
any later version.

GCC is distributed in the hope that it will be useful,
but WITHOUT ANY WARRANTY; without even the implied warranty of
MERCHANTABILITY or FITNESS FOR A PARTICULAR PURPOSE.  See the
GNU General Public License for more details.

You should have received a copy of the GNU General Public License
along with GCC; see the file COPYING3.  If not see
<http://www.gnu.org/licenses/>. */

/* Template implementation for Rust::Parser. Previously in rust-parse.cc (before
 * Parser was template). Separated from rust-parse.h for readability. */

/* DO NOT INCLUDE ANYWHERE - this is automatically included with rust-parse.h
 * This is also the reason why there are no include guards. */

#include "rust-diagnostics.h"
#include "util/rust-make-unique.h"

namespace Rust {
// Left binding powers of operations.
enum binding_powers
{
  // Highest priority
  LBP_HIGHEST = 100,

  LBP_PATH = 95,

  LBP_METHOD_CALL = 90,

  LBP_FIELD_EXPR = 85,

  LBP_FUNCTION_CALL = 80,
  LBP_ARRAY_REF = LBP_FUNCTION_CALL,

  LBP_QUESTION_MARK = 75, // unary postfix - counts as left

  LBP_UNARY_PLUS = 70,		    // Used only when the null denotation is +
  LBP_UNARY_MINUS = LBP_UNARY_PLUS, // Used only when the null denotation is -
  LBP_UNARY_ASTERISK = LBP_UNARY_PLUS, // deref operator - unary prefix
  LBP_UNARY_EXCLAM = LBP_UNARY_PLUS,
  LBP_UNARY_AMP = LBP_UNARY_PLUS,
  LBP_UNARY_AMP_MUT = LBP_UNARY_PLUS,

  LBP_AS = 65,

  LBP_MUL = 60,
  LBP_DIV = LBP_MUL,
  LBP_MOD = LBP_MUL,

  LBP_PLUS = 55,
  LBP_MINUS = LBP_PLUS,

  LBP_L_SHIFT = 50,
  LBP_R_SHIFT = LBP_L_SHIFT,

  LBP_AMP = 45,

  LBP_CARET = 40,

  LBP_PIPE = 35,

  LBP_EQUAL = 30,
  LBP_NOT_EQUAL = LBP_EQUAL,
  LBP_SMALLER_THAN = LBP_EQUAL,
  LBP_SMALLER_EQUAL = LBP_EQUAL,
  LBP_GREATER_THAN = LBP_EQUAL,
  LBP_GREATER_EQUAL = LBP_EQUAL,

  LBP_LOGICAL_AND = 25,

  LBP_LOGICAL_OR = 20,

  LBP_DOT_DOT = 15,
  LBP_DOT_DOT_EQ = LBP_DOT_DOT,

  // TODO: note all these assig operators are RIGHT associative!
  LBP_ASSIG = 10,
  LBP_PLUS_ASSIG = LBP_ASSIG,
  LBP_MINUS_ASSIG = LBP_ASSIG,
  LBP_MULT_ASSIG = LBP_ASSIG,
  LBP_DIV_ASSIG = LBP_ASSIG,
  LBP_MOD_ASSIG = LBP_ASSIG,
  LBP_AMP_ASSIG = LBP_ASSIG,
  LBP_PIPE_ASSIG = LBP_ASSIG,
  LBP_CARET_ASSIG = LBP_ASSIG,
  LBP_L_SHIFT_ASSIG = LBP_ASSIG,
  LBP_R_SHIFT_ASSIG = LBP_ASSIG,

  // return, break, and closures as lowest priority?
  LBP_RETURN = 5,
  LBP_BREAK = LBP_RETURN,
  LBP_CLOSURE = LBP_RETURN, // unary prefix operators

#if 0
        // rust precedences
        PREC_CLOSURE = -40,     // used for closures
        PREC_JUMP = -30,        // used for break, continue, return, and yield
        PREC_RANGE = -10,       // used for range (although weird comment in rustc about this)
        PREC_BINOP = FROM_ASSOC_OP,
        // used for binary operators mentioned below - also cast, colon (type), assign, assign_op
        PREC_PREFIX = 50,       // used for box, address_of, let, unary (again, weird comment on let)
        PREC_POSTFIX = 60,      // used for await, call, method call, field, index, try, inline asm, macro invocation
        PREC_PAREN = 99,        // used for array, repeat, tuple, literal, path, paren, if, while, for, 'loop', match, block, try block, async, struct
        PREC_FORCE_PAREN = 100,
#endif

  // lowest priority
  LBP_LOWEST = 0
};

/* Returns whether the token can start a type (i.e. there is a valid type
 * beginning with the token). */
inline bool
can_tok_start_type (TokenId id)
{
  switch (id)
    {
    case EXCLAM:
    case LEFT_SQUARE:
    case LEFT_ANGLE:
    case UNDERSCORE:
    case ASTERISK:
    case AMP:
    case LIFETIME:
    case IDENTIFIER:
    case SUPER:
    case SELF:
    case SELF_ALIAS:
    case CRATE:
    case DOLLAR_SIGN:
    case SCOPE_RESOLUTION:
    case LEFT_PAREN:
    case FOR:
    case ASYNC:
    case CONST:
    case UNSAFE:
    case EXTERN_TOK:
    case FN_TOK:
    case IMPL:
    case DYN:
    case QUESTION_MARK:
      return true;
    default:
      return false;
    }
}

/* Returns whether the token id is (or is likely to be) a right angle bracket.
 * i.e. '>', '>>', '>=' and '>>=' tokens. */
inline bool
is_right_angle_tok (TokenId id)
{
  switch (id)
    {
    case RIGHT_ANGLE:
    case RIGHT_SHIFT:
    case GREATER_OR_EQUAL:
    case RIGHT_SHIFT_EQ:
      return true;
    default:
      return false;
    }
}

/* HACK-y special handling for skipping a right angle token at the end of
 * generic arguments.
 * Currently, this replaces the "current token" with one that is identical
 * except has the leading '>' removed (e.g. '>>' becomes '>'). This is bad
 * for several reasons - it modifies the token stream to something that
 * actually doesn't make syntactic sense, it may not worked if the token
 * has already been skipped, etc. It was done because it would not
 * actually require inserting new items into the token stream (which I
 * thought would take more work to not mess up) and because I wasn't sure
 * if the "already seen right angle" flag in the parser would work
 * correctly.
 * Those two other approaches listed are in my opinion actually better
 * long-term - insertion is probably best as it reflects syntactically
 * what occurs. On the other hand, I need to do a code audit to make sure
 * that insertion doesn't mess anything up. So that's a FIXME. */
template <typename ManagedTokenSource>
bool
Parser<ManagedTokenSource>::skip_generics_right_angle ()
{
  /* OK, new great idea. Have a lexer method called
   * "split_current_token(TokenType newLeft, TokenType newRight)", which is
   * called here with whatever arguments are appropriate. That lexer method
   * handles "replacing" the current token with the "newLeft" and "inserting"
   * the next token with the "newRight" (and creating a location, etc. for it)
   */

  /* HACK: special handling for right shift '>>', greater or equal '>=', and
   * right shift assig */
  // '>>='
  const_TokenPtr tok = lexer.peek_token ();
  switch (tok->get_id ())
    {
    case RIGHT_ANGLE:
      // this is good - skip token
      lexer.skip_token ();
      return true;
      case RIGHT_SHIFT: {
	// new implementation that should be better
	lexer.split_current_token (RIGHT_ANGLE, RIGHT_ANGLE);
	lexer.skip_token ();
	return true;
      }
      case GREATER_OR_EQUAL: {
	// new implementation that should be better
	lexer.split_current_token (RIGHT_ANGLE, EQUAL);
	lexer.skip_token ();
	return true;
      }
      case RIGHT_SHIFT_EQ: {
	// new implementation that should be better
	lexer.split_current_token (RIGHT_ANGLE, GREATER_OR_EQUAL);
	lexer.skip_token ();
	return true;
      }
    default:
      add_error (Error (tok->get_locus (),
			"expected %<>%> at end of generic argument - found %qs",
			tok->get_token_description ()));
      return false;
    }
}

/* Gets left binding power for specified token.
 * Not suitable for use at the moment or possibly ever because binding power
 * cannot be purely determined from operator token with Rust grammar - e.g.
 * method call and field access have
 * different left binding powers but the same operator token. */
template <typename ManagedTokenSource>
int
Parser<ManagedTokenSource>::left_binding_power (const_TokenPtr token)
{
  // HACK: called with "peek_token()", so lookahead is "peek_token(1)"
  switch (token->get_id ())
    {
      /* TODO: issue here - distinguish between method calls and field access
       * somehow? Also would have to distinguish between paths and function
       * calls (:: operator), maybe more stuff. */
      /* Current plan for tackling LBP - don't do it based on token, use
       * lookahead. Or alternatively, only use Pratt parsing for OperatorExpr
       * and handle other expressions without it. rustc only considers
       * arithmetic, logical/relational, 'as',
       * '?=', ranges, colons, and assignment to have operator precedence and
       * associativity rules applicable. It then has
       * a separate "ExprPrecedence" that also includes binary operators. */

      // TODO: handle operator overloading - have a function replace the
      // operator?

      /*case DOT:
	  return LBP_DOT;*/

    case SCOPE_RESOLUTION:
      fprintf (
	stderr,
	"possible error - looked up LBP of scope resolution operator. should "
	"be handled elsewhere. \n");
      return LBP_PATH;

    /* Resolved by lookahead HACK that should work with current code. If next
     * token is identifier and token after that isn't parenthesised expression
     * list, it is a field reference. */
    case DOT:
      if (lexer.peek_token (1)->get_id () == IDENTIFIER
	  && lexer.peek_token (2)->get_id () != LEFT_PAREN)
	{
	  return LBP_FIELD_EXPR;
	}
      return LBP_METHOD_CALL;

    case LEFT_PAREN:
      return LBP_FUNCTION_CALL;

    case LEFT_SQUARE:
      return LBP_ARRAY_REF;

    // postfix question mark (i.e. error propagation expression)
    case QUESTION_MARK:
      return LBP_QUESTION_MARK;

    case AS:
      return LBP_AS;

    case ASTERISK:
      return LBP_MUL;
    case DIV:
      return LBP_DIV;
    case PERCENT:
      return LBP_MOD;

    case PLUS:
      return LBP_PLUS;
    case MINUS:
      return LBP_MINUS;

    case LEFT_SHIFT:
      return LBP_L_SHIFT;
    case RIGHT_SHIFT:
      return LBP_R_SHIFT;

    // binary & operator
    case AMP:
      return LBP_AMP;

    // binary ^ operator
    case CARET:
      return LBP_CARET;

    // binary | operator
    case PIPE:
      return LBP_PIPE;

    case EQUAL_EQUAL:
      return LBP_EQUAL;
    case NOT_EQUAL:
      return LBP_NOT_EQUAL;
    case RIGHT_ANGLE:
      return LBP_GREATER_THAN;
    case GREATER_OR_EQUAL:
      return LBP_GREATER_EQUAL;
    case LEFT_ANGLE:
      return LBP_SMALLER_THAN;
    case LESS_OR_EQUAL:
      return LBP_SMALLER_EQUAL;

    case LOGICAL_AND:
      return LBP_LOGICAL_AND;

    case OR:
      return LBP_LOGICAL_OR;

    case DOT_DOT:
      return LBP_DOT_DOT;

    case DOT_DOT_EQ:
      return LBP_DOT_DOT_EQ;

    case EQUAL:
      return LBP_ASSIG;
    case PLUS_EQ:
      return LBP_PLUS_ASSIG;
    case MINUS_EQ:
      return LBP_MINUS_ASSIG;
    case ASTERISK_EQ:
      return LBP_MULT_ASSIG;
    case DIV_EQ:
      return LBP_DIV_ASSIG;
    case PERCENT_EQ:
      return LBP_MOD_ASSIG;
    case AMP_EQ:
      return LBP_AMP_ASSIG;
    case PIPE_EQ:
      return LBP_PIPE_ASSIG;
    case CARET_EQ:
      return LBP_CARET_ASSIG;
    case LEFT_SHIFT_EQ:
      return LBP_L_SHIFT_ASSIG;
    case RIGHT_SHIFT_EQ:
      return LBP_R_SHIFT_ASSIG;

    /* HACK: float literal due to lexer misidentifying a dot then an integer as
     * a float */
    case FLOAT_LITERAL:
      return LBP_FIELD_EXPR;
      // field expr is same as tuple expr in precedence, i imagine
      // TODO: is this needed anymore? lexer shouldn't do that anymore

    // anything that can't appear in an infix position is given lowest priority
    default:
      return LBP_LOWEST;
    }
}

// Returns true when current token is EOF.
template <typename ManagedTokenSource>
bool
Parser<ManagedTokenSource>::done_end_of_file ()
{
  return lexer.peek_token ()->get_id () == END_OF_FILE;
}

// Parses a crate (compilation unit) - entry point
template <typename ManagedTokenSource>
AST::Crate
Parser<ManagedTokenSource>::parse_crate ()
{
  /* TODO: determine if has utf8bom and shebang. Currently, they are eliminated
   * by the lexing phase. Neither are useful for the compiler anyway, so maybe a
   * better idea would be to eliminate
   * the has_utf8bom and has_shebang variables from the crate data structure. */
  bool has_utf8bom = false;
  bool has_shebang = false;

  // parse inner attributes
  std::vector<AST::Attribute> inner_attrs = parse_inner_attributes ();

  // parse items
  std::vector<std::unique_ptr<AST::Item>> items;

  const_TokenPtr t = lexer.peek_token ();
  while (t->get_id () != END_OF_FILE)
    {
      std::unique_ptr<AST::Item> item = parse_item (false);
      if (item == nullptr)
	{
	  Error error (lexer.peek_token ()->get_locus (),
		       "failed to parse item in crate");
	  add_error (std::move (error));

	  // TODO: should all items be cleared?
	  items = std::vector<std::unique_ptr<AST::Item>> ();
	  break;
	}

      items.push_back (std::move (item));

      t = lexer.peek_token ();
    }

  // emit all errors
  for (const auto &error : error_table)
    error.emit_error ();

  return AST::Crate (std::move (items), std::move (inner_attrs), has_utf8bom,
		     has_shebang);
}

// Parse a contiguous block of inner attributes.
template <typename ManagedTokenSource>
std::vector<AST::Attribute>
Parser<ManagedTokenSource>::parse_inner_attributes ()
{
  std::vector<AST::Attribute> inner_attributes;

  while (lexer.peek_token ()->get_id () == HASH)
    {
      AST::Attribute inner_attr = parse_inner_attribute ();

      /* Ensure only valid inner attributes are added to the inner_attributes
       * list */
      if (!inner_attr.is_empty ())
	{
	  inner_attributes.push_back (std::move (inner_attr));
	}
      else
	{
	  /* If no more valid inner attributes, break out of loop (only
	   * contiguous inner attributes parsed). */
	  break;
	}
    }

  inner_attributes.shrink_to_fit ();
  return inner_attributes;
}

// Parse a single inner attribute.
template <typename ManagedTokenSource>
AST::Attribute
Parser<ManagedTokenSource>::parse_inner_attribute ()
{
  if (lexer.peek_token ()->get_id () != HASH)
    {
      Error error (
	lexer.peek_token ()->get_locus (),
	"BUG: token %<#%> is missing, but parse_inner_attribute was invoked.");
      add_error (std::move (error));

      return AST::Attribute::create_empty ();
    }
  lexer.skip_token ();

  if (lexer.peek_token ()->get_id () != EXCLAM)
    {
      Error error (lexer.peek_token ()->get_locus (),
		   "expected %<!%> or %<[%> for inner attribute or shebang");
      add_error (std::move (error));

      return AST::Attribute::create_empty ();
    }
  lexer.skip_token ();

  if (!skip_token (LEFT_SQUARE))
    return AST::Attribute::create_empty ();

  AST::Attribute actual_attribute = parse_attribute_body ();
  lexer.skip_token ();

  if (!skip_token (RIGHT_SQUARE))
    return AST::Attribute::create_empty ();

  return actual_attribute;
}

// Parses the body of an attribute (inner or outer).
template <typename ManagedTokenSource>
AST::Attribute
Parser<ManagedTokenSource>::parse_attribute_body ()
{
  Location locus = lexer.peek_token ()->get_locus ();

  AST::SimplePath attr_path = parse_simple_path ();
  // ensure path is valid to parse attribute input
  if (attr_path.is_empty ())
    {
      Error error (lexer.peek_token ()->get_locus (),
		   "empty simple path in attribute");
      add_error (std::move (error));

      // Skip past potential further info in attribute (i.e. attr_input)
      skip_after_end_attribute ();
      return AST::Attribute::create_empty ();
    }

  std::unique_ptr<AST::AttrInput> attr_input = parse_attr_input ();
  // AttrInput is allowed to be null, so no checks here

  return AST::Attribute (std::move (attr_path), std::move (attr_input), locus);
}

/* Determines whether token is a valid simple path segment. This does not
 * include scope resolution operators. */
inline bool
is_simple_path_segment (TokenId id)
{
  switch (id)
    {
    case IDENTIFIER:
    case SUPER:
    case SELF:
    case CRATE:
      return true;
    case DOLLAR_SIGN:
      // assume that dollar sign leads to $crate
      return true;
    default:
      return false;
    }
}

// Parses a SimplePath AST node, if it exists. Does nothing otherwise.
template <typename ManagedTokenSource>
AST::SimplePath
Parser<ManagedTokenSource>::parse_simple_path ()
{
  bool has_opening_scope_resolution = false;
  Location locus = Linemap::unknown_location ();

  // don't parse anything if not a path upfront
  if (!is_simple_path_segment (lexer.peek_token ()->get_id ())
      && !is_simple_path_segment (lexer.peek_token (1)->get_id ()))
    return AST::SimplePath::create_empty ();

  /* Checks for opening scope resolution (i.e. global scope fully-qualified
   * path) */
  if (lexer.peek_token ()->get_id () == SCOPE_RESOLUTION)
    {
      has_opening_scope_resolution = true;

      locus = lexer.peek_token ()->get_locus ();

      lexer.skip_token ();
    }

  // Parse single required simple path segment
  AST::SimplePathSegment segment = parse_simple_path_segment ();

  // get location if not gotten already
  if (locus == Linemap::unknown_location ())
    locus = segment.get_locus ();

  std::vector<AST::SimplePathSegment> segments;

  // Return empty vector if first, actually required segment is an error
  if (segment.is_error ())
    return AST::SimplePath::create_empty ();

  segments.push_back (std::move (segment));

  // Parse all other simple path segments
  while (lexer.peek_token ()->get_id () == SCOPE_RESOLUTION)
    {
      // Skip scope resolution operator
      lexer.skip_token ();

      AST::SimplePathSegment new_segment = parse_simple_path_segment ();

      // Return path as currently constructed if segment in error state.
      if (new_segment.is_error ())
	break;

      segments.push_back (std::move (new_segment));
    }

  // DEBUG: check for any empty segments
  for (const auto &seg : segments)
    {
      if (seg.is_error ())
	{
	  fprintf (stderr,
		   "when parsing simple path, somehow empty path segment was "
		   "not filtered out. Path begins with '%s' \n",
		   segments.at (0).as_string ().c_str ());
	}
    }

  return AST::SimplePath (std::move (segments), has_opening_scope_resolution,
			  locus);
  /* TODO: now that is_simple_path_segment exists, could probably start
   * actually making errors upon parse failure of segments and whatever */
}

/* Parses a single SimplePathSegment (does not handle the scope resolution
 * operators) */
template <typename ManagedTokenSource>
AST::SimplePathSegment
Parser<ManagedTokenSource>::parse_simple_path_segment ()
{
  const_TokenPtr t = lexer.peek_token ();
  switch (t->get_id ())
    {
    case IDENTIFIER:
      lexer.skip_token ();

      return AST::SimplePathSegment (t->get_str (), t->get_locus ());
    case SUPER:
      lexer.skip_token ();

      return AST::SimplePathSegment ("super", t->get_locus ());
    case SELF:
      lexer.skip_token ();

      return AST::SimplePathSegment ("self", t->get_locus ());
    case CRATE:
      lexer.skip_token ();

      return AST::SimplePathSegment ("crate", t->get_locus ());
    case DOLLAR_SIGN:
      if (lexer.peek_token (1)->get_id () == CRATE)
	{
	  lexer.skip_token (1);

	  return AST::SimplePathSegment ("$crate", t->get_locus ());
	}
      gcc_fallthrough ();
    default:
      // do nothing but inactivates warning from gcc when compiling
      /* could put the rust_error_at thing here but fallthrough (from failing
       * $crate condition) isn't completely obvious if it is. */

      // test prevent error
      return AST::SimplePathSegment::create_error ();
    }
  gcc_unreachable ();
  /*rust_error_at(
    t->get_locus(), "invalid token '%s' in simple path segment",
    t->get_token_description());*/
  // this is not necessarily an error, e.g. end of path
  // return AST::SimplePathSegment::create_error();
}

// Parses a PathIdentSegment - an identifier segment of a non-SimplePath path.
template <typename ManagedTokenSource>
AST::PathIdentSegment
Parser<ManagedTokenSource>::parse_path_ident_segment ()
{
  const_TokenPtr t = lexer.peek_token ();
  switch (t->get_id ())
    {
    case IDENTIFIER:
      lexer.skip_token ();

      return AST::PathIdentSegment (t->get_str ());
    case SUPER:
      lexer.skip_token ();

      return AST::PathIdentSegment ("super");
    case SELF:
      lexer.skip_token ();

      return AST::PathIdentSegment ("self");
    case SELF_ALIAS:
      lexer.skip_token ();

      return AST::PathIdentSegment ("Self");
    case CRATE:
      lexer.skip_token ();

      return AST::PathIdentSegment ("crate");
    case DOLLAR_SIGN:
      if (lexer.peek_token (1)->get_id () == CRATE)
	{
	  lexer.skip_token (1);

	  return AST::PathIdentSegment ("$crate");
	}
      gcc_fallthrough ();
    default:
      /* do nothing but inactivates warning from gcc when compiling
       * could put the error_at thing here but fallthrough (from failing $crate
       * condition) isn't completely obvious if it is. */

      // test prevent error
      return AST::PathIdentSegment::create_error ();
    }
  gcc_unreachable ();
  // not necessarily an error
}

// Parses an AttrInput AST node (polymorphic, as AttrInput is abstract)
template <typename ManagedTokenSource>
std::unique_ptr<AST::AttrInput>
Parser<ManagedTokenSource>::parse_attr_input ()
{
  const_TokenPtr t = lexer.peek_token ();
  switch (t->get_id ())
    {
    case LEFT_PAREN:
    case LEFT_SQUARE:
      case LEFT_CURLY: {
	// must be a delimited token tree, so parse that
	std::unique_ptr<AST::AttrInput> input_tree (
	  new AST::DelimTokenTree (parse_delim_token_tree ()));

	// TODO: potential checks on DelimTokenTree before returning

	return input_tree;
      }
      case EQUAL: {
	// = LiteralExpr
	lexer.skip_token ();

	t = lexer.peek_token ();

	/* Ensure token is a "literal expression" (literally only a literal
	 * token of any type) */
	if (!t->is_literal ())
	  {
	    Error error (
	      t->get_locus (),
	      "unknown token %qs in attribute body - literal expected",
	      t->get_token_description ());
	    add_error (std::move (error));

	    skip_after_end_attribute ();
	    return nullptr;
	  }

	AST::Literal::LitType lit_type = AST::Literal::STRING;
	// Crappy mapping of token type to literal type
	switch (t->get_id ())
	  {
	  case INT_LITERAL:
	    lit_type = AST::Literal::INT;
	    break;
	  case FLOAT_LITERAL:
	    lit_type = AST::Literal::FLOAT;
	    break;
	  case CHAR_LITERAL:
	    lit_type = AST::Literal::CHAR;
	    break;
	  case BYTE_CHAR_LITERAL:
	    lit_type = AST::Literal::BYTE;
	    break;
	  case BYTE_STRING_LITERAL:
	    lit_type = AST::Literal::BYTE_STRING;
	    break;
	  case STRING_LITERAL:
	  default:
	    lit_type = AST::Literal::STRING;
	    break; // TODO: raw string? don't eliminate it from lexer?
	  }

	// create actual LiteralExpr
	AST::LiteralExpr lit_expr (t->get_str (), lit_type, t->get_type_hint (),
				   {}, t->get_locus ());

	std::unique_ptr<AST::AttrInput> attr_input_lit (
	  new AST::AttrInputLiteral (std::move (lit_expr)));

	// do checks or whatever? none required, really

	// FIXME: shouldn't a skip token be required here?

	return attr_input_lit;
      }
      break;
    case RIGHT_SQUARE:
      // means AttrInput is missing, which is allowed
      return nullptr;
    default:
      add_error (
	Error (t->get_locus (),
	       "unknown token %qs in attribute body - attribute input or "
	       "none expected",
	       t->get_token_description ()));

      skip_after_end_attribute ();
      return nullptr;
    }
  gcc_unreachable ();
  // TODO: find out how to stop gcc error on "no return value"
}

/* Returns true if the token id matches the delimiter type. Note that this only
 * operates for END delimiter tokens. */
inline bool
token_id_matches_delims (TokenId token_id, AST::DelimType delim_type)
{
  return ((token_id == RIGHT_PAREN && delim_type == AST::PARENS)
	  || (token_id == RIGHT_SQUARE && delim_type == AST::SQUARE)
	  || (token_id == RIGHT_CURLY && delim_type == AST::CURLY));
}

/* Returns true if the likely result of parsing the next few tokens is a path.
 * Not guaranteed, though, especially in the case of syntax errors. */
inline bool
is_likely_path_next (TokenId next_token_id)
{
  switch (next_token_id)
    {
    case IDENTIFIER:
    case SUPER:
    case SELF:
    case SELF_ALIAS:
    case CRATE:
    // maybe - maybe do extra check. But then requires another TokenId.
    case DOLLAR_SIGN:
    case SCOPE_RESOLUTION:
      return true;
    default:
      return false;
    }
}

// Parses a delimited token tree
template <typename ManagedTokenSource>
AST::DelimTokenTree
Parser<ManagedTokenSource>::parse_delim_token_tree ()
{
  const_TokenPtr t = lexer.peek_token ();
  lexer.skip_token ();
  Location initial_loc = t->get_locus ();

  // save delim type to ensure it is reused later
  AST::DelimType delim_type = AST::PARENS;

  // Map tokens to DelimType
  switch (t->get_id ())
    {
    case LEFT_PAREN:
      delim_type = AST::PARENS;
      break;
    case LEFT_SQUARE:
      delim_type = AST::SQUARE;
      break;
    case LEFT_CURLY:
      delim_type = AST::CURLY;
      break;
    default:
      add_error (Error (t->get_locus (),
			"unexpected token %qs - expecting delimiters (for a "
			"delimited token tree)",
			t->get_token_description ()));

      return AST::DelimTokenTree::create_empty ();
    }

  // parse actual token tree vector - 0 or more
  std::vector<std::unique_ptr<AST::TokenTree>> token_trees_in_tree;

  // repeat loop until finding the matching delimiter
  t = lexer.peek_token ();
  while (!token_id_matches_delims (t->get_id (), delim_type))
    {
      std::unique_ptr<AST::TokenTree> tok_tree = parse_token_tree ();

      if (tok_tree == nullptr)
	{
	  // TODO: is this error handling appropriate?
	  Error error (
	    t->get_locus (),
	    "failed to parse token tree in delimited token tree - found %qs",
	    t->get_token_description ());
	  add_error (std::move (error));

	  return AST::DelimTokenTree::create_empty ();
	}

      token_trees_in_tree.push_back (std::move (tok_tree));

      // lexer.skip_token();
      t = lexer.peek_token ();
    }

  AST::DelimTokenTree token_tree (delim_type, std::move (token_trees_in_tree),
				  initial_loc);

  // parse end delimiters
  t = lexer.peek_token ();

  if (token_id_matches_delims (t->get_id (), delim_type))
    {
      // tokens match opening delimiter, so skip.
      lexer.skip_token ();

      // DEBUG
      fprintf (stderr,
	       "finished parsing new delim token tree - peeked token is now "
	       "'%s' while t is '%s'\n",
	       lexer.peek_token ()->get_token_description (),
	       t->get_token_description ());

      return token_tree;
    }
  else
    {
      // tokens don't match opening delimiters, so produce error
      Error error (t->get_locus (),
		   "unexpected token %qs - expecting closing delimiter %qs "
		   "(for a delimited token tree)",
		   t->get_token_description (),
		   (delim_type == AST::PARENS
		      ? ")"
		      : (delim_type == AST::SQUARE ? "]" : "}")));
      add_error (std::move (error));

      /* return empty token tree despite possibly parsing valid token tree -
       * TODO is this a good idea? */
      return AST::DelimTokenTree::create_empty ();
    }
}

/* Parses a TokenTree syntactical production. This is either a delimited token
 * tree or a non-delimiter token. */
template <typename ManagedTokenSource>
std::unique_ptr<AST::TokenTree>
Parser<ManagedTokenSource>::parse_token_tree ()
{
  const_TokenPtr t = lexer.peek_token ();

  switch (t->get_id ())
    {
    case LEFT_PAREN:
    case LEFT_SQUARE:
    case LEFT_CURLY:
      // Parse delimited token tree
      // TODO: use move rather than copy constructor
      return std::unique_ptr<AST::DelimTokenTree> (
	new AST::DelimTokenTree (parse_delim_token_tree ()));
    case RIGHT_PAREN:
    case RIGHT_SQUARE:
    case RIGHT_CURLY:
      // error - should not be called when this a token
      add_error (
	Error (t->get_locus (),
	       "unexpected closing delimiter %qs - token tree requires "
	       "either paired delimiters or non-delimiter tokens",
	       t->get_token_description ()));

      lexer.skip_token ();
      return nullptr;
    default:
      // parse token itself as TokenTree
      lexer.skip_token ();
      return std::unique_ptr<AST::Token> (new AST::Token (std::move (t)));
    }
}

/* Parses a sequence of items within a module or the implicit top-level module
 * in a crate. Note: this is not currently used as parsing an item sequence
 * individually is pretty simple and allows for better error diagnostics and
 * detection. */
template <typename ManagedTokenSource>
std::vector<std::unique_ptr<AST::Item>>
Parser<ManagedTokenSource>::parse_items ()
{
  std::vector<std::unique_ptr<AST::Item>> items;

  // TODO: replace with do-while loop?
  // infinite loop to save on comparisons (may be a tight loop) - breaks when
  // next item is null
  while (true)
    {
      std::unique_ptr<AST::Item> item = parse_item (false);

      if (item != nullptr)
	{
	  items.push_back (std::move (item));
	}
      else
	{
	  break;
	}
    }

  items.shrink_to_fit ();
  return items;
}

// Parses a single item
template <typename ManagedTokenSource>
std::unique_ptr<AST::Item>
Parser<ManagedTokenSource>::parse_item (bool called_from_statement)
{
  // has a "called_from_statement" parameter for better error message handling

  // parse outer attributes for item
  std::vector<AST::Attribute> outer_attrs = parse_outer_attributes ();

  // TODO: decide how to deal with VisItem vs MacroItem dichotomy
  /* best current solution: catch all keywords that would imply a VisItem in a
   * switch and have MacroItem as a last resort */

  const_TokenPtr t = lexer.peek_token ();

  switch (t->get_id ())
    {
    case END_OF_FILE:
      // not necessarily an error
      return nullptr;
    case PUB:
    case MOD:
    case EXTERN_TOK:
    case USE:
    case FN_TOK:
    case TYPE:
    case STRUCT_TOK:
    case ENUM_TOK:
    case CONST:
    case STATIC_TOK:
    case TRAIT:
    case IMPL:
    /* TODO: implement union keyword but not really because of
     * context-dependence crappy hack way to parse a union written below to
     * separate it from the good code. */
    // case UNION:
    case UNSAFE: // maybe - unsafe traits are a thing
      // if any of these (should be all possible VisItem prefixes), parse a
      // VisItem
      return parse_vis_item (std::move (outer_attrs));
      break;
    case SUPER:
    case SELF:
    case CRATE:
    case DOLLAR_SIGN:
      // almost certainly macro invocation semi
      return parse_macro_item (std::move (outer_attrs));
      break;
    // crappy hack to do union "keyword"
    case IDENTIFIER:
      // TODO: ensure std::string and literal comparison works
      if (t->get_str () == "union")
	{
	  return parse_vis_item (std::move (outer_attrs));
	  // or should this go straight to parsing union?
	}
      else if (t->get_str () == "macro_rules")
	{
	  // macro_rules! macro item
	  return parse_macro_item (std::move (outer_attrs));
	}
      else if (lexer.peek_token (1)->get_id () == SCOPE_RESOLUTION
	       || lexer.peek_token (1)->get_id () == EXCLAM)
	{
	  /* path (probably) or macro invocation, so probably a macro invocation
	   * semi */
	  return parse_macro_item (std::move (outer_attrs));
	}
      gcc_fallthrough ();
    default:
      // otherwise unrecognised
      // return parse_macro_item(std::move(outer_attrs));
      add_error (Error (t->get_locus (),
			"unrecognised token %qs for start of %s",
			t->get_token_description (),
			called_from_statement ? "statement" : "item"));

      // skip somewhere?
      return nullptr;
      break;
    }
}

// Parses a contiguous block of outer attributes.
template <typename ManagedTokenSource>
std::vector<AST::Attribute>
Parser<ManagedTokenSource>::parse_outer_attributes ()
{
  std::vector<AST::Attribute> outer_attributes;

  while (lexer.peek_token ()->get_id () == HASH)
    {
      AST::Attribute outer_attr = parse_outer_attribute ();

      /* Ensure only valid outer attributes are added to the outer_attributes
       * list */
      if (!outer_attr.is_empty ())
	{
	  outer_attributes.push_back (std::move (outer_attr));
	}
      else
	{
	  /* If no more valid outer attributes, break out of loop (only
	   * contiguous outer attributes parsed). */
	  break;
	}
    }

  outer_attributes.shrink_to_fit ();
  return outer_attributes;

  /* TODO: this shares basically all code with parse_inner_attributes except
   * function call - find way of making it more modular? function pointer? */
}

// Parse a single outer attribute.
template <typename ManagedTokenSource>
AST::Attribute
Parser<ManagedTokenSource>::parse_outer_attribute ()
{
  /* OuterAttribute -> '#' '[' Attr ']' */

  if (lexer.peek_token ()->get_id () != HASH)
    return AST::Attribute::create_empty ();

  lexer.skip_token ();

  TokenId id = lexer.peek_token ()->get_id ();
  if (id != LEFT_SQUARE)
    {
      if (id == EXCLAM)
	{
	  // this is inner attribute syntax, so throw error
	  Error error (
	    lexer.peek_token ()->get_locus (),
	    "token %<!%> found, indicating inner attribute definition. Inner "
	    "attributes are not possible at this location");
	  add_error (std::move (error));
	} // TODO: are there any cases where this wouldn't be an error?
      return AST::Attribute::create_empty ();
    }

  lexer.skip_token ();

  AST::Attribute actual_attribute = parse_attribute_body ();

  if (lexer.peek_token ()->get_id () != RIGHT_SQUARE)
    return AST::Attribute::create_empty ();

  lexer.skip_token ();

  return actual_attribute;
}

// Parses a VisItem (item that can have non-default visibility).
template <typename ManagedTokenSource>
std::unique_ptr<AST::VisItem>
Parser<ManagedTokenSource>::parse_vis_item (
  std::vector<AST::Attribute> outer_attrs)
{
  // parse visibility, which may or may not exist
  AST::Visibility vis = parse_visibility ();

  // select VisItem to create depending on keyword
  const_TokenPtr t = lexer.peek_token ();

  switch (t->get_id ())
    {
    case MOD:
      return parse_module (std::move (vis), std::move (outer_attrs));
    case EXTERN_TOK:
      // lookahead to resolve syntactical production
      t = lexer.peek_token (1);

      switch (t->get_id ())
	{
	case CRATE:
	  return parse_extern_crate (std::move (vis), std::move (outer_attrs));
	case FN_TOK: // extern function
	  return parse_function (std::move (vis), std::move (outer_attrs));
	case LEFT_CURLY: // extern block
	  return parse_extern_block (std::move (vis), std::move (outer_attrs));
	case STRING_LITERAL: // for specifying extern ABI
	  // could be extern block or extern function, so more lookahead
	  t = lexer.peek_token (2);

	  switch (t->get_id ())
	    {
	    case FN_TOK:
	      return parse_function (std::move (vis), std::move (outer_attrs));
	    case LEFT_CURLY:
	      return parse_extern_block (std::move (vis),
					 std::move (outer_attrs));
	    default:
	      add_error (
		Error (t->get_locus (),
		       "unexpected token %qs in some sort of extern production",
		       t->get_token_description ()));

	      lexer.skip_token (2); // TODO: is this right thing to do?
	      return nullptr;
	    }
	default:
	  add_error (
	    Error (t->get_locus (),
		   "unexpected token %qs in some sort of extern production",
		   t->get_token_description ()));

	  lexer.skip_token (1); // TODO: is this right thing to do?
	  return nullptr;
	}
    case USE:
      return parse_use_decl (std::move (vis), std::move (outer_attrs));
    case FN_TOK:
      return parse_function (std::move (vis), std::move (outer_attrs));
    case TYPE:
      return parse_type_alias (std::move (vis), std::move (outer_attrs));
    case STRUCT_TOK:
      return parse_struct (std::move (vis), std::move (outer_attrs));
    case ENUM_TOK:
      return parse_enum (std::move (vis), std::move (outer_attrs));
    // TODO: implement union keyword but not really because of
    // context-dependence case UNION: crappy hack to do union "keyword"
    case IDENTIFIER:
      // TODO: ensure std::string and literal comparison works
      if (t->get_str () == "union")
	{
	  return parse_union (std::move (vis), std::move (outer_attrs));
	  // or should item switch go straight to parsing union?
	}
      else
	{
	  break;
	}
    case CONST:
      // lookahead to resolve syntactical production
      t = lexer.peek_token (1);

      switch (t->get_id ())
	{
	case IDENTIFIER:
	case UNDERSCORE:
	  return parse_const_item (std::move (vis), std::move (outer_attrs));
	case UNSAFE:
	case EXTERN_TOK:
	case FN_TOK:
	  return parse_function (std::move (vis), std::move (outer_attrs));
	default:
	  add_error (
	    Error (t->get_locus (),
		   "unexpected token %qs in some sort of const production",
		   t->get_token_description ()));

	  lexer.skip_token (1); // TODO: is this right thing to do?
	  return nullptr;
	}
    case STATIC_TOK:
      return parse_static_item (std::move (vis), std::move (outer_attrs));
    case TRAIT:
      return parse_trait (std::move (vis), std::move (outer_attrs));
    case IMPL:
      return parse_impl (std::move (vis), std::move (outer_attrs));
    case UNSAFE: // unsafe traits, unsafe functions, unsafe impls (trait impls),
      // lookahead to resolve syntactical production
      t = lexer.peek_token (1);

      switch (t->get_id ())
	{
	case TRAIT:
	  return parse_trait (std::move (vis), std::move (outer_attrs));
	case EXTERN_TOK:
	case FN_TOK:
	  return parse_function (std::move (vis), std::move (outer_attrs));
	case IMPL:
	  return parse_impl (std::move (vis), std::move (outer_attrs));
	default:
	  add_error (
	    Error (t->get_locus (),
		   "unexpected token %qs in some sort of unsafe production",
		   t->get_token_description ()));

	  lexer.skip_token (1); // TODO: is this right thing to do?
	  return nullptr;
	}
    default:
      // otherwise vis item clearly doesn't exist, which is not an error
      // has a catch-all post-switch return to allow other breaks to occur
      break;
    }
  return nullptr;
}

// Parses a MacroItem (either a MacroInvocationSemi or MacroRulesDefinition).
template <typename ManagedTokenSource>
std::unique_ptr<AST::MacroItem>
Parser<ManagedTokenSource>::parse_macro_item (
  std::vector<AST::Attribute> outer_attrs)
{
  const_TokenPtr t = lexer.peek_token ();

  /* dodgy way of detecting macro due to weird context-dependence thing.
   * probably can be improved */
  // TODO: ensure that string compare works properly
  if (t->get_id () == IDENTIFIER && t->get_str () == "macro_rules")
    {
      return parse_macro_rules_def (std::move (outer_attrs));
    }
  else
    {
      // DEBUG: TODO: remove
      fprintf (stderr,
	       "DEBUG - parse_macro_item called and token is not macro_rules");
      if (t->get_id () == IDENTIFIER)
	{
	  fprintf (stderr,
		   "just add to last error: token is not macro_rules and is "
		   "instead '%s'",
		   t->get_str ().c_str ());
	}
      else
	{
	  fprintf (stderr,
		   "just add to last error: token is not macro_rules and is "
		   "not an identifier either - it is '%s'",
		   t->get_token_description ());
	}

      return parse_macro_invocation_semi (std::move (outer_attrs));
    }
}

// Parses a macro rules definition syntax extension whatever thing.
template <typename ManagedTokenSource>
std::unique_ptr<AST::MacroRulesDefinition>
Parser<ManagedTokenSource>::parse_macro_rules_def (
  std::vector<AST::Attribute> outer_attrs)
{
  // ensure that first token is identifier saying "macro_rules"
  const_TokenPtr t = lexer.peek_token ();
  if (t->get_id () != IDENTIFIER || t->get_str () != "macro_rules")
    {
      Error error (
	t->get_locus (),
	"macro rules definition does not start with %<macro_rules%>");
      add_error (std::move (error));

      // skip after somewhere?
      return nullptr;
    }
  lexer.skip_token ();
  Location macro_locus = t->get_locus ();

  if (!skip_token (EXCLAM))
    {
      // skip after somewhere?
      return nullptr;
    }

  // parse macro name
  const_TokenPtr ident_tok = expect_token (IDENTIFIER);
  if (ident_tok == nullptr)
    {
      return nullptr;
    }
  Identifier rule_name = ident_tok->get_str ();

  // DEBUG
  fprintf (stderr, "in macro rules def, about to parse parens.\n");

  // save delim type to ensure it is reused later
  AST::DelimType delim_type = AST::PARENS;

  // Map tokens to DelimType
  t = lexer.peek_token ();
  switch (t->get_id ())
    {
    case LEFT_PAREN:
      delim_type = AST::PARENS;
      break;
    case LEFT_SQUARE:
      delim_type = AST::SQUARE;
      break;
    case LEFT_CURLY:
      delim_type = AST::CURLY;
      break;
    default:
      add_error (Error (t->get_locus (),
			"unexpected token %qs - expecting delimiters (for a "
			"macro rules definition)",
			t->get_token_description ()));

      return nullptr;
    }
  lexer.skip_token ();

  // parse actual macro rules
  std::vector<AST::MacroRule> macro_rules;

  // must be at least one macro rule, so parse it
  AST::MacroRule initial_rule = parse_macro_rule ();
  if (initial_rule.is_error ())
    {
      Error error (lexer.peek_token ()->get_locus (),
		   "required first macro rule in macro rules definition "
		   "could not be parsed");
      add_error (std::move (error));

      // skip after somewhere?
      return nullptr;
    }
  macro_rules.push_back (std::move (initial_rule));

  // DEBUG
  fprintf (stderr, "successfully pushed back initial macro rule\n");

  t = lexer.peek_token ();
  // parse macro rules
  while (t->get_id () == SEMICOLON)
    {
      // skip semicolon
      lexer.skip_token ();

      // don't parse if end of macro rules
      if (token_id_matches_delims (lexer.peek_token ()->get_id (), delim_type))
	{
	  // DEBUG
	  fprintf (
	    stderr,
	    "broke out of parsing macro rules loop due to finding delim\n");

	  break;
	}

      // try to parse next rule
      AST::MacroRule rule = parse_macro_rule ();
      if (rule.is_error ())
	{
	  Error error (lexer.peek_token ()->get_locus (),
		       "failed to parse macro rule in macro rules definition");
	  add_error (std::move (error));

	  return nullptr;
	}

      macro_rules.push_back (std::move (rule));

      // DEBUG
      fprintf (stderr, "successfully pushed back another macro rule\n");

      t = lexer.peek_token ();
    }

  // parse end delimiters
  t = lexer.peek_token ();
  if (token_id_matches_delims (t->get_id (), delim_type))
    {
      // tokens match opening delimiter, so skip.
      lexer.skip_token ();

      if (delim_type != AST::CURLY)
	{
	  // skip semicolon at end of non-curly macro definitions
	  if (!skip_token (SEMICOLON))
	    {
	      // as this is the end, allow recovery (probably) - may change
	      return std::unique_ptr<AST::MacroRulesDefinition> (
		new AST::MacroRulesDefinition (
		  std::move (rule_name), delim_type, std::move (macro_rules),
		  std::move (outer_attrs), macro_locus));
	    }
	}

      return std::unique_ptr<AST::MacroRulesDefinition> (
	new AST::MacroRulesDefinition (std::move (rule_name), delim_type,
				       std::move (macro_rules),
				       std::move (outer_attrs), macro_locus));
    }
  else
    {
      // tokens don't match opening delimiters, so produce error
      Error error (t->get_locus (),
		   "unexpected token %qs - expecting closing delimiter %qs "
		   "(for a macro rules definition)",
		   t->get_token_description (),
		   (delim_type == AST::PARENS
		      ? ")"
		      : (delim_type == AST::SQUARE ? "]" : "}")));
      add_error (std::move (error));

      /* return empty macro definiton despite possibly parsing mostly valid one
       * - TODO is this a good idea? */
      return nullptr;
    }
}

// Parses a semi-coloned (except for full block) macro invocation item.
template <typename ManagedTokenSource>
std::unique_ptr<AST::MacroInvocationSemi>
Parser<ManagedTokenSource>::parse_macro_invocation_semi (
  std::vector<AST::Attribute> outer_attrs)
{
  Location macro_locus = lexer.peek_token ()->get_locus ();
  AST::SimplePath path = parse_simple_path ();

  if (!skip_token (EXCLAM))
    {
      // skip after somewhere?
      return nullptr;
    }

  // save delim type to ensure it is reused later
  AST::DelimType delim_type = AST::PARENS;

  // Map tokens to DelimType
  const_TokenPtr t = lexer.peek_token ();
  switch (t->get_id ())
    {
    case LEFT_PAREN:
      delim_type = AST::PARENS;
      break;
    case LEFT_SQUARE:
      delim_type = AST::SQUARE;
      break;
    case LEFT_CURLY:
      delim_type = AST::CURLY;
      break;
    default:
      add_error (Error (t->get_locus (),
			"unexpected token %qs - expecting delimiters (for a "
			"macro invocation semi body)",
			t->get_token_description ()));

      return nullptr;
    }
  Location tok_tree_locus = t->get_locus ();
  lexer.skip_token ();

  // parse actual token trees
  std::vector<std::unique_ptr<AST::TokenTree>> token_trees;

  t = lexer.peek_token ();
  // parse token trees until the initial delimiter token is found again
  while (!token_id_matches_delims (t->get_id (), delim_type))
    {
      std::unique_ptr<AST::TokenTree> tree = parse_token_tree ();

      if (tree == nullptr)
	{
	  Error error (t->get_locus (),
		       "failed to parse token tree for macro invocation semi "
		       "- found %qs",
		       t->get_token_description ());
	  add_error (std::move (error));

	  return nullptr;
	}

      token_trees.push_back (std::move (tree));

      t = lexer.peek_token ();
    }

  AST::DelimTokenTree delim_tok_tree (delim_type, std::move (token_trees),
				      tok_tree_locus);
  AST::MacroInvocData invoc_data (std::move (path), std::move (delim_tok_tree));

  // parse end delimiters
  t = lexer.peek_token ();
  if (token_id_matches_delims (t->get_id (), delim_type))
    {
      // tokens match opening delimiter, so skip.
      lexer.skip_token ();

      if (delim_type != AST::CURLY)
	{
	  // skip semicolon at end of non-curly macro invocation semis
	  if (!skip_token (SEMICOLON))
	    {
	      // as this is the end, allow recovery (probably) - may change
	      return std::unique_ptr<AST::MacroInvocationSemi> (
		new AST::MacroInvocationSemi (std::move (invoc_data),
					      std::move (outer_attrs),
					      macro_locus));
	    }
	}

      // DEBUG:
      fprintf (stderr,
	       "skipped token is '%s', next token (current peek) is '%s'\n",
	       t->get_token_description (),
	       lexer.peek_token ()->get_token_description ());

      return std::unique_ptr<AST::MacroInvocationSemi> (
	new AST::MacroInvocationSemi (std::move (invoc_data),
				      std::move (outer_attrs), macro_locus));
    }
  else
    {
      // tokens don't match opening delimiters, so produce error
      Error error (t->get_locus (),
		   "unexpected token %qs - expecting closing delimiter %qs "
		   "(for a macro invocation semi)",
		   t->get_token_description (),
		   (delim_type == AST::PARENS
		      ? ")"
		      : (delim_type == AST::SQUARE ? "]" : "}")));
      add_error (std::move (error));

      /* return empty macro invocation despite possibly parsing mostly valid one
       * - TODO is this a good idea? */
      return nullptr;
    }
}

// Parses a non-semicoloned macro invocation (i.e. as pattern or expression).
template <typename ManagedTokenSource>
std::unique_ptr<AST::MacroInvocation>
Parser<ManagedTokenSource>::parse_macro_invocation (
  std::vector<AST::Attribute> outer_attrs)
{
  // parse macro path
  AST::SimplePath macro_path = parse_simple_path ();
  if (macro_path.is_empty ())
    {
      Error error (lexer.peek_token ()->get_locus (),
		   "failed to parse macro invocation path");
      add_error (std::move (error));

      // skip?
      return nullptr;
    }

  if (!skip_token (EXCLAM))
    {
      // skip after somewhere?
      return nullptr;
    }

  // parse internal delim token tree
  AST::DelimTokenTree delim_tok_tree = parse_delim_token_tree ();

  Location macro_locus = macro_path.get_locus ();

  return std::unique_ptr<AST::MacroInvocation> (
    new AST::MacroInvocation (AST::MacroInvocData (std::move (macro_path),
						   std::move (delim_tok_tree)),
			      std::move (outer_attrs), macro_locus));
}

// Parses a macro rule definition - does not parse semicolons.
template <typename ManagedTokenSource>
AST::MacroRule
Parser<ManagedTokenSource>::parse_macro_rule ()
{
  // parse macro matcher
  AST::MacroMatcher matcher = parse_macro_matcher ();

  if (matcher.is_error ())
    return AST::MacroRule::create_error ();

  if (!skip_token (MATCH_ARROW))
    {
      // skip after somewhere?
      return AST::MacroRule::create_error ();
    }

  // parse transcriber (this is just a delim token tree)
  AST::MacroTranscriber transcriber (parse_delim_token_tree ());

  return AST::MacroRule (std::move (matcher), std::move (transcriber));
}

// Parses a macro matcher (part of a macro rule definition).
template <typename ManagedTokenSource>
AST::MacroMatcher
Parser<ManagedTokenSource>::parse_macro_matcher ()
{
  // save delim type to ensure it is reused later
  AST::DelimType delim_type = AST::PARENS;

  // DEBUG
  fprintf (stderr, "begun parsing macro matcher\n");

  // Map tokens to DelimType
  const_TokenPtr t = lexer.peek_token ();
  switch (t->get_id ())
    {
    case LEFT_PAREN:
      delim_type = AST::PARENS;
      break;
    case LEFT_SQUARE:
      delim_type = AST::SQUARE;
      break;
    case LEFT_CURLY:
      delim_type = AST::CURLY;
      break;
    default:
      add_error (Error (
	t->get_locus (),
	"unexpected token %qs - expecting delimiters (for a macro matcher)",
	t->get_token_description ()));

      return AST::MacroMatcher::create_error ();
    }
  lexer.skip_token ();

  // parse actual macro matches
  std::vector<std::unique_ptr<AST::MacroMatch>> matches;

  t = lexer.peek_token ();
  // parse token trees until the initial delimiter token is found again
  while (!token_id_matches_delims (t->get_id (), delim_type))
    {
      std::unique_ptr<AST::MacroMatch> match = parse_macro_match ();

      if (match == nullptr)
	{
	  Error error (
	    t->get_locus (),
	    "failed to parse macro match for macro matcher - found %qs",
	    t->get_token_description ());
	  add_error (std::move (error));

	  return AST::MacroMatcher::create_error ();
	}

      matches.push_back (std::move (match));

      // DEBUG
      fprintf (stderr, "pushed back a match in macro matcher\n");

      t = lexer.peek_token ();
    }

  // parse end delimiters
  t = lexer.peek_token ();
  if (token_id_matches_delims (t->get_id (), delim_type))
    {
      // tokens match opening delimiter, so skip.
      lexer.skip_token ();

      return AST::MacroMatcher (delim_type, std::move (matches));
    }
  else
    {
      // tokens don't match opening delimiters, so produce error
      Error error (t->get_locus (),
		   "unexpected token %qs - expecting closing delimiter %qs "
		   "(for a macro matcher)",
		   t->get_token_description (),
		   (delim_type == AST::PARENS
		      ? ")"
		      : (delim_type == AST::SQUARE ? "]" : "}")));
      add_error (std::move (error));

      /* return error macro matcher despite possibly parsing mostly correct one?
       * TODO is this the best idea? */
      return AST::MacroMatcher::create_error ();
    }
}

// Parses a macro match (syntax match inside a matcher in a macro rule).
template <typename ManagedTokenSource>
std::unique_ptr<AST::MacroMatch>
Parser<ManagedTokenSource>::parse_macro_match ()
{
  // branch based on token available
  const_TokenPtr t = lexer.peek_token ();
  switch (t->get_id ())
    {
    case LEFT_PAREN:
    case LEFT_SQUARE:
      case LEFT_CURLY: {
	// must be macro matcher as delimited
	AST::MacroMatcher matcher = parse_macro_matcher ();
	if (matcher.is_error ())
	  {
	    Error error (lexer.peek_token ()->get_locus (),
			 "failed to parse macro matcher in macro match");
	    add_error (std::move (error));

	    return nullptr;
	  }
	return std::unique_ptr<AST::MacroMatcher> (
	  new AST::MacroMatcher (std::move (matcher)));
      }
      case DOLLAR_SIGN: {
	// have to do more lookahead to determine if fragment or repetition
	const_TokenPtr t2 = lexer.peek_token (1);
	switch (t2->get_id ())
	  {
	  case IDENTIFIER:
	    // macro fragment
	    return parse_macro_match_fragment ();
	  case LEFT_PAREN:
	    // macro repetition
	    return parse_macro_match_repetition ();
	  default:
	    // error: unrecognised
	    add_error (
	      Error (t2->get_locus (),
		     "unrecognised token combination %<$%s%> at start of "
		     "macro match - did you mean %<$identifier%> or %<$(%>?",
		     t2->get_token_description ()));

	    // skip somewhere?
	    return nullptr;
	  }
      }
    case RIGHT_PAREN:
    case RIGHT_SQUARE:
    case RIGHT_CURLY:
      // not allowed
      add_error (Error (
	t->get_locus (),
	"closing delimiters like %qs are not allowed at the start of a macro "
	"match",
	t->get_token_description ()));

      // skip somewhere?
      return nullptr;
    default:
      // just the token
      lexer.skip_token ();
      return std::unique_ptr<AST::Token> (new AST::Token (std::move (t)));
    }
}

// Parses a fragment macro match.
template <typename ManagedTokenSource>
std::unique_ptr<AST::MacroMatchFragment>
Parser<ManagedTokenSource>::parse_macro_match_fragment ()
{
  skip_token (DOLLAR_SIGN);

  const_TokenPtr ident_tok = expect_token (IDENTIFIER);
  if (ident_tok == nullptr)
    {
      Error error (lexer.peek_token ()->get_locus (),
		   "missing identifier in macro match fragment");
      add_error (std::move (error));

      return nullptr;
    }
  Identifier ident = ident_tok->get_str ();

  if (!skip_token (COLON))
    {
      // skip after somewhere?
      return nullptr;
    }

  // get MacroFragSpec for macro
  const_TokenPtr t = expect_token (IDENTIFIER);
  AST::MacroFragSpec frag = AST::get_frag_spec_from_str (t->get_str ());
  if (frag == AST::INVALID)
    {
      Error error (t->get_locus (),
		   "invalid fragment specifier %qs in fragment macro match",
		   t->get_str ().c_str ());
      add_error (std::move (error));

      return nullptr;
    }

  return std::unique_ptr<AST::MacroMatchFragment> (
    new AST::MacroMatchFragment (std::move (ident), frag));
}

// Parses a repetition macro match.
template <typename ManagedTokenSource>
std::unique_ptr<AST::MacroMatchRepetition>
Parser<ManagedTokenSource>::parse_macro_match_repetition ()
{
  skip_token (DOLLAR_SIGN);
  skip_token (LEFT_PAREN);

  std::vector<std::unique_ptr<AST::MacroMatch>> matches;

  // parse required first macro match
  std::unique_ptr<AST::MacroMatch> initial_match = parse_macro_match ();
  if (initial_match == nullptr)
    {
      Error error (
	lexer.peek_token ()->get_locus (),
	"could not parse required first macro match in macro match repetition");
      add_error (std::move (error));

      // skip after somewhere?
      return nullptr;
    }
  matches.push_back (std::move (initial_match));

  // parse optional later macro matches
  const_TokenPtr t = lexer.peek_token ();
  while (t->get_id () != RIGHT_PAREN)
    {
      std::unique_ptr<AST::MacroMatch> match = parse_macro_match ();

      if (match == nullptr)
	{
	  Error error (lexer.peek_token ()->get_locus (),
		       "failed to parse macro match in macro match repetition");
	  add_error (std::move (error));

	  return nullptr;
	}

      matches.push_back (std::move (match));

      t = lexer.peek_token ();
    }

  if (!skip_token (RIGHT_PAREN))
    {
      // skip after somewhere?
      return nullptr;
    }

  t = lexer.peek_token ();
  // see if separator token exists
  std::unique_ptr<AST::Token> separator = nullptr;
  switch (t->get_id ())
    {
    // repetition operators
    case ASTERISK:
    case PLUS:
    case QUESTION_MARK:
    // delimiters
    case LEFT_PAREN:
    case LEFT_CURLY:
    case LEFT_SQUARE:
    case RIGHT_PAREN:
    case RIGHT_CURLY:
    case RIGHT_SQUARE:
      // separator does not exist, so still null and don't skip token
      break;
    default:
      // separator does exist
      separator = std::unique_ptr<AST::Token> (new AST::Token (std::move (t)));
      lexer.skip_token ();
      break;
    }

  // parse repetition operator
  t = lexer.peek_token ();
  AST::MacroMatchRepetition::MacroRepOp op
    = AST::MacroMatchRepetition::ASTERISK;
  switch (t->get_id ())
    {
    case ASTERISK:
      op = AST::MacroMatchRepetition::ASTERISK;
      lexer.skip_token ();
      break;
    case PLUS:
      op = AST::MacroMatchRepetition::PLUS;
      lexer.skip_token ();
      break;
    case QUESTION_MARK:
      op = AST::MacroMatchRepetition::QUESTION_MARK;
      lexer.skip_token ();
      break;
    default:
      add_error (
	Error (t->get_locus (),
	       "expected macro repetition operator (%<*%>, %<+%>, or %<?%>) in "
	       "macro match - found %qs",
	       t->get_token_description ()));

      // skip after somewhere?
      return nullptr;
    }

  return std::unique_ptr<AST::MacroMatchRepetition> (
    new AST::MacroMatchRepetition (std::move (matches), op,
				   std::move (separator)));
}

/* Parses a visibility syntactical production (i.e. creating a non-default
 * visibility) */
template <typename ManagedTokenSource>
AST::Visibility
Parser<ManagedTokenSource>::parse_visibility ()
{
  // check for no visibility
  if (lexer.peek_token ()->get_id () != PUB)
    {
      return AST::Visibility::create_error ();
    }

  lexer.skip_token ();

  // create simple pub visibility if no parentheses
  if (lexer.peek_token ()->get_id () != LEFT_PAREN)
    {
      return AST::Visibility::create_public ();
      // or whatever
    }

  lexer.skip_token ();

  const_TokenPtr t = lexer.peek_token ();

  switch (t->get_id ())
    {
    case CRATE:
      lexer.skip_token ();

      skip_token (RIGHT_PAREN);

      return AST::Visibility::create_crate ();
    case SELF:
      lexer.skip_token ();

      skip_token (RIGHT_PAREN);

      return AST::Visibility::create_self ();
    case SUPER:
      lexer.skip_token ();

      skip_token (RIGHT_PAREN);

      return AST::Visibility::create_super ();
      case IN: {
	lexer.skip_token ();

	// parse the "in" path as well
	AST::SimplePath path = parse_simple_path ();
	if (path.is_empty ())
	  {
	    Error error (lexer.peek_token ()->get_locus (),
			 "missing path in pub(in path) visibility");
	    add_error (std::move (error));

	    // skip after somewhere?
	    return AST::Visibility::create_error ();
	  }

	skip_token (RIGHT_PAREN);

	return AST::Visibility::create_in_path (std::move (path));
      }
    default:
      add_error (Error (t->get_locus (), "unexpected token %qs in visibility",
			t->get_token_description ()));

      lexer.skip_token ();
      return AST::Visibility::create_error ();
    }
}

// Parses a module - either a bodied module or a module defined in another file.
template <typename ManagedTokenSource>
std::unique_ptr<AST::Module>
Parser<ManagedTokenSource>::parse_module (
  AST::Visibility vis, std::vector<AST::Attribute> outer_attrs)
{
  Location locus = lexer.peek_token ()->get_locus ();
  skip_token (MOD);

  const_TokenPtr module_name = expect_token (IDENTIFIER);
  if (module_name == nullptr)
    {
      return nullptr;
    }
  Identifier name = module_name->get_str ();

  const_TokenPtr t = lexer.peek_token ();

  switch (t->get_id ())
    {
    case SEMICOLON:
      lexer.skip_token ();

      return std::unique_ptr<AST::ModuleNoBody> (
	new AST::ModuleNoBody (std::move (name), std::move (vis),
			       std::move (outer_attrs),
			       locus)); // module name?
      case LEFT_CURLY: {
	lexer.skip_token ();

	// parse inner attributes
	std::vector<AST::Attribute> inner_attrs = parse_inner_attributes ();

	// parse items
	std::vector<std::unique_ptr<AST::Item>> items;
	const_TokenPtr tok = lexer.peek_token ();
	while (tok->get_id () != RIGHT_CURLY)
	  {
	    std::unique_ptr<AST::Item> item = parse_item (false);
	    if (item == nullptr)
	      {
		Error error (tok->get_locus (),
			     "failed to parse item in module");
		add_error (std::move (error));

		return nullptr;
	      }

	    items.push_back (std::move (item));

	    tok = lexer.peek_token ();
	  }

	if (!skip_token (RIGHT_CURLY))
	  {
	    // skip somewhere?
	    return nullptr;
	  }

	return std::unique_ptr<AST::ModuleBodied> (
	  new AST::ModuleBodied (std::move (name), locus, std::move (items),
				 std::move (vis), std::move (inner_attrs),
				 std::move (outer_attrs))); // module name?
      }
    default:
      add_error (
	Error (t->get_locus (),
	       "unexpected token %qs in module declaration/definition item",
	       t->get_token_description ()));

      lexer.skip_token ();
      return nullptr;
    }
}

// Parses an extern crate declaration (dependency on external crate)
template <typename ManagedTokenSource>
std::unique_ptr<AST::ExternCrate>
Parser<ManagedTokenSource>::parse_extern_crate (
  AST::Visibility vis, std::vector<AST::Attribute> outer_attrs)
{
  Location locus = lexer.peek_token ()->get_locus ();
  if (!skip_token (EXTERN_TOK))
    {
      skip_after_semicolon ();
      return nullptr;
    }

  if (!skip_token (CRATE))
    {
      skip_after_semicolon ();
      return nullptr;
    }

  /* parse crate reference name - this has its own syntactical rule in reference
   * but seems to not be used elsewhere, so i'm putting it here */
  const_TokenPtr crate_name_tok = lexer.peek_token ();
  std::string crate_name;

  switch (crate_name_tok->get_id ())
    {
    case IDENTIFIER:
      crate_name = crate_name_tok->get_str ();
      lexer.skip_token ();
      break;
    case SELF:
      crate_name = "self";
      lexer.skip_token ();
      break;
    default:
      add_error (
	Error (crate_name_tok->get_locus (),
	       "expecting crate name (identifier or %<self%>), found %qs",
	       crate_name_tok->get_token_description ()));

      skip_after_semicolon ();
      return nullptr;
    }

  // don't parse as clause if it doesn't exist
  if (lexer.peek_token ()->get_id () == SEMICOLON)
    {
      lexer.skip_token ();

      return std::unique_ptr<AST::ExternCrate> (
	new AST::ExternCrate (std::move (crate_name), std::move (vis),
			      std::move (outer_attrs), locus));
    }

  /* parse as clause - this also has its own syntactical rule in reference and
   * also seems to not be used elsewhere, so including here again. */
  if (!skip_token (AS))
    {
      skip_after_semicolon ();
      return nullptr;
    }

  const_TokenPtr as_name_tok = lexer.peek_token ();
  std::string as_name;

  switch (as_name_tok->get_id ())
    {
    case IDENTIFIER:
      as_name = as_name_tok->get_str ();
      lexer.skip_token ();
      break;
    case UNDERSCORE:
      as_name = "_";
      lexer.skip_token ();
      break;
    default:
      add_error (
	Error (as_name_tok->get_locus (),
	       "expecting as clause name (identifier or %<_%>), found %qs",
	       as_name_tok->get_token_description ()));

      skip_after_semicolon ();
      return nullptr;
    }

  if (!skip_token (SEMICOLON))
    {
      skip_after_semicolon ();
      return nullptr;
    }

  return std::unique_ptr<AST::ExternCrate> (
    new AST::ExternCrate (std::move (crate_name), std::move (vis),
			  std::move (outer_attrs), locus, std::move (as_name)));
}

// Parses a use declaration.
template <typename ManagedTokenSource>
std::unique_ptr<AST::UseDeclaration>
Parser<ManagedTokenSource>::parse_use_decl (
  AST::Visibility vis, std::vector<AST::Attribute> outer_attrs)
{
  Location locus = lexer.peek_token ()->get_locus ();
  if (!skip_token (USE))
    {
      skip_after_semicolon ();
      return nullptr;
    }

  // parse use tree, which is required
  std::unique_ptr<AST::UseTree> use_tree = parse_use_tree ();
  if (use_tree == nullptr)
    {
      Error error (lexer.peek_token ()->get_locus (),
		   "could not parse use tree in use declaration");
      add_error (std::move (error));

      skip_after_semicolon ();
      return nullptr;
    }

  if (!skip_token (SEMICOLON))
    {
      skip_after_semicolon ();
      return nullptr;
    }

  return std::unique_ptr<AST::UseDeclaration> (
    new AST::UseDeclaration (std::move (use_tree), std::move (vis),
			     std::move (outer_attrs), locus));
}

// Parses a use tree (which can be recursive and is actually a base class).
template <typename ManagedTokenSource>
std::unique_ptr<AST::UseTree>
Parser<ManagedTokenSource>::parse_use_tree ()
{
  /* potential syntax definitions in attempt to get algorithm:
   *  Glob:
   *      <- SimplePath :: *
   *      <- :: *
   *      <- *
   *  Nested tree thing:
   *      <- SimplePath :: { COMPLICATED_INNER_TREE_THING }
   *      <- :: COMPLICATED_INNER_TREE_THING }
   *      <- { COMPLICATED_INNER_TREE_THING }
   *  Rebind thing:
   *      <- SimplePath as IDENTIFIER
   *      <- SimplePath as _
   *      <- SimplePath
   */

  /* current plan of attack: try to parse SimplePath first - if fails, one of
   * top two then try parse :: - if fails, one of top two. Next is deciding
   * character for top two. */

  /* Thus, parsing smaller parts of use tree may require feeding into function
   * via parameters (or could handle all in this single function because other
   * use tree types aren't recognised as separate in the spec) */

  // TODO: I think this function is too complex, probably should split it

  Location locus = lexer.peek_token ()->get_locus ();

  // bool has_path = false;
  AST::SimplePath path = parse_simple_path ();

  if (path.is_empty ())
    {
      // has no path, so must be glob or nested tree UseTree type

      bool is_global = false;

      // check for global scope resolution operator
      if (lexer.peek_token ()->get_id () == SCOPE_RESOLUTION)
	{
	  lexer.skip_token ();
	  is_global = true;
	}

      const_TokenPtr t = lexer.peek_token ();
      switch (t->get_id ())
	{
	case ASTERISK:
	  // glob UseTree type
	  lexer.skip_token ();

	  if (is_global)
	    return std::unique_ptr<AST::UseTreeGlob> (
	      new AST::UseTreeGlob (AST::UseTreeGlob::GLOBAL,
				    AST::SimplePath::create_empty (), locus));
	  else
	    return std::unique_ptr<AST::UseTreeGlob> (
	      new AST::UseTreeGlob (AST::UseTreeGlob::NO_PATH,
				    AST::SimplePath::create_empty (), locus));
	  case LEFT_CURLY: {
	    // nested tree UseTree type
	    lexer.skip_token ();

	    std::vector<std::unique_ptr<AST::UseTree>> use_trees;

	    const_TokenPtr t = lexer.peek_token ();
	    while (t->get_id () != RIGHT_CURLY)
	      {
		std::unique_ptr<AST::UseTree> use_tree = parse_use_tree ();
		if (use_tree == nullptr)
		  {
		    break;
		  }

		use_trees.push_back (std::move (use_tree));

		if (lexer.peek_token ()->get_id () != COMMA)
		  break;

		lexer.skip_token ();
		t = lexer.peek_token ();
	      }

	    // skip end curly delimiter
	    if (!skip_token (RIGHT_CURLY))
	      {
		// skip after somewhere?
		return nullptr;
	      }

	    if (is_global)
	      return std::unique_ptr<AST::UseTreeList> (
		new AST::UseTreeList (AST::UseTreeList::GLOBAL,
				      AST::SimplePath::create_empty (),
				      std::move (use_trees), locus));
	    else
	      return std::unique_ptr<AST::UseTreeList> (
		new AST::UseTreeList (AST::UseTreeList::NO_PATH,
				      AST::SimplePath::create_empty (),
				      std::move (use_trees), locus));
	  }
	case AS:
	  // this is not allowed
	  add_error (Error (
	    t->get_locus (),
	    "use declaration with rebind %<as%> requires a valid simple path - "
	    "none found"));

	  skip_after_semicolon ();
	  return nullptr;
	default:
	  add_error (Error (t->get_locus (),
			    "unexpected token %qs in use tree with "
			    "no valid simple path (i.e. list"
			    " or glob use tree)",
			    t->get_token_description ()));

	  skip_after_semicolon ();
	  return nullptr;
	}
    }
  else
    {
      /* Due to aforementioned implementation issues, the trailing :: token is
       * consumed by the path, so it can not be used as a disambiguator.
       * NOPE, not true anymore - TODO what are the consequences of this? */

      const_TokenPtr t = lexer.peek_token ();
      switch (t->get_id ())
	{
	case ASTERISK:
	  // glob UseTree type
	  lexer.skip_token ();

	  return std::unique_ptr<AST::UseTreeGlob> (
	    new AST::UseTreeGlob (AST::UseTreeGlob::PATH_PREFIXED,
				  std::move (path), locus));
	  case LEFT_CURLY: {
	    // nested tree UseTree type
	    lexer.skip_token ();

	    std::vector<std::unique_ptr<AST::UseTree>> use_trees;

	    // TODO: think of better control structure
	    const_TokenPtr t = lexer.peek_token ();
	    while (t->get_id () != RIGHT_CURLY)
	      {
		std::unique_ptr<AST::UseTree> use_tree = parse_use_tree ();
		if (use_tree == nullptr)
		  {
		    break;
		  }

		use_trees.push_back (std::move (use_tree));

		if (lexer.peek_token ()->get_id () != COMMA)
		  break;

		lexer.skip_token ();
		t = lexer.peek_token ();
	      }

	    // skip end curly delimiter
	    if (!skip_token (RIGHT_CURLY))
	      {
		// skip after somewhere?
		return nullptr;
	      }

	    return std::unique_ptr<AST::UseTreeList> (
	      new AST::UseTreeList (AST::UseTreeList::PATH_PREFIXED,
				    std::move (path), std::move (use_trees),
				    locus));
	  }
	  case AS: {
	    // rebind UseTree type
	    lexer.skip_token ();

	    const_TokenPtr t = lexer.peek_token ();
	    switch (t->get_id ())
	      {
	      case IDENTIFIER:
		// skip lexer token
		lexer.skip_token ();

		return std::unique_ptr<AST::UseTreeRebind> (
		  new AST::UseTreeRebind (AST::UseTreeRebind::IDENTIFIER,
					  std::move (path), locus,
					  t->get_str ()));
	      case UNDERSCORE:
		// skip lexer token
		lexer.skip_token ();

		return std::unique_ptr<AST::UseTreeRebind> (
		  new AST::UseTreeRebind (AST::UseTreeRebind::WILDCARD,
					  std::move (path), locus, "_"));
	      default:
		add_error (Error (
		  t->get_locus (),
		  "unexpected token %qs in use tree with as clause - expected "
		  "identifier or %<_%>",
		  t->get_token_description ()));

		skip_after_semicolon ();
		return nullptr;
	      }
	  }
	case SEMICOLON:
	  // rebind UseTree type without rebinding - path only

	  // don't skip semicolon - handled in parse_use_tree
	  // lexer.skip_token();

	  return std::unique_ptr<AST::UseTreeRebind> (
	    new AST::UseTreeRebind (AST::UseTreeRebind::NONE, std::move (path),
				    locus));
	case COMMA:
	case RIGHT_CURLY:
	  // this may occur in recursive calls - assume it is ok and ignore it
	  return std::unique_ptr<AST::UseTreeRebind> (
	    new AST::UseTreeRebind (AST::UseTreeRebind::NONE, std::move (path),
				    locus));
	default:
	  add_error (Error (t->get_locus (),
			    "unexpected token %qs in use tree with valid path",
			    t->get_token_description ()));

	  // skip_after_semicolon();
	  return nullptr;
	}
    }
}

// Parses a function (not a method).
template <typename ManagedTokenSource>
std::unique_ptr<AST::Function>
Parser<ManagedTokenSource>::parse_function (
  AST::Visibility vis, std::vector<AST::Attribute> outer_attrs)
{
  Location locus = lexer.peek_token ()->get_locus ();
  // Get qualifiers for function if they exist
  AST::FunctionQualifiers qualifiers = parse_function_qualifiers ();

  skip_token (FN_TOK);

  // Save function name token
  const_TokenPtr function_name_tok = expect_token (IDENTIFIER);
  if (function_name_tok == nullptr)
    {
      skip_after_next_block ();
      return nullptr;
    }
  Identifier function_name = function_name_tok->get_str ();

  // parse generic params - if exist
  std::vector<std::unique_ptr<AST::GenericParam>> generic_params
    = parse_generic_params_in_angles ();

  if (!skip_token (LEFT_PAREN))
    {
      Error error (lexer.peek_token ()->get_locus (),
		   "function declaration missing opening parentheses before "
		   "parameter list");
      add_error (std::move (error));

      skip_after_next_block ();
      return nullptr;
    }

  // parse function parameters (only if next token isn't right paren)
  std::vector<AST::FunctionParam> function_params;
  if (lexer.peek_token ()->get_id () != RIGHT_PAREN)
    function_params
      = parse_function_params ([] (TokenId id) { return id == RIGHT_PAREN; });

  if (!skip_token (RIGHT_PAREN))
    {
      Error error (lexer.peek_token ()->get_locus (),
		   "function declaration missing closing parentheses after "
		   "parameter list");
      add_error (std::move (error));

      skip_after_next_block ();
      return nullptr;
    }

  // parse function return type - if exists
  std::unique_ptr<AST::Type> return_type = parse_function_return_type ();

  // parse where clause - if exists
  AST::WhereClause where_clause = parse_where_clause ();

  // parse block expression
  std::unique_ptr<AST::BlockExpr> block_expr = parse_block_expr ();

  return std::unique_ptr<AST::Function> (
    new AST::Function (std::move (function_name), std::move (qualifiers),
		       std::move (generic_params), std::move (function_params),
		       std::move (return_type), std::move (where_clause),
		       std::move (block_expr), std::move (vis),
		       std::move (outer_attrs), locus));
}

// Parses function or method qualifiers (i.e. const, unsafe, and extern).
template <typename ManagedTokenSource>
AST::FunctionQualifiers
Parser<ManagedTokenSource>::parse_function_qualifiers ()
{
  AST::FunctionQualifiers::AsyncConstStatus const_status
    = AST::FunctionQualifiers::NONE;
  // bool has_const = false;
  bool has_unsafe = false;
  bool has_extern = false;
  std::string abi;

  // Check in order of const, unsafe, then extern
  const_TokenPtr t = lexer.peek_token ();
  switch (t->get_id ())
    {
    case CONST:
      lexer.skip_token ();
      const_status = AST::FunctionQualifiers::CONST;
      break;
    case ASYNC:
      lexer.skip_token ();
      const_status = AST::FunctionQualifiers::ASYNC;
      break;
    default:
      // const status is still none
      break;
    }

  if (lexer.peek_token ()->get_id () == UNSAFE)
    {
      lexer.skip_token ();
      has_unsafe = true;
    }

  if (lexer.peek_token ()->get_id () == EXTERN_TOK)
    {
      lexer.skip_token ();
      has_extern = true;

      // detect optional abi name
      const_TokenPtr next_tok = lexer.peek_token ();
      if (next_tok->get_id () == STRING_LITERAL)
	{
	  lexer.skip_token ();
	  abi = next_tok->get_str ();
	}
    }

  return AST::FunctionQualifiers (const_status, has_unsafe, has_extern,
				  std::move (abi));
}

// Parses generic (lifetime or type) params inside angle brackets (optional).
template <typename ManagedTokenSource>
std::vector<std::unique_ptr<AST::GenericParam>>
Parser<ManagedTokenSource>::parse_generic_params_in_angles ()
{
  if (lexer.peek_token ()->get_id () != LEFT_ANGLE)
    {
      // seems to be no generic params, so exit with empty vector
      return std::vector<std::unique_ptr<AST::GenericParam>> ();
    }
  lexer.skip_token ();

  // DEBUG:
  fprintf (stderr, "skipped left angle in generic param\n");

  std::vector<std::unique_ptr<AST::GenericParam>> generic_params
    = parse_generic_params (is_right_angle_tok);

  // DEBUG:
  fprintf (stderr,
	   "finished parsing actual generic params (i.e. inside angles)\n");

  if (!skip_generics_right_angle ())
    {
      // DEBUG
      fprintf (stderr, "failed to skip generics right angle - returning empty "
		       "generic params\n");

      return std::vector<std::unique_ptr<AST::GenericParam>> ();
    }

  return generic_params;
}

/* Parse generic (lifetime or type) params NOT INSIDE ANGLE BRACKETS!!! Almost
 * always parse_generic_params_in_angles is what is wanted. */
template <typename ManagedTokenSource>
std::vector<std::unique_ptr<AST::GenericParam>>
Parser<ManagedTokenSource>::parse_generic_params ()
{
  std::vector<std::unique_ptr<AST::GenericParam>> generic_params;

  // can't parse lifetime and type params separately due to lookahead issues
  // thus, parse them all here

  // DEBUG
  fprintf (stderr,
	   "starting to parse generic params (inside angle brackets)\n");

  /* HACK: used to retain attribute data if a lifetime param is tentatively
   * parsed but it turns out to be type param */
  AST::Attribute parsed_outer_attr = AST::Attribute::create_empty ();

  /* HACK: generic params always in angle brackets with current syntax, so have
   * that as end char */
  const_TokenPtr t = lexer.peek_token ();
  // parse lifetime params
  while (!is_right_angle_tok (t->get_id ()))
    {
      // HACK: reimpl of lifetime param parsing
      AST::Attribute outer_attr = parse_outer_attribute ();

      // move attribute outward if type param
      if (lexer.peek_token ()->get_id () != LIFETIME)
	{
	  parsed_outer_attr = std::move (outer_attr);

	  // DEBUG
	  fprintf (
	    stderr,
	    "broke from parsing lifetime params as next token isn't lifetime - "
	    "saved attribute\n");

	  break;
	}

      Location locus = lexer.peek_token ()->get_locus ();
      AST::Lifetime lifetime = parse_lifetime ();

      // DEBUG
      fprintf (stderr, "parsed lifetime in lifetime params\n");

      // parse optional bounds
      std::vector<AST::Lifetime> lifetime_bounds;
      if (lexer.peek_token ()->get_id () == COLON)
	{
	  lexer.skip_token ();
	  // parse required bounds
	  lifetime_bounds = parse_lifetime_bounds (
	    [] (TokenId id) { return is_right_angle_tok (id) || id == COMMA; });
	}

      std::unique_ptr<AST::LifetimeParam> param (
	new AST::LifetimeParam (std::move (lifetime),
				std::move (lifetime_bounds),
				std::move (outer_attr), locus));
      generic_params.push_back (std::move (param));

      if (lexer.peek_token ()->get_id () != COMMA)
	{
	  break;
	}
      lexer.skip_token ();

      t = lexer.peek_token ();
    }

  // parse type params (reimpl required for first one but not others)
  if (!is_right_angle_tok (lexer.peek_token ()->get_id ())
      && !parsed_outer_attr.is_empty ())
    {
      // DEBUG
      fprintf (stderr, "as parsed outer attr isn't empty, started parsing type "
		       "param reimpl\n");

      // reimpl as type param definitely exists
      const_TokenPtr ident_tok = expect_token (IDENTIFIER);
      if (ident_tok == nullptr)
	{
	  Error error (
	    lexer.peek_token ()->get_locus (),
	    "failed to parse identifier in type param in generic params");
	  add_error (std::move (error));

	  return std::vector<std::unique_ptr<AST::GenericParam>> ();
	}
      Identifier ident = ident_tok->get_str ();

      // parse optional bounds
      std::vector<std::unique_ptr<AST::TypeParamBound>> type_param_bounds;
      if (lexer.peek_token ()->get_id () == COLON)
	{
	  lexer.skip_token ();

	  // parse optional type param bounds
	  type_param_bounds = parse_type_param_bounds ();
	}

      // parse optional type
      std::unique_ptr<AST::Type> type = nullptr;
      if (lexer.peek_token ()->get_id () == EQUAL)
	{
	  lexer.skip_token ();

	  // parse required type
	  type = parse_type ();
	  if (type == nullptr)
	    {
	      Error error (
		lexer.peek_token ()->get_locus (),
		"failed to parse type in type param in generic params");
	      add_error (std::move (error));

	      return std::vector<std::unique_ptr<AST::GenericParam>> ();
	    }
	}

      std::unique_ptr<AST::TypeParam> param (
	new AST::TypeParam (std::move (ident), ident_tok->get_locus (),
			    std::move (type_param_bounds), std::move (type),
			    std::move (parsed_outer_attr)));
      generic_params.push_back (std::move (param));

      // handle comma
      if (lexer.peek_token ()->get_id () == COMMA)
	{
	  lexer.skip_token ();
	}
    }

  // DEBUG
  fprintf (
    stderr,
    "about to start parsing normally-parsed type params in generic params\n");

  // parse rest of type params - reimpl due to right angle tokens
  t = lexer.peek_token ();
  while (!is_right_angle_tok (t->get_id ()))
    {
      std::unique_ptr<AST::TypeParam> type_param = parse_type_param ();

      if (type_param == nullptr)
	{
	  Error error (lexer.peek_token ()->get_locus (),
		       "failed to parse type param in generic params");
	  add_error (std::move (error));

	  return std::vector<std::unique_ptr<AST::GenericParam>> ();
	}

      // DEBUG
      fprintf (stderr, "successfully parsed type param\n");

      generic_params.push_back (std::move (type_param));

      if (lexer.peek_token ()->get_id () != COMMA)
	{
	  break;
	}
      // skip commas, including trailing commas
      lexer.skip_token ();

      t = lexer.peek_token ();
    }

  // old code
  /*
  // parse lifetime params (optional), allowed to end with a trailing comma
  std::vector<std::unique_ptr<AST::LifetimeParam>> lifetime_params
    = parse_lifetime_params();
  if (!lifetime_params.empty()) {
      // C++11 code:
      generic_params.insert(generic_params.end(),
	std::make_move_iterator(lifetime_params.begin()),
	std::make_move_iterator(lifetime_params.end()));
  }

  // parse type params (optional)
  std::vector<std::unique_ptr<AST::TypeParam>> type_params =
  parse_type_params(); if (!type_params.empty()) {
      // C++11 code:
      generic_params.insert(generic_params.end(),
	std::make_move_iterator(type_params.begin()),
	std::make_move_iterator(type_params.end()));
  }*/

  generic_params.shrink_to_fit ();
  return generic_params;
}

/* Parse generic (lifetime or type) params NOT INSIDE ANGLE BRACKETS!!! Almost
 * always parse_generic_params_in_angles is what is wanted. */
template <typename ManagedTokenSource>
template <typename EndTokenPred>
std::vector<std::unique_ptr<AST::GenericParam>>
Parser<ManagedTokenSource>::parse_generic_params (EndTokenPred is_end_token)
{
  std::vector<std::unique_ptr<AST::GenericParam>> generic_params;

  /* can't parse lifetime and type params separately due to lookahead issues
   * thus, parse them all here */

  /* HACK: used to retain attribute data if a lifetime param is tentatively
   * parsed but it turns out to be type param */
  AST::Attribute parsed_outer_attr = AST::Attribute::create_empty ();

  const_TokenPtr t = lexer.peek_token ();
  // parse lifetime params
  while (!is_end_token (t->get_id ()))
    {
      // HACK: reimpl of lifetime param parsing
      AST::Attribute outer_attr = parse_outer_attribute ();

      // move attribute outward if type param
      if (lexer.peek_token ()->get_id () != LIFETIME)
	{
	  parsed_outer_attr = std::move (outer_attr);
	  break;
	}

      Location locus = lexer.peek_token ()->get_locus ();
      AST::Lifetime lifetime = parse_lifetime ();

      // parse optional bounds
      std::vector<AST::Lifetime> lifetime_bounds;
      if (lexer.peek_token ()->get_id () == COLON)
	{
	  lexer.skip_token ();
	  // parse required bounds
	  lifetime_bounds = parse_lifetime_bounds ([is_end_token] (TokenId id) {
	    return is_end_token (id) || id == COMMA;
	  });
	}

      std::unique_ptr<AST::LifetimeParam> param (
	new AST::LifetimeParam (std::move (lifetime),
				std::move (lifetime_bounds),
				std::move (outer_attr), locus));
      generic_params.push_back (std::move (param));

      if (lexer.peek_token ()->get_id () != COMMA)
	break;

      lexer.skip_token ();
      t = lexer.peek_token ();
    }

  // parse type params (reimpl required for first one but not others)
  if (!is_end_token (lexer.peek_token ()->get_id ())
      && !parsed_outer_attr.is_empty ())
    {
      // reimpl as type param definitely exists
      const_TokenPtr ident_tok = expect_token (IDENTIFIER);
      if (ident_tok == nullptr)
	{
	  Error error (
	    lexer.peek_token ()->get_locus (),
	    "failed to parse identifier in type param in generic params");
	  add_error (std::move (error));

	  return {};
	}
      Identifier ident = ident_tok->get_str ();

      // parse optional bounds
      std::vector<std::unique_ptr<AST::TypeParamBound>> type_param_bounds;
      if (lexer.peek_token ()->get_id () == COLON)
	{
	  lexer.skip_token ();

	  // parse optional type param bounds
	  type_param_bounds = parse_type_param_bounds ();
	}

      // parse optional type
      std::unique_ptr<AST::Type> type = nullptr;
      if (lexer.peek_token ()->get_id () == EQUAL)
	{
	  lexer.skip_token ();

	  // parse required type
	  type = parse_type ();
	  if (type == nullptr)
	    {
	      Error error (
		lexer.peek_token ()->get_locus (),
		"failed to parse type in type param in generic params");
	      add_error (std::move (error));

	      return {};
	    }
	}

      std::unique_ptr<AST::TypeParam> param (
	new AST::TypeParam (std::move (ident), ident_tok->get_locus (),
			    std::move (type_param_bounds), std::move (type),
			    std::move (parsed_outer_attr)));
      generic_params.push_back (std::move (param));

      // handle comma
      if (lexer.peek_token ()->get_id () == COMMA)
	lexer.skip_token ();
    }

  // parse rest of type params - reimpl due to right angle tokens
  t = lexer.peek_token ();
  while (!is_end_token (t->get_id ()))
    {
      std::unique_ptr<AST::TypeParam> type_param = parse_type_param ();

      if (type_param == nullptr)
	{
	  Error error (lexer.peek_token ()->get_locus (),
		       "failed to parse type param in generic params");
	  add_error (std::move (error));

	  return {};
	}

      generic_params.push_back (std::move (type_param));

      if (lexer.peek_token ()->get_id () != COMMA)
	break;

      // skip commas, including trailing commas
      lexer.skip_token ();
      t = lexer.peek_token ();
    }

  // old code
  /*
  // parse lifetime params (optional), allowed to end with a trailing comma
  std::vector<std::unique_ptr<AST::LifetimeParam>> lifetime_params
    = parse_lifetime_params();
  if (!lifetime_params.empty()) {
      // C++11 code:
      generic_params.insert(generic_params.end(),
	std::make_move_iterator(lifetime_params.begin()),
	std::make_move_iterator(lifetime_params.end()));
  }

  // parse type params (optional)
  std::vector<std::unique_ptr<AST::TypeParam>> type_params =
  parse_type_params(); if (!type_params.empty()) {
      // C++11 code:
      generic_params.insert(generic_params.end(),
	std::make_move_iterator(type_params.begin()),
	std::make_move_iterator(type_params.end()));
  }*/

  generic_params.shrink_to_fit ();
  return generic_params;
}

/* Parses lifetime generic parameters (pointers). Will also consume any trailing
 * comma. No extra checks for end token. */
template <typename ManagedTokenSource>
std::vector<std::unique_ptr<AST::LifetimeParam>>
Parser<ManagedTokenSource>::parse_lifetime_params ()
{
  std::vector<std::unique_ptr<AST::LifetimeParam>> lifetime_params;

  while (lexer.peek_token ()->get_id () != END_OF_FILE)
    {
      AST::LifetimeParam lifetime_param = parse_lifetime_param ();

      if (lifetime_param.is_error ())
	{
	  // can't treat as error as only way to get out with trailing comma
	  break;
	}

      lifetime_params.push_back (std::unique_ptr<AST::LifetimeParam> (
	new AST::LifetimeParam (std::move (lifetime_param))));

      if (lexer.peek_token ()->get_id () != COMMA)
	break;

      // skip commas, including trailing commas
      lexer.skip_token ();
    }

  lifetime_params.shrink_to_fit ();

  return lifetime_params;
}

/* Parses lifetime generic parameters (pointers). Will also consume any trailing
 * comma. Has extra is_end_token predicate checking. */
template <typename ManagedTokenSource>
template <typename EndTokenPred>
std::vector<std::unique_ptr<AST::LifetimeParam>>
Parser<ManagedTokenSource>::parse_lifetime_params (EndTokenPred is_end_token)
{
  std::vector<std::unique_ptr<AST::LifetimeParam>> lifetime_params;

  // if end_token is not specified, it defaults to EOF, so should work fine
  while (!is_end_token (lexer.peek_token ()->get_id ()))
    {
      AST::LifetimeParam lifetime_param = parse_lifetime_param ();

      if (lifetime_param.is_error ())
	{
	  /* TODO: is it worth throwing away all lifetime params just because
	   * one failed? */
	  Error error (lexer.peek_token ()->get_locus (),
		       "failed to parse lifetime param in lifetime params");
	  add_error (std::move (error));

	  return {};
	}

      lifetime_params.push_back (std::unique_ptr<AST::LifetimeParam> (
	new AST::LifetimeParam (std::move (lifetime_param))));

      if (lexer.peek_token ()->get_id () != COMMA)
	break;

      // skip commas, including trailing commas
      lexer.skip_token ();
    }

  lifetime_params.shrink_to_fit ();

  return lifetime_params;
}

/* Parses lifetime generic parameters (objects). Will also consume any trailing
 * comma. No extra checks for end token.
 * TODO: is this best solution? implements most of the same algorithm. */
template <typename ManagedTokenSource>
std::vector<AST::LifetimeParam>
Parser<ManagedTokenSource>::parse_lifetime_params_objs ()
{
  std::vector<AST::LifetimeParam> lifetime_params;

  // bad control structure as end token cannot be guaranteed
  while (true)
    {
      AST::LifetimeParam lifetime_param = parse_lifetime_param ();

      if (lifetime_param.is_error ())
	{
	  // not an error as only way to exit if trailing comma
	  break;
	}

      lifetime_params.push_back (std::move (lifetime_param));

      if (lexer.peek_token ()->get_id () != COMMA)
	break;

      // skip commas, including trailing commas
      lexer.skip_token ();
    }

  lifetime_params.shrink_to_fit ();

  return lifetime_params;
}

/* Parses lifetime generic parameters (objects). Will also consume any trailing
 * comma. Has extra is_end_token predicate checking.
 * TODO: is this best solution? implements most of the same algorithm. */
template <typename ManagedTokenSource>
template <typename EndTokenPred>
std::vector<AST::LifetimeParam>
Parser<ManagedTokenSource>::parse_lifetime_params_objs (
  EndTokenPred is_end_token)
{
  std::vector<AST::LifetimeParam> lifetime_params;

  while (!is_end_token (lexer.peek_token ()->get_id ()))
    {
      AST::LifetimeParam lifetime_param = parse_lifetime_param ();

      if (lifetime_param.is_error ())
	{
	  /* TODO: is it worth throwing away all lifetime params just because
	   * one failed? */
	  Error error (lexer.peek_token ()->get_locus (),
		       "failed to parse lifetime param in lifetime params");
	  add_error (std::move (error));

	  return {};
	}

      lifetime_params.push_back (std::move (lifetime_param));

      if (lexer.peek_token ()->get_id () != COMMA)
	break;

      // skip commas, including trailing commas
      lexer.skip_token ();
    }

  lifetime_params.shrink_to_fit ();

  return lifetime_params;
}

/* Parses a sequence of a certain grammar rule in object form (not pointer or
 * smart pointer), delimited by commas and ending when 'is_end_token' is
 * satisfied (templated). Will also consume any trailing comma.
 * FIXME: this cannot be used due to member function pointer problems (i.e.
 * parsing_function cannot be specified properly) */
template <typename ManagedTokenSource>
template <typename ParseFunction, typename EndTokenPred>
auto
Parser<ManagedTokenSource>::parse_non_ptr_sequence (
  ParseFunction parsing_function, EndTokenPred is_end_token,
  std::string error_msg) -> std::vector<decltype (parsing_function ())>
{
  std::vector<decltype (parsing_function ())> params;

  while (!is_end_token (lexer.peek_token ()->get_id ()))
    {
      auto param = parsing_function ();

      if (param.is_error ())
	{
	  // TODO: is it worth throwing away all params just because one failed?
	  Error error (lexer.peek_token ()->get_locus (),
		       std::move (error_msg));
	  add_error (std::move (error));

	  return {};
	}

      params.push_back (std::move (param));

      if (lexer.peek_token ()->get_id () != COMMA)
	break;

      // skip commas, including trailing commas
      lexer.skip_token ();
    }

  params.shrink_to_fit ();

  return params;
}

/* Parses a single lifetime generic parameter (not including comma). */
template <typename ManagedTokenSource>
AST::LifetimeParam
Parser<ManagedTokenSource>::parse_lifetime_param ()
{
  // parse outer attribute, which is optional and may not exist
  AST::Attribute outer_attr = parse_outer_attribute ();

  // save lifetime token - required
  const_TokenPtr lifetime_tok = lexer.peek_token ();
  if (lifetime_tok->get_id () != LIFETIME)
    {
      // if lifetime is missing, must not be a lifetime param, so return null
      return AST::LifetimeParam::create_error ();
    }
  lexer.skip_token ();
  /* TODO: does this always create a named lifetime? or can a different type be
   * made? */
  AST::Lifetime lifetime (AST::Lifetime::NAMED, lifetime_tok->get_str (),
			  lifetime_tok->get_locus ());

  // parse lifetime bounds, if it exists
  std::vector<AST::Lifetime> lifetime_bounds;
  if (lexer.peek_token ()->get_id () == COLON)
    {
      // parse lifetime bounds
      lifetime_bounds = parse_lifetime_bounds ();
      // TODO: have end token passed in?
    }

  return AST::LifetimeParam (std::move (lifetime), std::move (lifetime_bounds),
			     std::move (outer_attr),
			     lifetime_tok->get_locus ());
}

// Parses type generic parameters. Will also consume any trailing comma.
template <typename ManagedTokenSource>
std::vector<std::unique_ptr<AST::TypeParam>>
Parser<ManagedTokenSource>::parse_type_params ()
{
  std::vector<std::unique_ptr<AST::TypeParam>> type_params;

  // infinite loop with break on failure as no info on ending token
  while (true)
    {
      std::unique_ptr<AST::TypeParam> type_param = parse_type_param ();

      if (type_param == nullptr)
	{
	  // break if fails to parse
	  break;
	}

      type_params.push_back (std::move (type_param));

      if (lexer.peek_token ()->get_id () != COMMA)
	break;

      // skip commas, including trailing commas
      lexer.skip_token ();
    }

  type_params.shrink_to_fit ();
  return type_params;
}

// Parses type generic parameters. Will also consume any trailing comma.
template <typename ManagedTokenSource>
template <typename EndTokenPred>
std::vector<std::unique_ptr<AST::TypeParam>>
Parser<ManagedTokenSource>::parse_type_params (EndTokenPred is_end_token)
{
  std::vector<std::unique_ptr<AST::TypeParam>> type_params;

  while (!is_end_token (lexer.peek_token ()->get_id ()))
    {
      std::unique_ptr<AST::TypeParam> type_param = parse_type_param ();

      if (type_param == nullptr)
	{
	  Error error (lexer.peek_token ()->get_locus (),
		       "failed to parse type param in type params");
	  add_error (std::move (error));

	  return {};
	}

      type_params.push_back (std::move (type_param));

      if (lexer.peek_token ()->get_id () != COMMA)
	break;

      // skip commas, including trailing commas
      lexer.skip_token ();
    }

  type_params.shrink_to_fit ();
  return type_params;
  /* TODO: this shares most code with parse_lifetime_params - good place to use
   * template (i.e. parse_non_ptr_sequence if doable) */
}

/* Parses a single type (generic) parameter, not including commas. May change to
 * return value. */
template <typename ManagedTokenSource>
std::unique_ptr<AST::TypeParam>
Parser<ManagedTokenSource>::parse_type_param ()
{
  // parse outer attribute, which is optional and may not exist
  AST::Attribute outer_attr = parse_outer_attribute ();

  const_TokenPtr identifier_tok = lexer.peek_token ();
  if (identifier_tok->get_id () != IDENTIFIER)
    {
      // return null as type param can't exist without this required identifier
      return nullptr;
    }
  // TODO: create identifier from identifier token
  Identifier ident = identifier_tok->get_str ();
  lexer.skip_token ();

  // parse type param bounds (if they exist)
  std::vector<std::unique_ptr<AST::TypeParamBound>> type_param_bounds;
  if (lexer.peek_token ()->get_id () == COLON)
    {
      lexer.skip_token ();

      // parse type param bounds, which may or may not exist
      type_param_bounds = parse_type_param_bounds ();
    }

  // parse type (if it exists)
  std::unique_ptr<AST::Type> type = nullptr;
  if (lexer.peek_token ()->get_id () == EQUAL)
    {
      lexer.skip_token ();

      // parse type (now required)
      type = parse_type ();
      if (type == nullptr)
	{
	  Error error (lexer.peek_token ()->get_locus (),
		       "failed to parse type in type param");
	  add_error (std::move (error));

	  return nullptr;
	}
    }

  return std::unique_ptr<AST::TypeParam> (
    new AST::TypeParam (std::move (ident), identifier_tok->get_locus (),
			std::move (type_param_bounds), std::move (type),
			std::move (outer_attr)));
}

/* Parses regular (i.e. non-generic) parameters in functions or methods. Also
 * has end token handling. */
template <typename ManagedTokenSource>
template <typename EndTokenPred>
std::vector<AST::FunctionParam>
Parser<ManagedTokenSource>::parse_function_params (EndTokenPred is_end_token)
{
  std::vector<AST::FunctionParam> params;

  if (is_end_token (lexer.peek_token ()->get_id ()))
    return params;

  AST::FunctionParam initial_param = parse_function_param ();

  // Return empty parameter list if no parameter there
  if (initial_param.is_error ())
    {
      // TODO: is this an error?
      return params;
    }

  params.push_back (std::move (initial_param));

  // maybe think of a better control structure here - do-while with an initial
  // error state? basically, loop through parameter list until can't find any
  // more params
  const_TokenPtr t = lexer.peek_token ();
  while (t->get_id () == COMMA)
    {
      // skip comma if applies
      lexer.skip_token ();

      // TODO: strictly speaking, shouldn't there be no trailing comma?
      if (is_end_token (lexer.peek_token ()->get_id ()))
	break;

      // now, as right paren would break, function param is required
      AST::FunctionParam param = parse_function_param ();
      if (param.is_error ())
	{
	  Error error (lexer.peek_token ()->get_locus (),
		       "failed to parse function param (in function params)");
	  add_error (std::move (error));

	  // skip somewhere?
	  return std::vector<AST::FunctionParam> ();
	}

      params.push_back (std::move (param));

      t = lexer.peek_token ();
    }

  params.shrink_to_fit ();
  return params;
}

/* Parses a single regular (i.e. non-generic) parameter in a function or method,
 * i.e. the "name: type" bit. Also handles it not existing. */
template <typename ManagedTokenSource>
AST::FunctionParam
Parser<ManagedTokenSource>::parse_function_param ()
{
  // parse outer attributes if they exist
  std::vector<AST::Attribute> outer_attrs = parse_outer_attributes ();

  // TODO: should saved location be at start of outer attributes or pattern?
  Location locus = lexer.peek_token ()->get_locus ();
  std::unique_ptr<AST::Pattern> param_pattern = parse_pattern ();

  // create error function param if it doesn't exist
  if (param_pattern == nullptr)
    {
      // skip after something
      return AST::FunctionParam::create_error ();
    }

  if (!skip_token (COLON))
    {
      // skip after something
      return AST::FunctionParam::create_error ();
    }

  std::unique_ptr<AST::Type> param_type = parse_type ();
  if (param_type == nullptr)
    {
      // skip?
      return AST::FunctionParam::create_error ();
    }

  return AST::FunctionParam (std::move (param_pattern), std::move (param_type),
			     std::move (outer_attrs), locus);
}

/* Parses a function or method return type syntactical construction. Also
 * handles a function return type not existing. */
template <typename ManagedTokenSource>
std::unique_ptr<AST::Type>
Parser<ManagedTokenSource>::parse_function_return_type ()
{
  if (lexer.peek_token ()->get_id () != RETURN_TYPE)
    return nullptr;

  // skip return type, as it now obviously exists
  lexer.skip_token ();

  std::unique_ptr<AST::Type> type = parse_type ();

  return type;
}

/* Parses a "where clause" (in a function, struct, method, etc.). Also handles a
 * where clause not existing, in which it will return
 * WhereClause::create_empty(), which can be checked via
 * WhereClause::is_empty(). */
template <typename ManagedTokenSource>
AST::WhereClause
Parser<ManagedTokenSource>::parse_where_clause ()
{
  const_TokenPtr where_tok = lexer.peek_token ();
  if (where_tok->get_id () != WHERE)
    {
      // where clause doesn't exist, so create empty one
      return AST::WhereClause::create_empty ();
    }

  lexer.skip_token ();

  /* parse where clause items - this is not a separate rule in the reference so
   * won't be here */
  std::vector<std::unique_ptr<AST::WhereClauseItem>> where_clause_items;

  /* HACK: where clauses end with a right curly or semicolon or equals in all
   * uses currently */
  const_TokenPtr t = lexer.peek_token ();
  while (t->get_id () != LEFT_CURLY && t->get_id () != SEMICOLON
	 && t->get_id () != EQUAL)
    {
      std::unique_ptr<AST::WhereClauseItem> where_clause_item
	= parse_where_clause_item ();

      if (where_clause_item == nullptr)
	{
	  Error error (t->get_locus (), "failed to parse where clause item");
	  add_error (std::move (error));

	  return AST::WhereClause::create_empty ();
	}

      where_clause_items.push_back (std::move (where_clause_item));

      // also skip comma if it exists
      if (lexer.peek_token ()->get_id () != COMMA)
	break;

      lexer.skip_token ();
      t = lexer.peek_token ();
    }

  where_clause_items.shrink_to_fit ();
  return AST::WhereClause (std::move (where_clause_items));
}

/* Parses a where clause item (lifetime or type bound). Does not parse any
 * commas. */
template <typename ManagedTokenSource>
std::unique_ptr<AST::WhereClauseItem>
Parser<ManagedTokenSource>::parse_where_clause_item ()
{
  // shitty cheat way of determining lifetime or type bound - test for lifetime
  const_TokenPtr t = lexer.peek_token ();

  if (t->get_id () == LIFETIME)
    return parse_lifetime_where_clause_item ();
  else
    return parse_type_bound_where_clause_item ();
}

// Parses a lifetime where clause item.
template <typename ManagedTokenSource>
std::unique_ptr<AST::LifetimeWhereClauseItem>
Parser<ManagedTokenSource>::parse_lifetime_where_clause_item ()
{
  AST::Lifetime lifetime = parse_lifetime ();
  if (lifetime.is_error ())
    {
      // TODO: error here?
      return nullptr;
    }

  if (!skip_token (COLON))
    {
      // TODO: skip after somewhere
      return nullptr;
    }

  std::vector<AST::Lifetime> lifetime_bounds = parse_lifetime_bounds ();
  // TODO: have end token passed in?

  return std::unique_ptr<AST::LifetimeWhereClauseItem> (
    new AST::LifetimeWhereClauseItem (std::move (lifetime),
				      std::move (lifetime_bounds)));
}

// Parses a type bound where clause item.
template <typename ManagedTokenSource>
std::unique_ptr<AST::TypeBoundWhereClauseItem>
Parser<ManagedTokenSource>::parse_type_bound_where_clause_item ()
{
  // parse for lifetimes, if it exists
  std::vector<AST::LifetimeParam> for_lifetimes;
  if (lexer.peek_token ()->get_id () == FOR)
    for_lifetimes = parse_for_lifetimes ();

  std::unique_ptr<AST::Type> type = parse_type ();
  if (type == nullptr)
    {
      return nullptr;
    }

  if (!skip_token (COLON))
    {
      // TODO: skip after somewhere
      return nullptr;
    }

  // parse type param bounds if they exist
  std::vector<std::unique_ptr<AST::TypeParamBound>> type_param_bounds
    = parse_type_param_bounds ();

  return std::unique_ptr<AST::TypeBoundWhereClauseItem> (
    new AST::TypeBoundWhereClauseItem (std::move (for_lifetimes),
				       std::move (type),
				       std::move (type_param_bounds)));
}

// Parses a for lifetimes clause, including the for keyword and angle brackets.
template <typename ManagedTokenSource>
std::vector<AST::LifetimeParam>
Parser<ManagedTokenSource>::parse_for_lifetimes ()
{
  std::vector<AST::LifetimeParam> params;

  if (!skip_token (FOR))
    {
      // skip after somewhere?
      return params;
    }

  if (!skip_token (LEFT_ANGLE))
    {
      // skip after somewhere?
      return params;
    }

  /* cannot specify end token due to parsing problems with '>' tokens being
   * nested */
  params = parse_lifetime_params_objs (is_right_angle_tok);

  if (!skip_generics_right_angle ())
    {
      // DEBUG
      fprintf (stderr, "failed to skip generics right angle after (supposedly) "
		       "finished parsing where clause items\n");
      // ok, well this gets called.

      // skip after somewhere?
      return params;
    }

  return params;
}

// Parses type parameter bounds in where clause or generic arguments.
template <typename ManagedTokenSource>
std::vector<std::unique_ptr<AST::TypeParamBound>>
Parser<ManagedTokenSource>::parse_type_param_bounds ()
{
  std::vector<std::unique_ptr<AST::TypeParamBound>> type_param_bounds;

  std::unique_ptr<AST::TypeParamBound> initial_bound
    = parse_type_param_bound ();

  // quick exit if null
  if (initial_bound == nullptr)
    {
      /* error? type param bounds must have at least one term, but are bounds
       * optional? */
      return type_param_bounds;
    }
  type_param_bounds.push_back (std::move (initial_bound));

  while (lexer.peek_token ()->get_id () == PLUS)
    {
      lexer.skip_token ();

      std::unique_ptr<AST::TypeParamBound> bound = parse_type_param_bound ();
      if (bound == nullptr)
	{
	  /* not an error: bound is allowed to be null as trailing plus is
	   * allowed */
	  return type_param_bounds;
	}

      type_param_bounds.push_back (std::move (bound));
    }

  type_param_bounds.shrink_to_fit ();
  return type_param_bounds;
}

/* Parses type parameter bounds in where clause or generic arguments, with end
 * token handling. */
template <typename ManagedTokenSource>
template <typename EndTokenPred>
std::vector<std::unique_ptr<AST::TypeParamBound>>
Parser<ManagedTokenSource>::parse_type_param_bounds (EndTokenPred is_end_token)
{
  std::vector<std::unique_ptr<AST::TypeParamBound>> type_param_bounds;

  std::unique_ptr<AST::TypeParamBound> initial_bound
    = parse_type_param_bound ();

  // quick exit if null
  if (initial_bound == nullptr)
    {
      /* error? type param bounds must have at least one term, but are bounds
       * optional? */
      return type_param_bounds;
    }
  type_param_bounds.push_back (std::move (initial_bound));

  while (lexer.peek_token ()->get_id () == PLUS)
    {
      lexer.skip_token ();

      // break if end token character
      if (is_end_token (lexer.peek_token ()->get_id ()))
	break;

      std::unique_ptr<AST::TypeParamBound> bound = parse_type_param_bound ();
      if (bound == nullptr)
	{
	  // TODO how wise is it to ditch all bounds if only one failed?
	  Error error (lexer.peek_token ()->get_locus (),
		       "failed to parse type param bound in type param bounds");
	  add_error (std::move (error));

	  return {};
	}

      type_param_bounds.push_back (std::move (bound));
    }

  type_param_bounds.shrink_to_fit ();
  return type_param_bounds;
}

/* Parses a single type parameter bound in a where clause or generic argument.
 * Does not parse the '+' between arguments. */
template <typename ManagedTokenSource>
std::unique_ptr<AST::TypeParamBound>
Parser<ManagedTokenSource>::parse_type_param_bound ()
{
  // shitty cheat way of determining lifetime or trait bound - test for lifetime
  const_TokenPtr t = lexer.peek_token ();
  switch (t->get_id ())
    {
    case LIFETIME:
      return std::unique_ptr<AST::Lifetime> (
	new AST::Lifetime (parse_lifetime ()));
    case LEFT_PAREN:
    case QUESTION_MARK:
    case FOR:
    case IDENTIFIER:
    case SUPER:
    case SELF:
    case SELF_ALIAS:
    case CRATE:
    case DOLLAR_SIGN:
      return parse_trait_bound ();
    default:
      // don't error - assume this is fine TODO
      return nullptr;
    }
}

// Parses a trait bound type param bound.
template <typename ManagedTokenSource>
std::unique_ptr<AST::TraitBound>
Parser<ManagedTokenSource>::parse_trait_bound ()
{
  bool has_parens = false;
  bool has_question_mark = false;

  Location locus = lexer.peek_token ()->get_locus ();

  // handle trait bound being in parentheses
  if (lexer.peek_token ()->get_id () == LEFT_PAREN)
    {
      has_parens = true;
      lexer.skip_token ();
    }

  // handle having question mark (optional)
  if (lexer.peek_token ()->get_id () == QUESTION_MARK)
    {
      has_question_mark = true;
      lexer.skip_token ();
    }

  /* parse for lifetimes, if it exists (although empty for lifetimes is ok to
   * handle this) */
  std::vector<AST::LifetimeParam> for_lifetimes;
  if (lexer.peek_token ()->get_id () == FOR)
    for_lifetimes = parse_for_lifetimes ();

  // handle TypePath
  AST::TypePath type_path = parse_type_path ();

  // handle closing parentheses
  if (has_parens)
    {
      if (!skip_token (RIGHT_PAREN))
	{
	  return nullptr;
	}
    }

  return std::unique_ptr<AST::TraitBound> (
    new AST::TraitBound (std::move (type_path), locus, has_parens,
			 has_question_mark, std::move (for_lifetimes)));
}

// Parses lifetime bounds.
template <typename ManagedTokenSource>
std::vector<AST::Lifetime>
Parser<ManagedTokenSource>::parse_lifetime_bounds ()
{
  std::vector<AST::Lifetime> lifetime_bounds;

  while (true)
    {
      AST::Lifetime lifetime = parse_lifetime ();

      // quick exit for parsing failure
      if (lifetime.is_error ())
	break;

      lifetime_bounds.push_back (std::move (lifetime));

      /* plus is maybe not allowed at end - spec defines it weirdly, so assuming
       * allowed at end */
      if (lexer.peek_token ()->get_id () != PLUS)
	break;

      lexer.skip_token ();
    }

  lifetime_bounds.shrink_to_fit ();
  return lifetime_bounds;
}

// Parses lifetime bounds, with added check for ending token.
template <typename ManagedTokenSource>
template <typename EndTokenPred>
std::vector<AST::Lifetime>
Parser<ManagedTokenSource>::parse_lifetime_bounds (EndTokenPred is_end_token)
{
  std::vector<AST::Lifetime> lifetime_bounds;

  while (!is_end_token (lexer.peek_token ()->get_id ()))
    {
      AST::Lifetime lifetime = parse_lifetime ();

      if (lifetime.is_error ())
	{
	  /* TODO: is it worth throwing away all lifetime bound info just
	   * because one failed? */
	  Error error (lexer.peek_token ()->get_locus (),
		       "failed to parse lifetime in lifetime bounds");
	  add_error (std::move (error));

	  return {};
	}

      lifetime_bounds.push_back (std::move (lifetime));

      /* plus is maybe not allowed at end - spec defines it weirdly, so assuming
       * allowed at end */
      if (lexer.peek_token ()->get_id () != PLUS)
	break;

      lexer.skip_token ();
    }

  lifetime_bounds.shrink_to_fit ();
  return lifetime_bounds;
}

/* Parses a lifetime token (named, 'static, or '_). Also handles lifetime not
 * existing. */
template <typename ManagedTokenSource>
AST::Lifetime
Parser<ManagedTokenSource>::parse_lifetime ()
{
  const_TokenPtr lifetime_tok = lexer.peek_token ();
  Location locus = lifetime_tok->get_locus ();
  // create error lifetime if doesn't exist
  if (lifetime_tok->get_id () != LIFETIME)
    {
      return AST::Lifetime::error ();
    }
  lexer.skip_token ();

  std::string lifetime_ident = lifetime_tok->get_str ();

  if (lifetime_ident == "'static")
    {
      return AST::Lifetime (AST::Lifetime::STATIC, "", locus);
    }
  else if (lifetime_ident == "'_")
    {
      return AST::Lifetime (AST::Lifetime::WILDCARD, "", locus);
    }
  else
    {
      return AST::Lifetime (AST::Lifetime::NAMED, std::move (lifetime_ident),
			    locus);
    }
}

// Parses a "type alias" (typedef) item.
template <typename ManagedTokenSource>
std::unique_ptr<AST::TypeAlias>
Parser<ManagedTokenSource>::parse_type_alias (
  AST::Visibility vis, std::vector<AST::Attribute> outer_attrs)
{
  Location locus = lexer.peek_token ()->get_locus ();
  skip_token (TYPE);

  // TODO: use this token for identifier when finished that
  const_TokenPtr alias_name_tok = expect_token (IDENTIFIER);
  if (alias_name_tok == nullptr)
    {
      Error error (lexer.peek_token ()->get_locus (),
		   "could not parse identifier in type alias");
      add_error (std::move (error));

      skip_after_semicolon ();
      return nullptr;
    }
  Identifier alias_name = alias_name_tok->get_str ();

  // parse generic params, which may not exist
  std::vector<std::unique_ptr<AST::GenericParam>> generic_params
    = parse_generic_params_in_angles ();

  // parse where clause, which may not exist
  AST::WhereClause where_clause = parse_where_clause ();

  if (!skip_token (EQUAL))
    {
      skip_after_semicolon ();
      return nullptr;
    }

  std::unique_ptr<AST::Type> type_to_alias = parse_type ();

  if (!skip_token (SEMICOLON))
    {
      // should be skipping past this, not the next line
      return nullptr;
    }

  return std::unique_ptr<AST::TypeAlias> (
    new AST::TypeAlias (std::move (alias_name), std::move (generic_params),
			std::move (where_clause), std::move (type_to_alias),
			std::move (vis), std::move (outer_attrs), locus));
}

// Parse a struct item AST node.
template <typename ManagedTokenSource>
std::unique_ptr<AST::Struct>
Parser<ManagedTokenSource>::parse_struct (
  AST::Visibility vis, std::vector<AST::Attribute> outer_attrs)
{
  /* TODO: determine best way to parse the proper struct vs tuple struct - share
   * most of initial constructs so lookahead might be impossible, and if not
   * probably too expensive. Best way is probably unified parsing for the
   * initial parts and then pass them in as params to more derived functions.
   * Alternatively, just parse everything in this one function - do this if
   * function not too long. */

  /* Proper struct <- 'struct' IDENTIFIER generic_params? where_clause? ( '{'
   * struct_fields? '}' | ';' ) */
  /* Tuple struct <- 'struct' IDENTIFIER generic_params? '(' tuple_fields? ')'
   * where_clause? ';' */
  Location locus = lexer.peek_token ()->get_locus ();
  skip_token (STRUCT_TOK);

  // parse struct name
  const_TokenPtr name_tok = expect_token (IDENTIFIER);
  if (name_tok == nullptr)
    {
      Error error (lexer.peek_token ()->get_locus (),
		   "could not parse struct or tuple struct identifier");
      add_error (std::move (error));

      // skip after somewhere?
      return nullptr;
    }
  Identifier struct_name = name_tok->get_str ();

  // parse generic params, which may or may not exist
  std::vector<std::unique_ptr<AST::GenericParam>> generic_params
    = parse_generic_params_in_angles ();

  // branch on next token - determines whether proper struct or tuple struct
  if (lexer.peek_token ()->get_id () == LEFT_PAREN)
    {
      // tuple struct

      // skip left parenthesis
      lexer.skip_token ();

      // parse tuple fields
      std::vector<AST::TupleField> tuple_fields = parse_tuple_fields ();

      // tuple parameters must have closing parenthesis
      if (!skip_token (RIGHT_PAREN))
	{
	  skip_after_semicolon ();
	  return nullptr;
	}

      // parse where clause, which is optional
      AST::WhereClause where_clause = parse_where_clause ();

      if (!skip_token (SEMICOLON))
	{
	  // can't skip after semicolon because it's meant to be here
	  return nullptr;
	}

      return std::unique_ptr<AST::TupleStruct> (
	new AST::TupleStruct (std::move (tuple_fields), std::move (struct_name),
			      std::move (generic_params),
			      std::move (where_clause), std::move (vis),
			      std::move (outer_attrs), locus));
    }

  // assume it is a proper struct being parsed and continue outside of switch -
  // label only here to suppress warning

  // parse where clause, which is optional
  AST::WhereClause where_clause = parse_where_clause ();

  // branch on next token - determines whether struct is a unit struct
  const_TokenPtr t = lexer.peek_token ();
  switch (t->get_id ())
    {
      case LEFT_CURLY: {
	// struct with body

	// skip curly bracket
	lexer.skip_token ();

	// parse struct fields, if any
	std::vector<AST::StructField> struct_fields
	  = parse_struct_fields ([] (TokenId id) { return id == RIGHT_CURLY; });

	if (!skip_token (RIGHT_CURLY))
	  {
	    // skip somewhere?
	    return nullptr;
	  }

	return std::unique_ptr<AST::StructStruct> (new AST::StructStruct (
	  std::move (struct_fields), std::move (struct_name),
	  std::move (generic_params), std::move (where_clause), false,
	  std::move (vis), std::move (outer_attrs), locus));
      }
    case SEMICOLON:
      // unit struct declaration

      lexer.skip_token ();

      return std::unique_ptr<AST::StructStruct> (
	new AST::StructStruct (std::move (struct_name),
			       std::move (generic_params),
			       std::move (where_clause), std::move (vis),
			       std::move (outer_attrs), locus));
    default:
      add_error (Error (t->get_locus (),
			"unexpected token %qs in struct declaration",
			t->get_token_description ()));

      // skip somewhere?
      return nullptr;
    }
}

// Parses struct fields in struct declarations.
template <typename ManagedTokenSource>
std::vector<AST::StructField>
Parser<ManagedTokenSource>::parse_struct_fields ()
{
  std::vector<AST::StructField> fields;

  AST::StructField initial_field = parse_struct_field ();

  // Return empty field list if no field there
  if (initial_field.is_error ())
    return fields;

  fields.push_back (std::move (initial_field));

  while (lexer.peek_token ()->get_id () == COMMA)
    {
      lexer.skip_token ();

      AST::StructField field = parse_struct_field ();

      if (field.is_error ())
	{
	  // would occur with trailing comma, so allowed
	  break;
	}

      fields.push_back (std::move (field));
    }

  fields.shrink_to_fit ();
  return fields;
  // TODO: template if possible (parse_non_ptr_seq)
}

// Parses struct fields in struct declarations.
template <typename ManagedTokenSource>
template <typename EndTokenPred>
std::vector<AST::StructField>
Parser<ManagedTokenSource>::parse_struct_fields (EndTokenPred is_end_tok)
{
  std::vector<AST::StructField> fields;

  AST::StructField initial_field = parse_struct_field ();

  // Return empty field list if no field there
  if (initial_field.is_error ())
    return fields;

  fields.push_back (std::move (initial_field));

  while (lexer.peek_token ()->get_id () == COMMA)
    {
      lexer.skip_token ();

      if (is_end_tok (lexer.peek_token ()->get_id ()))
	break;

      AST::StructField field = parse_struct_field ();
      if (field.is_error ())
	{
	  /* TODO: should every field be ditched just because one couldn't be
	   * parsed? */
	  Error error (lexer.peek_token ()->get_locus (),
		       "failed to parse struct field in struct fields");
	  add_error (std::move (error));

	  return {};
	}

      fields.push_back (std::move (field));
    }

  fields.shrink_to_fit ();
  return fields;
  // TODO: template if possible (parse_non_ptr_seq)
}

// Parses a single struct field (in a struct definition). Does not parse commas.
template <typename ManagedTokenSource>
AST::StructField
Parser<ManagedTokenSource>::parse_struct_field ()
{
  // parse outer attributes, if they exist
  std::vector<AST::Attribute> outer_attrs = parse_outer_attributes ();

  // parse visibility, if it exists
  AST::Visibility vis = parse_visibility ();

  // parse field name
  const_TokenPtr field_name_tok = lexer.peek_token ();
  if (field_name_tok->get_id () != IDENTIFIER)
    {
      // if not identifier, assumes there is no struct field and exits - not
      // necessarily error
      return AST::StructField::create_error ();
    }
  Identifier field_name = field_name_tok->get_str ();
  lexer.skip_token ();

  if (!skip_token (COLON))
    {
      // skip after somewhere?
      return AST::StructField::create_error ();
    }

  // parse field type - this is required
  std::unique_ptr<AST::Type> field_type = parse_type ();
  if (field_type == nullptr)
    {
      Error error (lexer.peek_token ()->get_locus (),
		   "could not parse type in struct field definition");
      add_error (std::move (error));

      // skip after somewhere
      return AST::StructField::create_error ();
    }

  return AST::StructField (std::move (field_name), std::move (field_type),
			   std::move (vis), std::move (outer_attrs));
}

// Parses tuple fields in tuple/tuple struct declarations.
template <typename ManagedTokenSource>
std::vector<AST::TupleField>
Parser<ManagedTokenSource>::parse_tuple_fields ()
{
  std::vector<AST::TupleField> fields;

  AST::TupleField initial_field = parse_tuple_field ();

  // Return empty field list if no field there
  if (initial_field.is_error ())
    {
      return fields;
    }

  fields.push_back (std::move (initial_field));

  // maybe think of a better control structure here - do-while with an initial
  // error state? basically, loop through field list until can't find any more
  // params HACK: all current syntax uses of tuple fields have them ending with
  // a right paren token
  const_TokenPtr t = lexer.peek_token ();
  while (t->get_id () == COMMA)
    {
      // skip comma if applies - e.g. trailing comma
      lexer.skip_token ();

      // break out due to right paren if it exists
      if (lexer.peek_token ()->get_id () == RIGHT_PAREN)
	{
	  break;
	}

      AST::TupleField field = parse_tuple_field ();
      if (field.is_error ())
	{
	  Error error (lexer.peek_token ()->get_locus (),
		       "failed to parse tuple field in tuple fields");
	  add_error (std::move (error));

	  return std::vector<AST::TupleField> ();
	}

      fields.push_back (std::move (field));

      t = lexer.peek_token ();
    }

  fields.shrink_to_fit ();
  return fields;

  // TODO: this shares basically all code with function params and struct fields
  // - templates?
}

/* Parses a single tuple struct field in a tuple struct definition. Does not
 * parse commas. */
template <typename ManagedTokenSource>
AST::TupleField
Parser<ManagedTokenSource>::parse_tuple_field ()
{
  // parse outer attributes if they exist
  std::vector<AST::Attribute> outer_attrs = parse_outer_attributes ();

  // parse visibility if it exists
  AST::Visibility vis = parse_visibility ();

  // parse type, which is required
  std::unique_ptr<AST::Type> field_type = parse_type ();
  if (field_type == nullptr)
    {
      // error if null
      Error error (lexer.peek_token ()->get_locus (),
		   "could not parse type in tuple struct field");
      add_error (std::move (error));

      // skip after something
      return AST::TupleField::create_error ();
    }

  return AST::TupleField (std::move (field_type), std::move (vis),
			  std::move (outer_attrs));
}

// Parses a Rust "enum" tagged union item definition.
template <typename ManagedTokenSource>
std::unique_ptr<AST::Enum>
Parser<ManagedTokenSource>::parse_enum (AST::Visibility vis,
					std::vector<AST::Attribute> outer_attrs)
{
  Location locus = lexer.peek_token ()->get_locus ();
  skip_token (ENUM_TOK);

  // parse enum name
  const_TokenPtr enum_name_tok = expect_token (IDENTIFIER);
  Identifier enum_name = enum_name_tok->get_str ();

  // parse generic params (of enum container, not enum variants) if they exist
  std::vector<std::unique_ptr<AST::GenericParam>> generic_params
    = parse_generic_params_in_angles ();

  // parse where clause if it exists
  AST::WhereClause where_clause = parse_where_clause ();

  if (!skip_token (LEFT_CURLY))
    {
      skip_after_end_block ();
      return nullptr;
    }

  // parse actual enum variant definitions
  std::vector<std::unique_ptr<AST::EnumItem>> enum_items
    = parse_enum_items ([] (TokenId id) { return id == RIGHT_CURLY; });

  if (!skip_token (RIGHT_CURLY))
    {
      skip_after_end_block ();
      return nullptr;
    }

  return std::unique_ptr<AST::Enum> (
    new AST::Enum (std::move (enum_name), std::move (vis),
		   std::move (generic_params), std::move (where_clause),
		   std::move (enum_items), std::move (outer_attrs), locus));
}

// Parses the enum variants inside an enum definiton.
template <typename ManagedTokenSource>
std::vector<std::unique_ptr<AST::EnumItem>>
Parser<ManagedTokenSource>::parse_enum_items ()
{
  std::vector<std::unique_ptr<AST::EnumItem>> items;

  std::unique_ptr<AST::EnumItem> initial_item = parse_enum_item ();

  // Return empty item list if no field there
  if (initial_item == nullptr)
    return items;

  items.push_back (std::move (initial_item));

  while (lexer.peek_token ()->get_id () == COMMA)
    {
      lexer.skip_token ();

      std::unique_ptr<AST::EnumItem> item = parse_enum_item ();
      if (item == nullptr)
	{
	  // this would occur with a trailing comma, which is allowed
	  break;
	}

      items.push_back (std::move (item));
    }

  items.shrink_to_fit ();
  return items;

  /* TODO: use template if doable (parse_non_ptr_sequence) */
}

// Parses the enum variants inside an enum definiton.
template <typename ManagedTokenSource>
template <typename EndTokenPred>
std::vector<std::unique_ptr<AST::EnumItem>>
Parser<ManagedTokenSource>::parse_enum_items (EndTokenPred is_end_tok)
{
  std::vector<std::unique_ptr<AST::EnumItem>> items;

  std::unique_ptr<AST::EnumItem> initial_item = parse_enum_item ();

  // Return empty item list if no field there
  if (initial_item == nullptr)
    return items;

  items.push_back (std::move (initial_item));

  while (lexer.peek_token ()->get_id () == COMMA)
    {
      lexer.skip_token ();

      if (is_end_tok (lexer.peek_token ()->get_id ()))
	break;

      std::unique_ptr<AST::EnumItem> item = parse_enum_item ();
      if (item == nullptr)
	{
	  /* TODO should this ignore all successfully parsed enum items just
	   * because one failed? */
	  Error error (lexer.peek_token ()->get_locus (),
		       "failed to parse enum item in enum items");
	  add_error (std::move (error));

	  return {};
	}

      items.push_back (std::move (item));
    }

  items.shrink_to_fit ();
  return items;

  /* TODO: use template if doable (parse_non_ptr_sequence) */
}

/* Parses a single enum variant item in an enum definition. Does not parse
 * commas. */
template <typename ManagedTokenSource>
std::unique_ptr<AST::EnumItem>
Parser<ManagedTokenSource>::parse_enum_item ()
{
  // parse outer attributes if they exist
  std::vector<AST::Attribute> outer_attrs = parse_outer_attributes ();

  // parse name for enum item, which is required
  const_TokenPtr item_name_tok = lexer.peek_token ();
  if (item_name_tok->get_id () != IDENTIFIER)
    {
      // this may not be an error but it means there is no enum item here
      return nullptr;
    }
  lexer.skip_token ();
  Identifier item_name = item_name_tok->get_str ();

  // branch based on next token
  const_TokenPtr t = lexer.peek_token ();
  switch (t->get_id ())
    {
      case LEFT_PAREN: {
	// tuple enum item
	lexer.skip_token ();

	std::vector<AST::TupleField> tuple_fields = parse_tuple_fields ();

	if (!skip_token (RIGHT_PAREN))
	  {
	    // skip after somewhere
	    return nullptr;
	  }

	return std::unique_ptr<AST::EnumItemTuple> (new AST::EnumItemTuple (
	  std::move (item_name), std::move (tuple_fields),
	  std::move (outer_attrs), item_name_tok->get_locus ()));
      }
      case LEFT_CURLY: {
	// struct enum item
	lexer.skip_token ();

	std::vector<AST::StructField> struct_fields
	  = parse_struct_fields ([] (TokenId id) { return id == RIGHT_CURLY; });

	if (!skip_token (RIGHT_CURLY))
	  {
	    // skip after somewhere
	    return nullptr;
	  }

	return std::unique_ptr<AST::EnumItemStruct> (new AST::EnumItemStruct (
	  std::move (item_name), std::move (struct_fields),
	  std::move (outer_attrs), item_name_tok->get_locus ()));
      }
      case EQUAL: {
	// discriminant enum item
	lexer.skip_token ();

	std::unique_ptr<AST::Expr> discriminant_expr = parse_expr ();

	return std::unique_ptr<AST::EnumItemDiscriminant> (
	  new AST::EnumItemDiscriminant (std::move (item_name),
					 std::move (discriminant_expr),
					 std::move (outer_attrs),
					 item_name_tok->get_locus ()));
      }
    default:
      // regular enum with just an identifier
      return std::unique_ptr<AST::EnumItem> (
	new AST::EnumItem (std::move (item_name), std::move (outer_attrs),
			   item_name_tok->get_locus ()));
    }
}

// Parses a C-style (and C-compat) untagged union declaration.
template <typename ManagedTokenSource>
std::unique_ptr<AST::Union>
Parser<ManagedTokenSource>::parse_union (
  AST::Visibility vis, std::vector<AST::Attribute> outer_attrs)
{
  /* hack - "weak keyword" by finding identifier called "union" (lookahead in
   * item switch) */
  const_TokenPtr union_keyword = expect_token (IDENTIFIER);
  rust_assert (union_keyword->get_str () == "union");
  Location locus = union_keyword->get_locus ();
  lexer.skip_token ();

  // parse actual union name
  const_TokenPtr union_name_tok = expect_token (IDENTIFIER);
  if (union_name_tok == nullptr)
    {
      skip_after_next_block ();
      return nullptr;
    }
  Identifier union_name = union_name_tok->get_str ();

  // parse optional generic parameters
  std::vector<std::unique_ptr<AST::GenericParam>> generic_params
    = parse_generic_params_in_angles ();

  // parse optional where clause
  AST::WhereClause where_clause = parse_where_clause ();

  if (!skip_token (LEFT_CURLY))
    {
      skip_after_end_block ();
      return nullptr;
    }

  /* parse union inner items as "struct fields" because hey, syntax reuse. Spec
   * said so. */
  std::vector<AST::StructField> union_fields
    = parse_struct_fields ([] (TokenId id) { return id == RIGHT_CURLY; });

  if (!skip_token (RIGHT_CURLY))
    {
      // skip after somewhere
      return nullptr;
    }

  return std::unique_ptr<AST::Union> (
    new AST::Union (std::move (union_name), std::move (vis),
		    std::move (generic_params), std::move (where_clause),
		    std::move (union_fields), std::move (outer_attrs), locus));
}

/* Parses a "constant item" (compile-time constant to maybe "inline" throughout
 * the program - like constexpr). */
template <typename ManagedTokenSource>
std::unique_ptr<AST::ConstantItem>
Parser<ManagedTokenSource>::parse_const_item (
  AST::Visibility vis, std::vector<AST::Attribute> outer_attrs)
{
  Location locus = lexer.peek_token ()->get_locus ();
  skip_token (CONST);

  /* get constant identifier - this is either a proper identifier or the _
   * wildcard */
  const_TokenPtr ident_tok = lexer.peek_token ();
  // make default identifier the underscore wildcard one
  std::string ident ("_");
  switch (ident_tok->get_id ())
    {
    case IDENTIFIER:
      ident = ident_tok->get_str ();
      lexer.skip_token ();
      break;
    case UNDERSCORE:
      // do nothing - identifier is already "_"
      lexer.skip_token ();
      break;
    default:
      add_error (
	Error (ident_tok->get_locus (),
	       "expected item name (identifier or %<_%>) in constant item "
	       "declaration - found %qs",
	       ident_tok->get_token_description ()));

      skip_after_semicolon ();
      return nullptr;
    }

  if (!skip_token (COLON))
    {
      skip_after_semicolon ();
      return nullptr;
    }

  // parse constant type (required)
  std::unique_ptr<AST::Type> type = parse_type ();

  if (!skip_token (EQUAL))
    {
      skip_after_semicolon ();
      return nullptr;
    }

  // parse constant expression (required)
  std::unique_ptr<AST::Expr> expr = parse_expr ();

  if (!skip_token (SEMICOLON))
    {
      // skip somewhere?
      return nullptr;
    }

  return std::unique_ptr<AST::ConstantItem> (
    new AST::ConstantItem (std::move (ident), std::move (vis), std::move (type),
			   std::move (expr), std::move (outer_attrs), locus));
}

// Parses a "static item" (static storage item, with 'static lifetime).
template <typename ManagedTokenSource>
std::unique_ptr<AST::StaticItem>
Parser<ManagedTokenSource>::parse_static_item (
  AST::Visibility vis, std::vector<AST::Attribute> outer_attrs)
{
  Location locus = lexer.peek_token ()->get_locus ();
  skip_token (STATIC_TOK);

  // determine whether static item is mutable
  bool is_mut = false;
  if (lexer.peek_token ()->get_id () == MUT)
    {
      is_mut = true;
      lexer.skip_token ();
    }

  const_TokenPtr ident_tok = expect_token (IDENTIFIER);
  Identifier ident = ident_tok->get_str ();

  if (!skip_token (COLON))
    {
      skip_after_semicolon ();
      return nullptr;
    }

  // parse static item type (required)
  std::unique_ptr<AST::Type> type = parse_type ();

  if (!skip_token (EQUAL))
    {
      skip_after_semicolon ();
      return nullptr;
    }

  // parse static item expression (required)
  std::unique_ptr<AST::Expr> expr = parse_expr ();

  if (!skip_token (SEMICOLON))
    {
      // skip after somewhere
      return nullptr;
    }

  return std::unique_ptr<AST::StaticItem> (
    new AST::StaticItem (std::move (ident), is_mut, std::move (type),
			 std::move (expr), std::move (vis),
			 std::move (outer_attrs), locus));
}

// Parses a trait definition item, including unsafe ones.
template <typename ManagedTokenSource>
std::unique_ptr<AST::Trait>
Parser<ManagedTokenSource>::parse_trait (
  AST::Visibility vis, std::vector<AST::Attribute> outer_attrs)
{
  Location locus = lexer.peek_token ()->get_locus ();
  bool is_unsafe = false;
  if (lexer.peek_token ()->get_id () == UNSAFE)
    {
      is_unsafe = true;
      lexer.skip_token ();
    }

  skip_token (TRAIT);

  // parse trait name
  const_TokenPtr ident_tok = expect_token (IDENTIFIER);
  Identifier ident = ident_tok->get_str ();

  // parse generic parameters (if they exist)
  std::vector<std::unique_ptr<AST::GenericParam>> generic_params
    = parse_generic_params_in_angles ();

  // create placeholder type param bounds in case they don't exist
  std::vector<std::unique_ptr<AST::TypeParamBound>> type_param_bounds;

  // parse type param bounds (if they exist)
  if (lexer.peek_token ()->get_id () == COLON)
    {
      lexer.skip_token ();

      type_param_bounds = parse_type_param_bounds (
	[] (TokenId id) { return id == WHERE || id == LEFT_CURLY; });
      // type_param_bounds = parse_type_param_bounds ();
    }

  // parse where clause (if it exists)
  AST::WhereClause where_clause = parse_where_clause ();

  if (!skip_token (LEFT_CURLY))
    {
      skip_after_end_block ();
      return nullptr;
    }

  // parse inner attrs (if they exist)
  std::vector<AST::Attribute> inner_attrs = parse_inner_attributes ();

  // parse trait items
  std::vector<std::unique_ptr<AST::TraitItem>> trait_items;

  const_TokenPtr t = lexer.peek_token ();
  while (t->get_id () != RIGHT_CURLY)
    {
      std::unique_ptr<AST::TraitItem> trait_item = parse_trait_item ();

      if (trait_item == nullptr)
	{
	  Error error (lexer.peek_token ()->get_locus (),
		       "failed to parse trait item in trait");
	  add_error (std::move (error));

	  return nullptr;
	}
      trait_items.push_back (std::move (trait_item));

      t = lexer.peek_token ();
    }

  if (!skip_token (RIGHT_CURLY))
    {
      // skip after something
      return nullptr;
    }

  trait_items.shrink_to_fit ();
  return std::unique_ptr<AST::Trait> (
    new AST::Trait (std::move (ident), is_unsafe, std::move (generic_params),
		    std::move (type_param_bounds), std::move (where_clause),
		    std::move (trait_items), std::move (vis),
		    std::move (outer_attrs), std::move (inner_attrs), locus));
}

// Parses a trait item used inside traits (not trait, the Item).
template <typename ManagedTokenSource>
std::unique_ptr<AST::TraitItem>
Parser<ManagedTokenSource>::parse_trait_item ()
{
  // parse outer attributes (if they exist)
  std::vector<AST::Attribute> outer_attrs = parse_outer_attributes ();

  // lookahead to determine what type of trait item to parse
  const_TokenPtr tok = lexer.peek_token ();
  switch (tok->get_id ())
    {
    case TYPE:
      return parse_trait_type (std::move (outer_attrs));
    case CONST:
      // disambiguate with function qualifier
      if (lexer.peek_token (1)->get_id () == IDENTIFIER)
	{
	  return parse_trait_const (std::move (outer_attrs));
	}
      // else, fallthrough to function
      // TODO: find out how to disable gcc "implicit fallthrough" error
      gcc_fallthrough ();
    case UNSAFE:
    case EXTERN_TOK:
      case FN_TOK: {
	/* function and method can't be disambiguated by lookahead alone
	 * (without a lot of work and waste), so either make a
	 * "parse_trait_function_or_method" or parse here mostly and pass in
	 * most parameters (or if short enough, parse whole thing here). */
	// parse function and method here

	// parse function or method qualifiers
	AST::FunctionQualifiers qualifiers = parse_function_qualifiers ();

	skip_token (FN_TOK);

	// parse function or method name
	const_TokenPtr ident_tok = expect_token (IDENTIFIER);
	Identifier ident = ident_tok->get_str ();

	// parse generic params
	std::vector<std::unique_ptr<AST::GenericParam>> generic_params
	  = parse_generic_params_in_angles ();

	if (!skip_token (LEFT_PAREN))
	  {
	    // skip after somewhere?
	    return nullptr;
	  }

	/* now for function vs method disambiguation - method has opening "self"
	 * param */
	AST::SelfParam self_param = parse_self_param ();
	/* FIXME: ensure that self param doesn't accidently consume tokens for a
	 * function */
	bool is_method = false;
	if (!self_param.is_error ())
	  {
	    is_method = true;

	    /* skip comma so function and method regular params can be parsed in
	     * same way */
	    if (lexer.peek_token ()->get_id () == COMMA)
	      lexer.skip_token ();
	  }

	// parse trait function params
	std::vector<AST::FunctionParam> function_params
	  = parse_function_params (
	    [] (TokenId id) { return id == RIGHT_PAREN; });

	if (!skip_token (RIGHT_PAREN))
	  {
	    // skip after somewhere?
	    return nullptr;
	  }

	// parse return type (optional)
	std::unique_ptr<AST::Type> return_type = parse_function_return_type ();

	// parse where clause (optional)
	AST::WhereClause where_clause = parse_where_clause ();

	// parse semicolon or function definition (in block)
	const_TokenPtr t = lexer.peek_token ();
	std::unique_ptr<AST::BlockExpr> definition = nullptr;
	switch (t->get_id ())
	  {
	  case SEMICOLON:
	    lexer.skip_token ();
	    // definition is already nullptr, so don't need to change it
	    break;
	  case LEFT_CURLY:
	    definition = parse_block_expr ();
	    /* FIXME: are these outer attributes meant to be passed into the
	     * block? */
	    break;
	  default:
	    add_error (
	      Error (t->get_locus (),
		     "expected %<;%> or definiton at the end of trait %s "
		     "definition - found %qs instead",
		     is_method ? "method" : "function",
		     t->get_token_description ()));

	    // skip?
	    return nullptr;
	  }

	// do actual if instead of ternary for return value optimisation
	if (is_method)
	  {
	    AST::TraitMethodDecl method_decl (std::move (ident),
					      std::move (qualifiers),
					      std::move (generic_params),
					      std::move (self_param),
					      std::move (function_params),
					      std::move (return_type),
					      std::move (where_clause));

	    // TODO: does this (method_decl) need move?
	    return std::unique_ptr<AST::TraitItemMethod> (
	      new AST::TraitItemMethod (std::move (method_decl),
					std::move (definition),
					std::move (outer_attrs),
					tok->get_locus ()));
	  }
	else
	  {
	    AST::TraitFunctionDecl function_decl (std::move (ident),
						  std::move (qualifiers),
						  std::move (generic_params),
						  std::move (function_params),
						  std::move (return_type),
						  std::move (where_clause));

	    return std::unique_ptr<AST::TraitItemFunc> (new AST::TraitItemFunc (
	      std::move (function_decl), std::move (definition),
	      std::move (outer_attrs), tok->get_locus ()));
	  }
      }
      default: {
	// TODO: try and parse macro invocation semi - if fails, maybe error.
	std::unique_ptr<AST::TraitItem> macro_invoc
	  = parse_macro_invocation_semi (outer_attrs);

	if (macro_invoc == nullptr)
	  {
	    // TODO: error?
	    return nullptr;
	  }
	else
	  {
	    return macro_invoc;
	  }
	/* FIXME: macro invocations can only start with certain tokens. be more
	 * picky with these? */
      }
    }
}

// Parse a typedef trait item.
template <typename ManagedTokenSource>
std::unique_ptr<AST::TraitItemType>
Parser<ManagedTokenSource>::parse_trait_type (
  std::vector<AST::Attribute> outer_attrs)
{
  Location locus = lexer.peek_token ()->get_locus ();
  skip_token (TYPE);

  const_TokenPtr ident_tok = expect_token (IDENTIFIER);
  Identifier ident = ident_tok->get_str ();

<<<<<<< HEAD
  bool has_colon = false;
  std::vector<std::unique_ptr<AST::TypeParamBound>> bounds;
=======
  std::vector<std::unique_ptr<AST::TypeParamBound> > bounds;
>>>>>>> 4937562f

  // parse optional colon
  if (lexer.peek_token ()->get_id () == COLON)
    {
      lexer.skip_token ();

      // parse optional type param bounds
      bounds
	= parse_type_param_bounds ([] (TokenId id) { return id == SEMICOLON; });
      // bounds = parse_type_param_bounds ();
    }

  if (!skip_token (SEMICOLON))
    {
      // skip?
      return nullptr;
    }

  return std::unique_ptr<AST::TraitItemType> (
    new AST::TraitItemType (std::move (ident), std::move (bounds),
			    std::move (outer_attrs), locus));
}

// Parses a constant trait item.
template <typename ManagedTokenSource>
std::unique_ptr<AST::TraitItemConst>
Parser<ManagedTokenSource>::parse_trait_const (
  std::vector<AST::Attribute> outer_attrs)
{
  Location locus = lexer.peek_token ()->get_locus ();
  skip_token (CONST);

  // parse constant item name
  const_TokenPtr ident_tok = expect_token (IDENTIFIER);
  Identifier ident = ident_tok->get_str ();

  if (!skip_token (COLON))
    {
      skip_after_semicolon ();
      return nullptr;
    }

  // parse constant trait item type
  std::unique_ptr<AST::Type> type = parse_type ();

  // parse constant trait body expression, if it exists
  std::unique_ptr<AST::Expr> const_body = nullptr;
  if (lexer.peek_token ()->get_id () == EQUAL)
    {
      lexer.skip_token ();

      // expression must exist, so parse it
      const_body = parse_expr ();
    }

  if (!skip_token (SEMICOLON))
    {
      // skip after something?
      return nullptr;
    }

  return std::unique_ptr<AST::TraitItemConst> (
    new AST::TraitItemConst (std::move (ident), std::move (type),
			     std::move (const_body), std::move (outer_attrs),
			     locus));
}

/* Parses a struct "impl" item (both inherent impl and trait impl can be parsed
 * here), */
template <typename ManagedTokenSource>
std::unique_ptr<AST::Impl>
Parser<ManagedTokenSource>::parse_impl (AST::Visibility vis,
					std::vector<AST::Attribute> outer_attrs)
{
  /* Note that only trait impls are allowed to be unsafe. So if unsafe, it must
   * be a trait impl. However, this isn't enough for full disambiguation, so
   * don't branch here. */
  Location locus = lexer.peek_token ()->get_locus ();
  bool is_unsafe = false;
  if (lexer.peek_token ()->get_id () == UNSAFE)
    {
      lexer.skip_token ();
      is_unsafe = true;
    }

  if (!skip_token (IMPL))
    {
      skip_after_next_block ();
      return nullptr;
    }

  // parse generic params (shared by trait and inherent impls)
  std::vector<std::unique_ptr<AST::GenericParam>> generic_params
    = parse_generic_params_in_angles ();

  // Again, trait impl-only feature, but optional one, so can be used for
  // branching yet.
  bool has_exclam = false;
  if (lexer.peek_token ()->get_id () == EXCLAM)
    {
      lexer.skip_token ();
      has_exclam = true;
    }

  /* FIXME: code that doesn't look shit for TypePath. Also, make sure this
   * doesn't parse too much and not work. */
  AST::TypePath type_path = parse_type_path ();
  if (type_path.is_error () || lexer.peek_token ()->get_id () != FOR)
    {
      /* cannot parse type path (or not for token next, at least), so must be
       * inherent impl */

      // hacky conversion of TypePath stack object to Type pointer
      std::unique_ptr<AST::Type> type = nullptr;
      if (!type_path.is_error ())
	type = std::unique_ptr<AST::TypePath> (
	  new AST::TypePath (std::move (type_path)));
      else
	type = parse_type ();

      // Type is required, so error if null
      if (type == nullptr)
	{
	  Error error (lexer.peek_token ()->get_locus (),
		       "could not parse type in inherent impl");
	  add_error (std::move (error));

	  skip_after_next_block ();
	  return nullptr;
	}

      // parse optional where clause
      AST::WhereClause where_clause = parse_where_clause ();

      if (!skip_token (LEFT_CURLY))
	{
	  // TODO: does this still skip properly?
	  skip_after_end_block ();
	  return nullptr;
	}

      // parse inner attributes (optional)
      std::vector<AST::Attribute> inner_attrs = parse_inner_attributes ();

      // parse inherent impl items
      std::vector<std::unique_ptr<AST::InherentImplItem>> impl_items;

      const_TokenPtr t = lexer.peek_token ();
      while (t->get_id () != RIGHT_CURLY)
	{
	  std::unique_ptr<AST::InherentImplItem> impl_item
	    = parse_inherent_impl_item ();

	  if (impl_item == nullptr)
	    {
	      Error error (
		lexer.peek_token ()->get_locus (),
		"failed to parse inherent impl item in inherent impl");
	      add_error (std::move (error));

	      return nullptr;
	    }

	  impl_items.push_back (std::move (impl_item));

	  t = lexer.peek_token ();
	}

      if (!skip_token (RIGHT_CURLY))
	{
	  // skip somewhere
	  return nullptr;
	}

      // DEBUG
      fprintf (stderr, "successfully parsed inherent impl\n");

      impl_items.shrink_to_fit ();

      return std::unique_ptr<AST::InherentImpl> (new AST::InherentImpl (
	std::move (impl_items), std::move (generic_params), std::move (type),
	std::move (where_clause), std::move (vis), std::move (inner_attrs),
	std::move (outer_attrs), locus));
    }
  else
    {
      // type path must both be valid and next token is for, so trait impl
      if (!skip_token (FOR))
	{
	  skip_after_next_block ();
	  return nullptr;
	}

      // parse type
      std::unique_ptr<AST::Type> type = parse_type ();
      // ensure type is included as it is required
      if (type == nullptr)
	{
	  Error error (lexer.peek_token ()->get_locus (),
		       "could not parse type in trait impl");
	  add_error (std::move (error));

	  skip_after_next_block ();
	  return nullptr;
	}

      // parse optional where clause
      AST::WhereClause where_clause = parse_where_clause ();

      if (!skip_token (LEFT_CURLY))
	{
	  // TODO: does this still skip properly?
	  skip_after_end_block ();
	  return nullptr;
	}

      // parse inner attributes (optional)
      std::vector<AST::Attribute> inner_attrs = parse_inner_attributes ();

      // parse trait impl items
      std::vector<std::unique_ptr<AST::TraitImplItem>> impl_items;

      const_TokenPtr t = lexer.peek_token ();
      while (t->get_id () != RIGHT_CURLY)
	{
	  std::unique_ptr<AST::TraitImplItem> impl_item
	    = parse_trait_impl_item ();

	  if (impl_item == nullptr)
	    {
	      Error error (lexer.peek_token ()->get_locus (),
			   "failed to parse trait impl item in trait impl");
	      add_error (std::move (error));

	      return nullptr;
	    }

	  impl_items.push_back (std::move (impl_item));

	  t = lexer.peek_token ();

	  // DEBUG
	  fprintf (stderr, "successfully parsed a trait impl item\n");
	}
      // DEBUG
      fprintf (stderr, "successfully finished trait impl items\n");

      if (!skip_token (RIGHT_CURLY))
	{
	  // skip somewhere
	  return nullptr;
	}

      // DEBUG
      fprintf (stderr, "successfully parsed trait impl\n");

      impl_items.shrink_to_fit ();

      return std::unique_ptr<AST::TraitImpl> (
	new AST::TraitImpl (std::move (type_path), is_unsafe, has_exclam,
			    std::move (impl_items), std::move (generic_params),
			    std::move (type), std::move (where_clause),
			    std::move (vis), std::move (inner_attrs),
			    std::move (outer_attrs), locus));
    }
}

// Parses a single inherent impl item (item inside an inherent impl block).
template <typename ManagedTokenSource>
std::unique_ptr<AST::InherentImplItem>
Parser<ManagedTokenSource>::parse_inherent_impl_item ()
{
  // parse outer attributes (if they exist)
  std::vector<AST::Attribute> outer_attrs = parse_outer_attributes ();

  // TODO: cleanup - currently an unreadable mess

  // branch on next token:
  const_TokenPtr t = lexer.peek_token ();
  switch (t->get_id ())
    {
    case IDENTIFIER:
    case SUPER:
    case SELF:
    case CRATE:
    case DOLLAR_SIGN:
      // these seem to be SimplePath tokens, so this is a macro invocation semi
      return parse_macro_invocation_semi (std::move (outer_attrs));
      case PUB: {
	// visibility, so not a macro invocation semi - must be constant,
	// function, or method
	AST::Visibility vis = parse_visibility ();

	// TODO: is a recursive call to parse_inherent_impl_item better?
	switch (lexer.peek_token ()->get_id ())
	  {
	  case EXTERN_TOK:
	  case UNSAFE:
	  case FN_TOK:
	    // function or method
	    return parse_inherent_impl_function_or_method (std::move (vis),
							   std::move (
							     outer_attrs));
	  case CONST:
	    // lookahead to resolve production - could be function/method or
	    // const item
	    t = lexer.peek_token (1);

	    switch (t->get_id ())
	      {
	      case IDENTIFIER:
	      case UNDERSCORE:
		return parse_const_item (std::move (vis),
					 std::move (outer_attrs));
	      case UNSAFE:
	      case EXTERN_TOK:
	      case FN_TOK:
		return parse_inherent_impl_function_or_method (std::move (vis),
							       std::move (
								 outer_attrs));
	      default:
		add_error (Error (t->get_locus (),
				  "unexpected token %qs in some sort of const "
				  "item in inherent impl",
				  t->get_token_description ()));

		lexer.skip_token (1); // TODO: is this right thing to do?
		return nullptr;
	      }
	  default:
	    add_error (
	      Error (t->get_locus (),
		     "unrecognised token %qs for item in inherent impl",
		     t->get_token_description ()));
	    // skip?
	    return nullptr;
	  }
      }
    case EXTERN_TOK:
    case UNSAFE:
    case FN_TOK:
      // function or method
      return parse_inherent_impl_function_or_method (
	AST::Visibility::create_error (), std::move (outer_attrs));
    case CONST:
      /* lookahead to resolve production - could be function/method or const
       * item */
      t = lexer.peek_token (1);

      switch (t->get_id ())
	{
	case IDENTIFIER:
	case UNDERSCORE:
	  return parse_const_item (AST::Visibility::create_error (),
				   std::move (outer_attrs));
	case UNSAFE:
	case EXTERN_TOK:
	case FN_TOK:
	  return parse_inherent_impl_function_or_method (
	    AST::Visibility::create_error (), std::move (outer_attrs));
	default:
	  add_error (Error (t->get_locus (),
			    "unexpected token %qs in some sort of const item "
			    "in inherent impl",
			    t->get_token_description ()));

	  lexer.skip_token (1); // TODO: is this right thing to do?
	  return nullptr;
	}
      gcc_unreachable ();
    default:
      add_error (Error (t->get_locus (),
			"unrecognised token %qs for item in inherent impl",
			t->get_token_description ()));

      // skip?
      return nullptr;
    }
}

/* For internal use only by parse_inherent_impl_item() - splits giant method
 * into smaller ones and prevents duplication of logic. Strictly, this parses a
 * function or method item inside an inherent impl item block. */
// TODO: make this a templated function with "return type" as type param -
// InherentImplItem is this specialisation of the template while TraitImplItem
// will be the other.
template <typename ManagedTokenSource>
std::unique_ptr<AST::InherentImplItem>
Parser<ManagedTokenSource>::parse_inherent_impl_function_or_method (
  AST::Visibility vis, std::vector<AST::Attribute> outer_attrs)
{
  Location locus = lexer.peek_token ()->get_locus ();
  // parse function or method qualifiers
  AST::FunctionQualifiers qualifiers = parse_function_qualifiers ();

  skip_token (FN_TOK);

  // parse function or method name
  const_TokenPtr ident_tok = expect_token (IDENTIFIER);
  Identifier ident = ident_tok->get_str ();

  // parse generic params
  std::vector<std::unique_ptr<AST::GenericParam>> generic_params
    = parse_generic_params_in_angles ();

  if (!skip_token (LEFT_PAREN))
    {
      // skip after somewhere?
      return nullptr;
    }

  // now for function vs method disambiguation - method has opening "self" param
  AST::SelfParam self_param = parse_self_param ();
  /* FIXME: ensure that self param doesn't accidently consume tokens for a
   * function one idea is to lookahead up to 4 tokens to see whether self is one
   * of them */
  bool is_method = false;
  if (!self_param.is_error ())
    {
      is_method = true;

      /* skip comma so function and method regular params can be parsed in same
       * way */
      if (lexer.peek_token ()->get_id () == COMMA)
	lexer.skip_token ();
    }

  // parse trait function params
  std::vector<AST::FunctionParam> function_params
    = parse_function_params ([] (TokenId id) { return id == RIGHT_PAREN; });

  if (!skip_token (RIGHT_PAREN))
    {
      skip_after_end_block ();
      return nullptr;
    }

  // parse return type (optional)
  std::unique_ptr<AST::Type> return_type = parse_function_return_type ();

  // parse where clause (optional)
  AST::WhereClause where_clause = parse_where_clause ();

  // parse function definition (in block) - semicolon not allowed
  if (lexer.peek_token ()->get_id () == SEMICOLON)
    {
      Error error (
	lexer.peek_token ()->get_locus (),
	"%s declaration in inherent impl not allowed - must have a definition",
	is_method ? "method" : "function");
      add_error (std::move (error));

      lexer.skip_token ();
      return nullptr;
    }
  std::unique_ptr<AST::BlockExpr> body = parse_block_expr ();
  if (body == nullptr)
    {
      Error error (lexer.peek_token ()->get_locus (),
		   "could not parse definition in inherent impl %s definition",
		   is_method ? "method" : "function");
      add_error (std::move (error));

      skip_after_end_block ();
      return nullptr;
    }

  // do actual if instead of ternary for return value optimisation
  if (is_method)
    {
      return std::unique_ptr<AST::Method> (
	new AST::Method (std::move (ident), std::move (qualifiers),
			 std::move (generic_params), std::move (self_param),
			 std::move (function_params), std::move (return_type),
			 std::move (where_clause), std::move (body),
			 std::move (vis), std::move (outer_attrs), locus));
    }
  else
    {
      return std::unique_ptr<AST::Function> (
	new AST::Function (std::move (ident), std::move (qualifiers),
			   std::move (generic_params),
			   std::move (function_params), std::move (return_type),
			   std::move (where_clause), std::move (body),
			   std::move (vis), std::move (outer_attrs), locus));
    }
}

// Parses a single trait impl item (item inside a trait impl block).
template <typename ManagedTokenSource>
std::unique_ptr<AST::TraitImplItem>
Parser<ManagedTokenSource>::parse_trait_impl_item ()
{
  // parse outer attributes (if they exist)
  std::vector<AST::Attribute> outer_attrs = parse_outer_attributes ();

  // TODO: clean this function up, it is basically unreadable hacks

  // branch on next token:
  const_TokenPtr t = lexer.peek_token ();
  switch (t->get_id ())
    {
    case IDENTIFIER:
    case SUPER:
    case SELF:
    case CRATE:
    case DOLLAR_SIGN:
      // these seem to be SimplePath tokens, so this is a macro invocation semi
      return parse_macro_invocation_semi (std::move (outer_attrs));
    case TYPE:
      return parse_type_alias (AST::Visibility::create_error (),
			       std::move (outer_attrs));
      case PUB: {
	// visibility, so not a macro invocation semi - must be constant,
	// function, or method
	AST::Visibility vis = parse_visibility ();

	// TODO: is a recursive call to parse_trait_impl_item better?
	switch (lexer.peek_token ()->get_id ())
	  {
	  case TYPE:
	    return parse_type_alias (std::move (vis), std::move (outer_attrs));
	  case EXTERN_TOK:
	  case UNSAFE:
	  case FN_TOK:
	    // function or method
	    return parse_trait_impl_function_or_method (std::move (vis),
							std::move (
							  outer_attrs));
	  case CONST:
	    // lookahead to resolve production - could be function/method or
	    // const item
	    t = lexer.peek_token (1);

	    switch (t->get_id ())
	      {
	      case IDENTIFIER:
	      case UNDERSCORE:
		return parse_const_item (std::move (vis),
					 std::move (outer_attrs));
	      case UNSAFE:
	      case EXTERN_TOK:
	      case FN_TOK:
		return parse_trait_impl_function_or_method (std::move (vis),
							    std::move (
							      outer_attrs));
	      default:
		add_error (Error (t->get_locus (),
				  "unexpected token %qs in some sort of const "
				  "item in trait impl",
				  t->get_token_description ()));

		lexer.skip_token (1); // TODO: is this right thing to do?
		return nullptr;
	      }
	  default:
	    add_error (Error (t->get_locus (),
			      "unrecognised token %qs for item in trait impl",
			      t->get_token_description ()));

	    // skip?
	    return nullptr;
	  }
      }
    case EXTERN_TOK:
    case UNSAFE:
    case FN_TOK:
      // function or method
      return parse_trait_impl_function_or_method (
	AST::Visibility::create_error (), std::move (outer_attrs));
    case CONST:
      // lookahead to resolve production - could be function/method or const
      // item
      t = lexer.peek_token (1);

      switch (t->get_id ())
	{
	case IDENTIFIER:
	case UNDERSCORE:
	  return parse_const_item (AST::Visibility::create_error (),
				   std::move (outer_attrs));
	case UNSAFE:
	case EXTERN_TOK:
	case FN_TOK:
	  return parse_trait_impl_function_or_method (
	    AST::Visibility::create_error (), std::move (outer_attrs));
	default:
	  add_error (Error (
	    t->get_locus (),
	    "unexpected token %qs in some sort of const item in trait impl",
	    t->get_token_description ()));

	  lexer.skip_token (1); // TODO: is this right thing to do?
	  return nullptr;
	}
      gcc_unreachable ();
    default:
      add_error (Error (t->get_locus (),
			"unrecognised token %qs for item in trait impl",
			t->get_token_description ()));

      // skip?
      return nullptr;
    }
}

/* For internal use only by parse_trait_impl_item() - splits giant method into
 * smaller ones and prevents duplication of logic. Strictly, this parses a
 * function or method item inside a trait impl item block. */
template <typename ManagedTokenSource>
std::unique_ptr<AST::TraitImplItem>
Parser<ManagedTokenSource>::parse_trait_impl_function_or_method (
  AST::Visibility vis, std::vector<AST::Attribute> outer_attrs)
{
  // this shares virtually all logic with parse_inherent_impl_function_or_method
  // - template?
  Location locus = lexer.peek_token ()->get_locus ();

  // parse function or method qualifiers
  AST::FunctionQualifiers qualifiers = parse_function_qualifiers ();

  skip_token (FN_TOK);

  // parse function or method name
  const_TokenPtr ident_tok = expect_token (IDENTIFIER);
  if (ident_tok == nullptr)
    {
      return nullptr;
    }
  Identifier ident = ident_tok->get_str ();

  // DEBUG:
  fprintf (
    stderr,
    "about to start parsing generic params in trait impl function or method\n");

  // parse generic params
  std::vector<std::unique_ptr<AST::GenericParam>> generic_params
    = parse_generic_params_in_angles ();

  // DEBUG:
  fprintf (
    stderr,
    "finished parsing generic params in trait impl function or method\n");

  if (!skip_token (LEFT_PAREN))
    {
      // skip after somewhere?
      return nullptr;
    }

  // now for function vs method disambiguation - method has opening "self" param
  AST::SelfParam self_param = parse_self_param ();
  // FIXME: ensure that self param doesn't accidently consume tokens for a
  // function
  bool is_method = false;
  if (!self_param.is_error ())
    {
      is_method = true;

      // skip comma so function and method regular params can be parsed in same
      // way
      if (lexer.peek_token ()->get_id () == COMMA)
	{
	  lexer.skip_token ();
	}

      // DEBUG
      fprintf (stderr,
	       "successfully parsed self param in method trait impl item\n");
    }

  // DEBUG
  fprintf (
    stderr,
    "started to parse function params in function or method trait impl item\n");

  // parse trait function params (only if next token isn't right paren)
  std::vector<AST::FunctionParam> function_params;
  if (lexer.peek_token ()->get_id () != RIGHT_PAREN)
    {
      function_params
	= parse_function_params ([] (TokenId id) { return id == RIGHT_PAREN; });

      if (function_params.empty ())
	{
	  Error error (
	    lexer.peek_token ()->get_locus (),
	    "failed to parse function params in trait impl %s definition",
	    is_method ? "method" : "function");
	  add_error (std::move (error));

	  skip_after_next_block ();
	  return nullptr;
	}
    }

  // DEBUG
  fprintf (stderr, "successfully parsed function params in function or method "
		   "trait impl item\n");

  if (!skip_token (RIGHT_PAREN))
    {
      skip_after_next_block ();
      return nullptr;
    }

  // parse return type (optional)
  std::unique_ptr<AST::Type> return_type = parse_function_return_type ();

  // DEBUG
  fprintf (
    stderr,
    "successfully parsed return type in function or method trait impl item\n");

  // parse where clause (optional)
  AST::WhereClause where_clause = parse_where_clause ();

  // DEBUG
  fprintf (
    stderr,
    "successfully parsed where clause in function or method trait impl item\n");

  // parse function definition (in block) - semicolon not allowed
  if (lexer.peek_token ()->get_id () == SEMICOLON)
    {
      Error error (
	lexer.peek_token ()->get_locus (),
	"%s declaration in trait impl not allowed - must have a definition",
	is_method ? "method" : "function");
      add_error (std::move (error));

      lexer.skip_token ();
      return nullptr;
    }
  std::unique_ptr<AST::BlockExpr> body = parse_block_expr ();
  if (body == nullptr)
    {
      Error error (lexer.peek_token ()->get_locus (),
		   "could not parse definition in trait impl %s definition",
		   is_method ? "method" : "function");
      add_error (std::move (error));

      skip_after_end_block ();
      return nullptr;
    }

  // do actual if instead of ternary for return value optimisation
  if (is_method)
    {
      return std::unique_ptr<AST::Method> (
	new AST::Method (std::move (ident), std::move (qualifiers),
			 std::move (generic_params), std::move (self_param),
			 std::move (function_params), std::move (return_type),
			 std::move (where_clause), std::move (body),
			 std::move (vis), std::move (outer_attrs), locus));
    }
  else
    {
      return std::unique_ptr<AST::Function> (
	new AST::Function (std::move (ident), std::move (qualifiers),
			   std::move (generic_params),
			   std::move (function_params), std::move (return_type),
			   std::move (where_clause), std::move (body),
			   std::move (vis), std::move (outer_attrs), locus));
    }
}

// Parses an extern block of declarations.
template <typename ManagedTokenSource>
std::unique_ptr<AST::ExternBlock>
Parser<ManagedTokenSource>::parse_extern_block (
  AST::Visibility vis, std::vector<AST::Attribute> outer_attrs)
{
  Location locus = lexer.peek_token ()->get_locus ();
  skip_token (EXTERN_TOK);

  // detect optional abi name
  std::string abi;
  const_TokenPtr next_tok = lexer.peek_token ();
  if (next_tok->get_id () == STRING_LITERAL)
    {
      lexer.skip_token ();
      abi = next_tok->get_str ();
    }

  if (!skip_token (LEFT_CURLY))
    {
      skip_after_end_block ();
      return nullptr;
    }

  std::vector<AST::Attribute> inner_attrs = parse_inner_attributes ();

  // parse declarations inside extern block
  std::vector<std::unique_ptr<AST::ExternalItem>> extern_items;

  const_TokenPtr t = lexer.peek_token ();
  while (t->get_id () != RIGHT_CURLY)
    {
      std::unique_ptr<AST::ExternalItem> extern_item = parse_external_item ();

      if (extern_item == nullptr)
	{
	  Error error (t->get_locus (),
		       "failed to parse external item despite not reaching "
		       "end of extern block");
	  add_error (std::move (error));

	  return nullptr;
	}

      extern_items.push_back (std::move (extern_item));

      t = lexer.peek_token ();
    }

  if (!skip_token (RIGHT_CURLY))
    {
      // skip somewhere
      return nullptr;
    }

  extern_items.shrink_to_fit ();

  return std::unique_ptr<AST::ExternBlock> (
    new AST::ExternBlock (std::move (abi), std::move (extern_items),
			  std::move (vis), std::move (inner_attrs),
			  std::move (outer_attrs), locus));
}

// Parses a single extern block item (static or function declaration).
template <typename ManagedTokenSource>
std::unique_ptr<AST::ExternalItem>
Parser<ManagedTokenSource>::parse_external_item ()
{
  // parse optional outer attributes
  std::vector<AST::Attribute> outer_attrs = parse_outer_attributes ();

  Location locus = lexer.peek_token ()->get_locus ();

  // parse optional visibility
  AST::Visibility vis = parse_visibility ();

  const_TokenPtr t = lexer.peek_token ();
  switch (t->get_id ())
    {
      case STATIC_TOK: {
	// parse extern static item
	lexer.skip_token ();

	// parse mut (optional)
	bool has_mut = false;
	if (lexer.peek_token ()->get_id () == MUT)
	  {
	    lexer.skip_token ();
	    has_mut = true;
	  }

	// parse identifier
	const_TokenPtr ident_tok = expect_token (IDENTIFIER);
	if (ident_tok == nullptr)
	  {
	    skip_after_semicolon ();
	    return nullptr;
	  }
	Identifier ident = ident_tok->get_str ();

	if (!skip_token (COLON))
	  {
	    skip_after_semicolon ();
	    return nullptr;
	  }

	// parse type (required)
	std::unique_ptr<AST::Type> type = parse_type ();
	if (type == nullptr)
	  {
	    Error error (lexer.peek_token ()->get_locus (),
			 "failed to parse type in external static item");
	    add_error (std::move (error));

	    skip_after_semicolon ();
	    return nullptr;
	  }

	if (!skip_token (SEMICOLON))
	  {
	    // skip after somewhere?
	    return nullptr;
	  }

	return std::unique_ptr<AST::ExternalStaticItem> (
	  new AST::ExternalStaticItem (std::move (ident), std::move (type),
				       has_mut, std::move (vis),
				       std::move (outer_attrs), locus));
      }
      case FN_TOK: {
	// parse extern function declaration item
	// skip function token
	lexer.skip_token ();

	// parse identifier
	const_TokenPtr ident_tok = expect_token (IDENTIFIER);
	if (ident_tok == nullptr)
	  {
	    skip_after_semicolon ();
	    return nullptr;
	  }
	Identifier ident = ident_tok->get_str ();

	// parse (optional) generic params
	std::vector<std::unique_ptr<AST::GenericParam>> generic_params
	  = parse_generic_params_in_angles ();

	if (!skip_token (LEFT_PAREN))
	  {
	    skip_after_semicolon ();
	    return nullptr;
	  }

	// parse parameters
	std::vector<AST::NamedFunctionParam> function_params;
	bool is_variadic = false;
	std::vector<AST::Attribute> variadic_attrs;

	const_TokenPtr t = lexer.peek_token ();
	while (t->get_id () != RIGHT_PAREN)
	  {
	    std::vector<AST::Attribute> maybe_variadic_attrs
	      = parse_outer_attributes ();
	    if (lexer.peek_token ()->get_id () == ELLIPSIS)
	      {
		// variadic - use attrs for this
		lexer.skip_token ();
		is_variadic = true;
		variadic_attrs = std::move (maybe_variadic_attrs);
		t = lexer.peek_token ();

		if (t->get_id () != RIGHT_PAREN)
		  {
		    Error error (t->get_locus (),
				 "expected right parentheses after variadic in "
				 "named function "
				 "parameters, found %qs",
				 t->get_token_description ());
		    add_error (std::move (error));

		    skip_after_semicolon ();
		    return nullptr;
		  }

		break;
	      }

	    AST::NamedFunctionParam param
	      = parse_named_function_param (std::move (maybe_variadic_attrs));
	    if (param.is_error ())
	      {
		Error error (t->get_locus (), "could not parse named function "
					      "parameter in external function");
		add_error (std::move (error));

		skip_after_semicolon ();
		return nullptr;
	      }
	    function_params.push_back (std::move (param));

	    if (lexer.peek_token ()->get_id () != COMMA)
	      break;

	    // skip comma
	    lexer.skip_token ();
	    t = lexer.peek_token ();
	  }

	if (!skip_token (RIGHT_PAREN))
	  {
	    skip_after_semicolon ();
	    return nullptr;
	  }

	// parse (optional) return type
	std::unique_ptr<AST::Type> return_type = parse_function_return_type ();

	// parse (optional) where clause
	AST::WhereClause where_clause = parse_where_clause ();

	if (!skip_token (SEMICOLON))
	  {
	    // skip somewhere?
	    return nullptr;
	  }

	function_params.shrink_to_fit ();

	return std::unique_ptr<AST::ExternalFunctionItem> (
	  new AST::ExternalFunctionItem (
	    std::move (ident), std::move (generic_params),
	    std::move (return_type), std::move (where_clause),
	    std::move (function_params), is_variadic,
	    std::move (variadic_attrs), std::move (vis),
	    std::move (outer_attrs), locus));
      }
    default:
      // error
      add_error (
	Error (t->get_locus (),
	       "unrecognised token %qs in extern block item declaration",
	       t->get_token_description ()));

      skip_after_semicolon ();
      return nullptr;
    }
}

/* Parses an extern block function param (with "pattern" being _ or an
 * identifier). */
template <typename ManagedTokenSource>
AST::NamedFunctionParam
Parser<ManagedTokenSource>::parse_named_function_param (
  std::vector<AST::Attribute> outer_attrs)
{
  // parse identifier/_
  std::string name;

  const_TokenPtr t = lexer.peek_token ();
  switch (t->get_id ())
    {
    case IDENTIFIER:
      name = t->get_str ();
      lexer.skip_token ();
      break;
    case UNDERSCORE:
      name = "_";
      lexer.skip_token ();
      break;
    default:
      // this is not a function param, but not necessarily an error
      return AST::NamedFunctionParam::create_error ();
    }

  if (!skip_token (COLON))
    {
      // skip after somewhere?
      return AST::NamedFunctionParam::create_error ();
    }

  // parse (required) type
  std::unique_ptr<AST::Type> param_type = parse_type ();
  if (param_type == nullptr)
    {
      Error error (
	lexer.peek_token ()->get_locus (),
	"could not parse param type in extern block function declaration");
      add_error (std::move (error));

      skip_after_semicolon ();
      return AST::NamedFunctionParam::create_error ();
    }

  return AST::NamedFunctionParam (std::move (name), std::move (param_type),
				  std::move (outer_attrs));
}

// Parses a statement (will further disambiguate any statement).
template <typename ManagedTokenSource>
std::unique_ptr<AST::Stmt>
Parser<ManagedTokenSource>::parse_stmt ()
{
  // quick exit for empty statement
  const_TokenPtr t = lexer.peek_token ();
  if (t->get_id () == SEMICOLON)
    {
      lexer.skip_token ();
      return std::unique_ptr<AST::EmptyStmt> (
	new AST::EmptyStmt (t->get_locus ()));
    }

  // parse outer attributes
  std::vector<AST::Attribute> outer_attrs = parse_outer_attributes ();

  // parsing this will be annoying because of the many different possibilities
  /* best may be just to copy paste in parse_item switch, and failing that try
   * to parse outer attributes, and then pass them in to either a let statement
   * or (fallback) expression statement. */
  // FIXME: think of a way to do this without such a large switch?
  t = lexer.peek_token ();
  switch (t->get_id ())
    {
    case LET:
      // let statement
      return parse_let_stmt (std::move (outer_attrs));
    case PUB:
    case MOD:
    case EXTERN_TOK:
    case USE:
    case FN_TOK:
    case TYPE:
    case STRUCT_TOK:
    case ENUM_TOK:
    case CONST:
    case STATIC_TOK:
    case TRAIT:
    case IMPL:
    /* TODO: implement union keyword but not really because of
     * context-dependence crappy hack way to parse a union written below to
     * separate it from the good code. */
    // case UNION:
    case UNSAFE: // maybe - unsafe traits are a thing
      /* if any of these (should be all possible VisItem prefixes), parse a
       * VisItem can't parse item because would require reparsing outer
       * attributes */
      return parse_vis_item (std::move (outer_attrs));
      break;
    case SUPER:
    case SELF:
    case CRATE:
    case DOLLAR_SIGN:
      // almost certainly macro invocation semi
      return parse_macro_item (std::move (outer_attrs));
      break;
    // crappy hack to do union "keyword"
    case IDENTIFIER:
      // TODO: ensure std::string and literal comparison works
      if (t->get_str () == "union")
	{
	  return parse_vis_item (std::move (outer_attrs));
	  // or should this go straight to parsing union?
	}
      else if (t->get_str () == "macro_rules")
	{
	  // macro_rules! macro item
	  return parse_macro_item (std::move (outer_attrs));
	}
      else if (lexer.peek_token (1)->get_id () == SCOPE_RESOLUTION
	       || lexer.peek_token (1)->get_id () == EXCLAM)
	{
	  // FIXME: ensure doesn't take any expressions by mistake
	  /* path (probably) or macro invocation, so probably a macro invocation
	   * semi */
	  return parse_macro_item (std::move (outer_attrs));
	}
      gcc_fallthrough ();
      // TODO: find out how to disable gcc "implicit fallthrough" warning
    default:
      // fallback: expression statement
      return parse_expr_stmt (std::move (outer_attrs));
      break;
    }
}

// Parses a let statement.
template <typename ManagedTokenSource>
std::unique_ptr<AST::LetStmt>
Parser<ManagedTokenSource>::parse_let_stmt (
  std::vector<AST::Attribute> outer_attrs)
{
  Location locus = lexer.peek_token ()->get_locus ();
  skip_token (LET);

  // parse pattern (required)
  std::unique_ptr<AST::Pattern> pattern = parse_pattern ();
  if (pattern == nullptr)
    {
      Error error (lexer.peek_token ()->get_locus (),
		   "failed to parse pattern in let statement");
      add_error (std::move (error));

      skip_after_semicolon ();
      return nullptr;
    }

  // parse type declaration (optional)
  std::unique_ptr<AST::Type> type = nullptr;
  if (lexer.peek_token ()->get_id () == COLON)
    {
      // must have a type declaration
      lexer.skip_token ();

      type = parse_type ();
      if (type == nullptr)
	{
	  Error error (lexer.peek_token ()->get_locus (),
		       "failed to parse type in let statement");
	  add_error (std::move (error));

	  skip_after_semicolon ();
	  return nullptr;
	}
    }

  // parse expression to set variable to (optional)
  std::unique_ptr<AST::Expr> expr = nullptr;
  if (lexer.peek_token ()->get_id () == EQUAL)
    {
      // must have an expression
      lexer.skip_token ();

      expr = parse_expr ();
      if (expr == nullptr)
	{
	  Error error (lexer.peek_token ()->get_locus (),
		       "failed to parse expression in let statement");
	  add_error (std::move (error));

	  skip_after_semicolon ();
	  return nullptr;
	}
    }

  if (!skip_token (SEMICOLON))
    {
      // skip after somewhere
      return nullptr;
      /* TODO: how wise is it to ditch a mostly-valid let statement just because
       * a semicolon is missing? */
    }

  return std::unique_ptr<AST::LetStmt> (
    new AST::LetStmt (std::move (pattern), std::move (expr), std::move (type),
		      std::move (outer_attrs), locus));
}

// Parses a type path.
template <typename ManagedTokenSource>
AST::TypePath
Parser<ManagedTokenSource>::parse_type_path ()
{
  bool has_opening_scope_resolution = false;
  Location locus = lexer.peek_token ()->get_locus ();
  if (lexer.peek_token ()->get_id () == SCOPE_RESOLUTION)
    {
      has_opening_scope_resolution = true;
      lexer.skip_token ();
    }

  // create segment vector
  std::vector<std::unique_ptr<AST::TypePathSegment>> segments;

  // parse required initial segment
  std::unique_ptr<AST::TypePathSegment> initial_segment
    = parse_type_path_segment ();
  if (initial_segment == nullptr)
    {
      // skip after somewhere?
      // don't necessarily throw error but yeah
      return AST::TypePath::create_error ();
    }
  segments.push_back (std::move (initial_segment));

  // parse optional segments (as long as scope resolution operator exists)
  const_TokenPtr t = lexer.peek_token ();
  while (t->get_id () == SCOPE_RESOLUTION)
    {
      // skip scope resolution operator
      lexer.skip_token ();

      // parse the actual segment - it is an error if it doesn't exist now
      std::unique_ptr<AST::TypePathSegment> segment
	= parse_type_path_segment ();
      if (segment == nullptr)
	{
	  // skip after somewhere?
	  Error error (t->get_locus (), "could not parse type path segment");
	  add_error (std::move (error));

	  return AST::TypePath::create_error ();
	}

      segments.push_back (std::move (segment));

      t = lexer.peek_token ();
    }

  segments.shrink_to_fit ();

  return AST::TypePath (std::move (segments), locus,
			has_opening_scope_resolution);
}

// Parses the generic arguments in each path segment.
template <typename ManagedTokenSource>
AST::GenericArgs
Parser<ManagedTokenSource>::parse_path_generic_args ()
{
  if (!skip_token (LEFT_ANGLE))
    {
      // skip after somewhere?
      return AST::GenericArgs::create_empty ();
    }

  // try to parse lifetimes first
  std::vector<AST::Lifetime> lifetime_args;

  const_TokenPtr t = lexer.peek_token ();
  Location locus = t->get_locus ();
  const_TokenPtr t2 = lexer.peek_token (1);
  while (t->get_id () == LIFETIME
	 && (t2->get_id () == COMMA || !is_right_angle_tok (t2->get_id ())))
    {
      AST::Lifetime lifetime = parse_lifetime ();
      if (lifetime.is_error ())
	{
	  // not necessarily an error
	  break;
	}

      lifetime_args.push_back (std::move (lifetime));

      // if next token isn't comma, then it must be end of list
      if (lexer.peek_token ()->get_id () != COMMA)
	{
	  break;
	}
      // skip comma
      lexer.skip_token ();

      t = lexer.peek_token ();
      t2 = lexer.peek_token (1);
    }

  // try to parse types second
  std::vector<std::unique_ptr<AST::Type>> type_args;

  // TODO: think of better control structure
  t = lexer.peek_token ();
  while (!is_right_angle_tok (t->get_id ()))
    {
      // ensure not binding being parsed as type accidently
      if (t->get_id () == IDENTIFIER
	  && lexer.peek_token (1)->get_id () == EQUAL)
	{
	  break;
	}

      std::unique_ptr<AST::Type> type = parse_type ();
      if (type == nullptr)
	{
	  // not necessarily an error
	  break;
	}

      type_args.push_back (std::move (type));

      // if next token isn't comma, then it must be end of list
      if (lexer.peek_token ()->get_id () != COMMA)
	{
	  break;
	}
      // skip comma
      lexer.skip_token ();

      t = lexer.peek_token ();
    }

  // try to parse bindings third
  std::vector<AST::GenericArgsBinding> binding_args;

  // TODO: think of better control structure
  t = lexer.peek_token ();
  while (!is_right_angle_tok (t->get_id ()))
    {
      AST::GenericArgsBinding binding = parse_generic_args_binding ();
      if (binding.is_error ())
	{
	  // not necessarily an error
	  break;
	}

      binding_args.push_back (std::move (binding));

      // if next token isn't comma, then it must be end of list
      if (lexer.peek_token ()->get_id () != COMMA)
	{
	  break;
	}
      // skip comma
      lexer.skip_token ();

      t = lexer.peek_token ();
    }

  // skip any trailing commas
  if (lexer.peek_token ()->get_id () == COMMA)
    lexer.skip_token ();

  if (!skip_generics_right_angle ())
    return AST::GenericArgs::create_empty ();

  lifetime_args.shrink_to_fit ();
  type_args.shrink_to_fit ();
  binding_args.shrink_to_fit ();

  return AST::GenericArgs (std::move (lifetime_args), std::move (type_args),
			   std::move (binding_args), locus);
}

// Parses a binding in a generic args path segment.
template <typename ManagedTokenSource>
AST::GenericArgsBinding
Parser<ManagedTokenSource>::parse_generic_args_binding ()
{
  const_TokenPtr ident_tok = lexer.peek_token ();
  if (ident_tok->get_id () != IDENTIFIER)
    {
      // allow non error-inducing use
      // skip somewhere?
      return AST::GenericArgsBinding::create_error ();
    }
  lexer.skip_token ();
  Identifier ident = ident_tok->get_str ();

  if (!skip_token (EQUAL))
    {
      // skip after somewhere?
      return AST::GenericArgsBinding::create_error ();
    }

  // parse type (required)
  std::unique_ptr<AST::Type> type = parse_type ();
  if (type == nullptr)
    {
      // skip somewhere?
      return AST::GenericArgsBinding::create_error ();
    }

  return AST::GenericArgsBinding (std::move (ident), std::move (type),
				  ident_tok->get_locus ());
}

/* Parses a single type path segment (not including opening scope resolution,
 * but includes any internal ones). Includes generic args or type path functions
 * too. */
template <typename ManagedTokenSource>
std::unique_ptr<AST::TypePathSegment>
Parser<ManagedTokenSource>::parse_type_path_segment ()
{
  Location locus = lexer.peek_token ()->get_locus ();
  // parse ident segment part
  AST::PathIdentSegment ident_segment = parse_path_ident_segment ();
  if (ident_segment.is_error ())
    {
      // not necessarily an error
      return nullptr;
    }

  /* lookahead to determine if variants exist - only consume scope resolution
   * then */
  bool has_separating_scope_resolution = false;
  const_TokenPtr next = lexer.peek_token (1);
  if (lexer.peek_token ()->get_id () == SCOPE_RESOLUTION
      && (next->get_id () == LEFT_ANGLE || next->get_id () == LEFT_PAREN))
    {
      has_separating_scope_resolution = true;
      lexer.skip_token ();
    }

  // branch into variants on next token
  const_TokenPtr t = lexer.peek_token ();
  switch (t->get_id ())
    {
      case LEFT_ANGLE: {
	// parse generic args
	AST::GenericArgs generic_args = parse_path_generic_args ();

	return std::unique_ptr<AST::TypePathSegmentGeneric> (
	  new AST::TypePathSegmentGeneric (std::move (ident_segment),
					   has_separating_scope_resolution,
					   std::move (generic_args), locus));
      }
      case LEFT_PAREN: {
	// parse type path function
	AST::TypePathFunction type_path_function = parse_type_path_function ();

	if (type_path_function.is_error ())
	  {
	    // skip after somewhere?
	    return nullptr;
	  }

	return std::unique_ptr<AST::TypePathSegmentFunction> (
	  new AST::TypePathSegmentFunction (std::move (ident_segment),
					    has_separating_scope_resolution,
					    std::move (type_path_function),
					    locus));
      }
    default:
      // neither of them
      return std::unique_ptr<AST::TypePathSegment> (
	new AST::TypePathSegment (std::move (ident_segment),
				  has_separating_scope_resolution, locus));
    }
  gcc_unreachable ();
}

// Parses a function call representation inside a type path.
template <typename ManagedTokenSource>
AST::TypePathFunction
Parser<ManagedTokenSource>::parse_type_path_function ()
{
  if (!skip_token (LEFT_PAREN))
    {
      // skip somewhere?
      return AST::TypePathFunction::create_error ();
    }

  // parse function inputs
  std::vector<std::unique_ptr<AST::Type>> inputs;

  while (lexer.peek_token ()->get_id () != RIGHT_PAREN)
    {
      std::unique_ptr<AST::Type> type = parse_type ();
      if (type == nullptr)
	{
	  /* this is an error as there should've been a ')' there if there
	   * wasn't a type */
	  Error error (
	    lexer.peek_token ()->get_locus (),
	    "failed to parse type in parameters of type path function");
	  add_error (std::move (error));

	  // skip somewhere?
	  return AST::TypePathFunction::create_error ();
	}

      inputs.push_back (std::move (type));

      // skip commas, including trailing commas
      if (lexer.peek_token ()->get_id () != COMMA)
	break;

      lexer.skip_token ();
    }

  if (!skip_token (RIGHT_PAREN))
    {
      // skip somewhere?
      return AST::TypePathFunction::create_error ();
    }

  // parse optional return type
  std::unique_ptr<AST::Type> return_type = parse_function_return_type ();

  inputs.shrink_to_fit ();
  return AST::TypePathFunction (std::move (inputs), std::move (return_type));
}

// Parses a path inside an expression that allows generic arguments.
template <typename ManagedTokenSource>
AST::PathInExpression
Parser<ManagedTokenSource>::parse_path_in_expression ()
{
  Location locus = Linemap::unknown_location ();
  bool has_opening_scope_resolution = false;
  if (lexer.peek_token ()->get_id () == SCOPE_RESOLUTION)
    {
      has_opening_scope_resolution = true;

      locus = lexer.peek_token ()->get_locus ();

      lexer.skip_token ();
    }

  // create segment vector
  std::vector<AST::PathExprSegment> segments;

  if (locus == Linemap::unknown_location ())
    {
      locus = lexer.peek_token ()->get_locus ();
    }

  // parse required initial segment
  AST::PathExprSegment initial_segment = parse_path_expr_segment ();
  if (initial_segment.is_error ())
    {
      // skip after somewhere?
      // don't necessarily throw error but yeah
      return AST::PathInExpression::create_error ();
    }
  segments.push_back (std::move (initial_segment));

  // parse optional segments (as long as scope resolution operator exists)
  const_TokenPtr t = lexer.peek_token ();
  while (t->get_id () == SCOPE_RESOLUTION)
    {
      // skip scope resolution operator
      lexer.skip_token ();

      // parse the actual segment - it is an error if it doesn't exist now
      AST::PathExprSegment segment = parse_path_expr_segment ();
      if (segment.is_error ())
	{
	  // skip after somewhere?
	  Error error (t->get_locus (),
		       "could not parse path expression segment");
	  add_error (std::move (error));

	  return AST::PathInExpression::create_error ();
	}

      segments.push_back (std::move (segment));

      t = lexer.peek_token ();
    }

  segments.shrink_to_fit ();

  return AST::PathInExpression (std::move (segments), {}, locus,
				has_opening_scope_resolution);
}

/* Parses a single path in expression path segment (including generic
 * arguments). */
template <typename ManagedTokenSource>
AST::PathExprSegment
Parser<ManagedTokenSource>::parse_path_expr_segment ()
{
  Location locus = lexer.peek_token ()->get_locus ();
  // parse ident segment
  AST::PathIdentSegment ident = parse_path_ident_segment ();
  if (ident.is_error ())
    {
      // not necessarily an error?
      return AST::PathExprSegment::create_error ();
    }

  // parse generic args (and turbofish), if they exist
  /* use lookahead to determine if they actually exist (don't want to accidently
   * parse over next ident segment) */
  if (lexer.peek_token ()->get_id () == SCOPE_RESOLUTION
      && lexer.peek_token (1)->get_id () == LEFT_ANGLE)
    {
      // skip scope resolution
      lexer.skip_token ();

      AST::GenericArgs generic_args = parse_path_generic_args ();

      return AST::PathExprSegment (std::move (ident), locus,
				   std::move (generic_args));
    }

  // return a generic parameter-less expr segment if not found
  return AST::PathExprSegment (std::move (ident), locus);
}

/* Parses a fully qualified path in expression (i.e. a pattern). FIXME does not
 * parse outer attrs. */
template <typename ManagedTokenSource>
AST::QualifiedPathInExpression
Parser<ManagedTokenSource>::parse_qualified_path_in_expression (
  bool pratt_parse)
{
  /* Note: the Rust grammar is defined in such a way that it is impossible to
   * determine whether a prospective qualified path is a
   * QualifiedPathInExpression or QualifiedPathInType in all cases by the rules
   * themselves (the only possible difference is a TypePathSegment with
   * function, and lookahead to find this is too difficult). However, as this is
   * a pattern and QualifiedPathInType is a type, I believe it that their
   * construction will not be confused (due to rules regarding patterns vs
   * types).
   * As such, this function will not attempt to minimise errors created by their
   * confusion. */

  // parse the qualified path type (required)
  AST::QualifiedPathType qual_path_type
    = parse_qualified_path_type (pratt_parse);
  if (qual_path_type.is_error ())
    {
      // TODO: should this create a parse error?
      return AST::QualifiedPathInExpression::create_error ();
    }
  Location locus = qual_path_type.get_locus ();

  // parse path segments
  std::vector<AST::PathExprSegment> segments;

  // parse initial required segment
  if (!expect_token (SCOPE_RESOLUTION))
    {
      // skip after somewhere?

      return AST::QualifiedPathInExpression::create_error ();
    }
  AST::PathExprSegment initial_segment = parse_path_expr_segment ();
  if (initial_segment.is_error ())
    {
      // skip after somewhere?
      Error error (lexer.peek_token ()->get_locus (),
		   "required initial path expression segment in "
		   "qualified path in expression could not be parsed");
      add_error (std::move (error));

      return AST::QualifiedPathInExpression::create_error ();
    }
  segments.push_back (std::move (initial_segment));

  // parse optional segments (as long as scope resolution operator exists)
  const_TokenPtr t = lexer.peek_token ();
  while (t->get_id () == SCOPE_RESOLUTION)
    {
      // skip scope resolution operator
      lexer.skip_token ();

      // parse the actual segment - it is an error if it doesn't exist now
      AST::PathExprSegment segment = parse_path_expr_segment ();
      if (segment.is_error ())
	{
	  // skip after somewhere?
	  Error error (t->get_locus (),
		       "could not parse path expression segment in qualified "
		       "path in expression");
	  add_error (std::move (error));

	  return AST::QualifiedPathInExpression::create_error ();
	}

      segments.push_back (std::move (segment));

      t = lexer.peek_token ();
    }

  segments.shrink_to_fit ();

  // FIXME: outer attr parsing
  return AST::QualifiedPathInExpression (std::move (qual_path_type),
					 std::move (segments), {}, locus);
}

// Parses the type syntactical construction at the start of a qualified path.
template <typename ManagedTokenSource>
AST::QualifiedPathType
Parser<ManagedTokenSource>::parse_qualified_path_type (bool pratt_parse)
{
  Location locus = Linemap::unknown_location ();
  /* TODO: should this actually be error? is there anywhere where this could be
   * valid? */
  if (!pratt_parse)
    {
      locus = lexer.peek_token ()->get_locus ();
      if (!skip_token (LEFT_ANGLE))
	{
	  // skip after somewhere?
	  return AST::QualifiedPathType::create_error ();
	}
    }
  else
    {
      // move back by 1 if pratt parsing due to skipping '<'
      locus = lexer.peek_token ()->get_locus () - 1;
    }

  // parse type (required)
  std::unique_ptr<AST::Type> type = parse_type ();
  if (type == nullptr)
    {
      Error error (lexer.peek_token ()->get_locus (),
		   "could not parse type in qualified path type");
      add_error (std::move (error));

      // skip somewhere?
      return AST::QualifiedPathType::create_error ();
    }

  // parse optional as clause
  AST::TypePath as_type_path = AST::TypePath::create_error ();
  if (lexer.peek_token ()->get_id () == AS)
    {
      lexer.skip_token ();

      // parse type path, which is required now
      as_type_path = parse_type_path ();
      if (as_type_path.is_error ())
	{
	  Error error (
	    lexer.peek_token ()->get_locus (),
	    "could not parse type path in as clause in qualified path type");
	  add_error (std::move (error));

	  // skip somewhere?
	  return AST::QualifiedPathType::create_error ();
	}
    }

  /* NOTE: should actually be a right-angle token, so skip_generics_right_angle
   * shouldn't be required */
  if (!skip_token (RIGHT_ANGLE))
    {
      // skip after somewhere?
      return AST::QualifiedPathType::create_error ();
    }

  return AST::QualifiedPathType (std::move (type), locus,
				 std::move (as_type_path));
}

// Parses a fully qualified path in type (i.e. a type).
template <typename ManagedTokenSource>
AST::QualifiedPathInType
Parser<ManagedTokenSource>::parse_qualified_path_in_type ()
{
  Location locus = lexer.peek_token ()->get_locus ();
  // parse the qualified path type (required)
  AST::QualifiedPathType qual_path_type = parse_qualified_path_type ();
  if (qual_path_type.is_error ())
    {
      // TODO: should this create a parse error?
      return AST::QualifiedPathInType::create_error ();
    }

  // parse path segments
  std::vector<std::unique_ptr<AST::TypePathSegment>> segments;
  segments.reserve (1);

  // parse initial required segment
  if (!expect_token (SCOPE_RESOLUTION))
    {
      // skip after somewhere?

      return AST::QualifiedPathInType::create_error ();
    }
  std::unique_ptr<AST::TypePathSegment> initial_segment
    = parse_type_path_segment ();
  if (initial_segment == nullptr)
    {
      // skip after somewhere?
      Error error (lexer.peek_token ()->get_locus (),
		   "required initial type path segment in qualified path in "
		   "type could not be parsed");
      add_error (std::move (error));

      return AST::QualifiedPathInType::create_error ();
    }
  segments.push_back (std::move (initial_segment));

  // parse optional segments (as long as scope resolution operator exists)
  const_TokenPtr t = lexer.peek_token ();
  while (t->get_id () == SCOPE_RESOLUTION)
    {
      // skip scope resolution operator
      lexer.skip_token ();

      // parse the actual segment - it is an error if it doesn't exist now
      std::unique_ptr<AST::TypePathSegment> segment
	= parse_type_path_segment ();
      if (segment == nullptr)
	{
	  // skip after somewhere?
	  Error error (
	    t->get_locus (),
	    "could not parse type path segment in qualified path in type");
	  add_error (std::move (error));

	  return AST::QualifiedPathInType::create_error ();
	}

      segments.push_back (std::move (segment));

      t = lexer.peek_token ();
    }

  segments.shrink_to_fit ();

  return AST::QualifiedPathInType (std::move (qual_path_type),
				   std::move (segments), locus);
}

// Parses a self param. Also handles self param not existing.
template <typename ManagedTokenSource>
AST::SelfParam
Parser<ManagedTokenSource>::parse_self_param ()
{
  bool has_reference = false;
  AST::Lifetime lifetime = AST::Lifetime::error ();

  Location locus = lexer.peek_token ()->get_locus ();

  // test if self is a reference parameter
  if (lexer.peek_token ()->get_id () == AMP)
    {
      has_reference = true;
      lexer.skip_token ();

      // now test whether it has a lifetime
      if (lexer.peek_token ()->get_id () == LIFETIME)
	{
	  lifetime = parse_lifetime ();

	  // something went wrong somehow
	  if (lifetime.is_error ())
	    {
	      Error error (lexer.peek_token ()->get_locus (),
			   "failed to parse lifetime in self param");
	      add_error (std::move (error));

	      // skip after somewhere?
	      return AST::SelfParam::create_error ();
	    }
	}
    }

  // test for mut
  bool has_mut = false;
  if (lexer.peek_token ()->get_id () == MUT)
    {
      has_mut = true;
      lexer.skip_token ();
    }

  // skip self token
  const_TokenPtr self_tok = lexer.peek_token ();
  if (self_tok->get_id () != SELF)
    {
      // skip after somewhere?
      return AST::SelfParam::create_error ();
    }
  lexer.skip_token ();

  // parse optional type
  std::unique_ptr<AST::Type> type = nullptr;
  if (lexer.peek_token ()->get_id () == COLON)
    {
      lexer.skip_token ();

      // type is now required
      type = parse_type ();
      if (type == nullptr)
	{
	  Error error (lexer.peek_token ()->get_locus (),
		       "could not parse type in self param");
	  add_error (std::move (error));

	  // skip after somewhere?
	  return AST::SelfParam::create_error ();
	}
    }

  // ensure that cannot have both type and reference
  if (type != nullptr && has_reference)
    {
      Error error (
	lexer.peek_token ()->get_locus (),
	"cannot have both a reference and a type specified in a self param");
      add_error (std::move (error));

      // skip after somewhere?
      return AST::SelfParam::create_error ();
    }

  if (has_reference)
    {
      return AST::SelfParam (std::move (lifetime), has_mut, locus);
    }
  else
    {
      // note that type may be nullptr here and that's fine
      return AST::SelfParam (std::move (type), has_mut, locus);
    }
}

/* Parses a method. Note that this function is probably useless because using
 * lookahead to determine whether a function is a method is a PITA (maybe not
 * even doable), so most places probably parse a "function or method" and then
 * resolve it into whatever it is afterward. As such, this is only here for
 * algorithmically defining the grammar rule. */
template <typename ManagedTokenSource>
AST::Method
Parser<ManagedTokenSource>::parse_method ()
{
  Location locus = lexer.peek_token ()->get_locus ();
  /* Note: as a result of the above, this will not attempt to disambiguate a
   * function parse qualifiers */
  AST::FunctionQualifiers qualifiers = parse_function_qualifiers ();

  skip_token (FN_TOK);

  const_TokenPtr ident_tok = expect_token (IDENTIFIER);
  if (ident_tok == nullptr)
    {
      skip_after_next_block ();
      return AST::Method::create_error ();
    }
  Identifier method_name = ident_tok->get_str ();

  // parse generic params - if exist
  std::vector<std::unique_ptr<AST::GenericParam>> generic_params
    = parse_generic_params_in_angles ();

  if (!skip_token (LEFT_PAREN))
    {
      Error error (lexer.peek_token ()->get_locus (),
		   "method missing opening parentheses before parameter list");
      add_error (std::move (error));

      skip_after_next_block ();
      return AST::Method::create_error ();
    }

  // parse self param
  AST::SelfParam self_param = parse_self_param ();
  if (self_param.is_error ())
    {
      Error error (lexer.peek_token ()->get_locus (),
		   "could not parse self param in method");
      add_error (std::move (error));

      skip_after_next_block ();
      return AST::Method::create_error ();
    }

  // skip comma if it exists
  if (lexer.peek_token ()->get_id () == COMMA)
    lexer.skip_token ();

  // parse function parameters
  std::vector<AST::FunctionParam> function_params
    = parse_function_params ([] (TokenId id) { return id == RIGHT_PAREN; });

  if (!skip_token (RIGHT_PAREN))
    {
      Error error (
	lexer.peek_token ()->get_locus (),
	"method declaration missing closing parentheses after parameter list");
      add_error (std::move (error));

      skip_after_next_block ();
      return AST::Method::create_error ();
    }

  // parse function return type - if exists
  std::unique_ptr<AST::Type> return_type = parse_function_return_type ();

  // parse where clause - if exists
  AST::WhereClause where_clause = parse_where_clause ();

  // parse block expression
  std::unique_ptr<AST::BlockExpr> block_expr = parse_block_expr ();
  if (block_expr == nullptr)
    {
      Error error (lexer.peek_token ()->get_locus (),
		   "method declaration missing block expression");
      add_error (std::move (error));

      skip_after_end_block ();
      return AST::Method::create_error ();
    }

  // does not parse visibility, but this method isn't used, so doesn't matter
  return AST::Method (std::move (method_name), std::move (qualifiers),
		      std::move (generic_params), std::move (self_param),
		      std::move (function_params), std::move (return_type),
		      std::move (where_clause), std::move (block_expr),
		      AST::Visibility::create_error (),
		      std::vector<AST::Attribute> (), locus);
}

/* Parses an expression statement (disambiguates to expression with or without
 * block statement). */
template <typename ManagedTokenSource>
std::unique_ptr<AST::ExprStmt>
Parser<ManagedTokenSource>::parse_expr_stmt (
  std::vector<AST::Attribute> outer_attrs)
{
  /* potential thoughts - define new virtual method "has_block()" on expr. parse
   * expr and then determine whether semicolon is needed as a result of this
   * method. but then this would require dynamic_cast, which is not allowed. */

  /* okay new thought - big switch to disambiguate exprs with blocks - either
   * block expr, async block expr, unsafe block expr, loop expr, if expr, if let
   * expr, or match expr. So all others are exprs without block. */
  /* new thought: possible initial tokens: 'loop', 'while', 'for', lifetime (and
   * then ':' and then loop), 'if', 'match', '{', 'async', 'unsafe' (and then
   * '{')). This seems to have no ambiguity. */

  const_TokenPtr t = lexer.peek_token ();
  /* TODO: should the switch just directly call the individual parse methods
   * rather than adding another layer of indirection with
   * parse_expr_stmt_with_block()? */
  switch (t->get_id ())
    {
    case LOOP:
    case WHILE:
    case FOR:
    case IF:
    case MATCH_TOK:
    case LEFT_CURLY:
    case ASYNC:
      // expression with block
      return parse_expr_stmt_with_block (std::move (outer_attrs));
      case LIFETIME: {
	/* FIXME: are there any expressions without blocks that can have
	 * lifetime as their first token? Or is loop expr the only one? */
	// safe side for now:
	if (lexer.peek_token (1)->get_id () == COLON
	    && lexer.peek_token (2)->get_id () == LOOP)
	  {
	    return parse_expr_stmt_with_block (std::move (outer_attrs));
	  }
	else
	  {
	    return parse_expr_stmt_without_block (std::move (outer_attrs));
	  }
      }
      case UNSAFE: {
	/* FIXME: are there any expressions without blocks that can have unsafe
	 * as their first token? Or is unsafe the only one? */
	// safe side for now
	if (lexer.peek_token (1)->get_id () == LEFT_CURLY)
	  {
	    return parse_expr_stmt_with_block (std::move (outer_attrs));
	  }
	else
	  {
	    return parse_expr_stmt_without_block (std::move (outer_attrs));
	  }
      }
    default:
      // not a parse expr with block, so must be expr without block
      /* TODO: if possible, be more selective about possible expr without block
       * initial tokens in order to prevent more syntactical errors at parse
       * time. */
      return parse_expr_stmt_without_block (std::move (outer_attrs));
    }
}

/* Parses a expression statement containing an expression with block.
 * Disambiguates internally. */
template <typename ManagedTokenSource>
std::unique_ptr<AST::ExprStmtWithBlock>
Parser<ManagedTokenSource>::parse_expr_stmt_with_block (
  std::vector<AST::Attribute> outer_attrs)
{
  std::unique_ptr<AST::ExprWithBlock> expr_parsed = nullptr;

  const_TokenPtr t = lexer.peek_token ();
  switch (t->get_id ())
    {
    case IF:
      // if or if let, so more lookahead to find out
      if (lexer.peek_token (1)->get_id () == LET)
	{
	  // if let expr
	  expr_parsed = parse_if_let_expr (std::move (outer_attrs));
	  break;
	}
      else
	{
	  // if expr
	  expr_parsed = parse_if_expr (std::move (outer_attrs));
	  break;
	}
    case LOOP:
      // infinite loop
      expr_parsed = parse_loop_expr (std::move (outer_attrs));
      break;
    case FOR:
      // "for" iterator loop
      expr_parsed = parse_for_loop_expr (std::move (outer_attrs));
      break;
      case WHILE: {
	// while or while let, so more lookahead to find out
	if (lexer.peek_token ()->get_id () == LET)
	  {
	    // while let loop expr
	    expr_parsed = parse_while_let_loop_expr (std::move (outer_attrs));
	    break;
	  }
	else
	  {
	    // while loop expr
	    expr_parsed = parse_while_loop_expr (std::move (outer_attrs));
	    break;
	  }
      }
    case MATCH_TOK:
      // match expression
      expr_parsed = parse_match_expr (std::move (outer_attrs));
      break;
    case LEFT_CURLY:
      // block expression
      expr_parsed = parse_block_expr (std::move (outer_attrs));
      break;
    case ASYNC:
      // async block expression
      expr_parsed = parse_async_block_expr (std::move (outer_attrs));
      break;
    case UNSAFE:
      // unsafe block expression
      expr_parsed = parse_unsafe_block_expr (std::move (outer_attrs));
      break;
    case LIFETIME:
      // some kind of loop expr (with loop label)
      expr_parsed = parse_labelled_loop_expr (std::move (outer_attrs));
      break;
    default:
      add_error (Error (
	t->get_locus (),
	"could not recognise expr beginning with %qs as an expr with block in"
	" parsing expr statement",
	t->get_token_description ()));

      skip_after_next_block ();
      return nullptr;
    }

  // ensure expr parsed exists
  if (expr_parsed == nullptr)
    {
      Error error (t->get_locus (),
		   "failed to parse expr with block in parsing expr statement");
      add_error (std::move (error));

      skip_after_end_block ();
      return nullptr;
    }

  // return expr stmt created from expr
  return std::unique_ptr<AST::ExprStmtWithBlock> (
    new AST::ExprStmtWithBlock (std::move (expr_parsed), t->get_locus ()));
}

/* Parses an expression statement containing an expression without block.
 * Disambiguates further. */
template <typename ManagedTokenSource>
std::unique_ptr<AST::ExprStmtWithoutBlock>
Parser<ManagedTokenSource>::parse_expr_stmt_without_block (
  std::vector<AST::Attribute> outer_attrs)
{
  /* TODO: maybe move more logic for expr without block in here for better error
   * handling */

  // attempt to parse via parse_expr_without_block - seems to work
  std::unique_ptr<AST::ExprWithoutBlock> expr = nullptr;
  Location locus = lexer.peek_token ()->get_locus ();
  expr = parse_expr_without_block (std::move (outer_attrs));
  if (expr == nullptr)
    {
      // expr is required, error
      Error error (lexer.peek_token ()->get_locus (),
		   "failed to parse expr without block in expr statement");
      add_error (std::move (error));

      skip_after_semicolon ();
      return nullptr;
    }

  // skip semicolon at end that is required
  if (!skip_token (SEMICOLON))
    {
      // skip somewhere?
      return nullptr;
    }

  return std::unique_ptr<AST::ExprStmtWithoutBlock> (
    new AST::ExprStmtWithoutBlock (std::move (expr), locus));
}

/* Parses an expression without a block associated with it (further
 * disambiguates). */
template <typename ManagedTokenSource>
std::unique_ptr<AST::ExprWithoutBlock>
Parser<ManagedTokenSource>::parse_expr_without_block (
  std::vector<AST::Attribute> outer_attrs)
{
  /* Notes on types of expr without block:
   *  - literal expr          tokens that are literals
   *  - path expr             path_in_expr or qual_path_in_expr
   *  - operator expr         many different types
   *     unary:
   *      borrow expr         ( '&' | '&&' ) 'mut'? expr
   *      dereference expr    '*' expr
   *      error propagation   expr '?'
   *      negation            '-' expr
   *      not                 '!' expr
   *     binary: all start with expr
   *  - grouped/paren expr    '(' inner_attributes expr ')'
   *  - array expr            '[' inner_attributes array_elems? ']'
   *  - await expr            expr '.' 'await'
   *  - (array/slice) index expr  expr '[' expr ']'
   *  - tuple expr            '(' inner_attributes tuple_elems? ')'
   *      note that a single elem tuple is distinguished from a grouped expr by
   * a trailing comma, i.e. a grouped expr is preferred over a tuple expr
   *  - tuple index expr      expr '.' tuple_index
   *  - struct expr           path_in_expr (and optional other stuff)
   *  - enum variant expr     path_in_expr (and optional other stuff)
   *      this means that there is no syntactic difference between an enum
   * variant and a struct
   *      - only name resolution can tell the difference. Thus, maybe rework AST
   * to take this into account ("struct or enum" nodes?)
   *  - (function) call expr  expr '(' call_params? ')'
   *  - method call expr      expr '.' path_expr_segment '(' call_params? ')'
   *  - field expr            expr '.' identifier
   *      note that method call expr is preferred, i.e. field expr must not be
   * followed by parenthesised expression sequence.
   *  - closure expr          'move'? ( '||' | '|' closure_params? '|' ) ( expr
   * | '->' type_no_bounds block_expr )
   *  - continue expr         'continue' labelled_lifetime?
   *  - break expr            'break' labelled_lifetime? expr?
   *  - range expr            many different types but all involve '..' or '..='
   *  - return expr           'return' as 1st tok
   *  - macro invocation      identifier then :: or identifier then !
   * (simple_path '!')
   *
   * any that have rules beginning with 'expr' should probably be pratt-parsed,
   * with parsing type to use determined by token AND lookahead. */

  // ok well at least can do easy ones
  const_TokenPtr t = lexer.peek_token ();
  switch (t->get_id ())
    {
    case RETURN_TOK:
      // return expr
      return parse_return_expr (std::move (outer_attrs));
    case BREAK:
      // break expr
      return parse_break_expr (std::move (outer_attrs));
    case CONTINUE:
      // continue expr
      return parse_continue_expr (std::move (outer_attrs));
    case MOVE:
      // closure expr (though not all closure exprs require this)
      return parse_closure_expr (std::move (outer_attrs));
    case LEFT_SQUARE:
      // array expr (creation, not index)
      return parse_array_expr (std::move (outer_attrs));
    case LEFT_PAREN:
      /* either grouped expr or tuple expr - depends on whether there is a comma
       * inside the parentheses - if so, tuple expr, otherwise, grouped expr. */
      return parse_grouped_or_tuple_expr (std::move (outer_attrs));
      default: {
	/* HACK: piggyback on pratt parsed expr and abuse polymorphism to
	 * essentially downcast */

	std::unique_ptr<AST::Expr> expr = parse_expr (std::move (outer_attrs));

	if (expr == nullptr)
	  {
	    Error error (t->get_locus (),
			 "failed to parse expression for expression without "
			 "block (pratt-parsed expression is null)");
	    add_error (std::move (error));

	    return nullptr;
	  }

	std::unique_ptr<AST::ExprWithoutBlock> expr_without_block (
	  expr->as_expr_without_block ());

	if (expr_without_block != nullptr)
	  {
	    return expr_without_block;
	  }
	else
	  {
	    Error error (t->get_locus (),
			 "converted expr without block is null");
	    add_error (std::move (error));

	    return nullptr;
	  }
      }
    }
}

// Parses a block expression, including the curly braces at start and end.
template <typename ManagedTokenSource>
std::unique_ptr<AST::BlockExpr>
Parser<ManagedTokenSource>::parse_block_expr (
  std::vector<AST::Attribute> outer_attrs, bool pratt_parse)
{
  Location locus = Linemap::unknown_location ();
  if (!pratt_parse)
    {
      locus = lexer.peek_token ()->get_locus ();
      if (!skip_token (LEFT_CURLY))
	{
	  skip_after_end_block ();
	  return nullptr;
	}
    }
  else
    {
      locus = lexer.peek_token ()->get_locus () - 1;
    }

  std::vector<AST::Attribute> inner_attrs = parse_inner_attributes ();

  // parse statements and expression
  std::vector<std::unique_ptr<AST::Stmt>> stmts;
  std::unique_ptr<AST::ExprWithoutBlock> expr = nullptr;

  const_TokenPtr t = lexer.peek_token ();
  while (t->get_id () != RIGHT_CURLY)
    {
      ExprOrStmt expr_or_stmt = parse_stmt_or_expr_without_block ();
      if (expr_or_stmt.is_error ())
	{
	  Error error (t->get_locus (),
		       "failed to parse statement or expression without "
		       "block in block expression");
	  add_error (std::move (error));

	  return nullptr;
	}

      if (expr_or_stmt.stmt != nullptr)
	{
	  stmts.push_back (std::move (expr_or_stmt.stmt));
	}
      else
	{
	  // assign to expression and end parsing inside
	  expr = std::move (expr_or_stmt.expr);
	  break;
	}

      t = lexer.peek_token ();
    }

  if (!skip_token (RIGHT_CURLY))
    {
      Error error (t->get_locus (),
		   "error may be from having an expression (as opposed to "
		   "statement) in the body of the function but not last");
      add_error (std::move (error));

      skip_after_end_block ();
      return nullptr;
    }

  // grammar allows for empty block expressions

  stmts.shrink_to_fit ();

  return std::unique_ptr<AST::BlockExpr> (
    new AST::BlockExpr (std::move (stmts), std::move (expr),
			std::move (inner_attrs), std::move (outer_attrs),
			locus));
}

/* Parses a "grouped" expression (expression in parentheses), used to control
 * precedence. */
template <typename ManagedTokenSource>
std::unique_ptr<AST::GroupedExpr>
Parser<ManagedTokenSource>::parse_grouped_expr (
  std::vector<AST::Attribute> outer_attrs)
{
  Location locus = lexer.peek_token ()->get_locus ();
  skip_token (LEFT_PAREN);

  std::vector<AST::Attribute> inner_attrs = parse_inner_attributes ();

  // parse required expr inside parentheses
  std::unique_ptr<AST::Expr> expr_in_parens = parse_expr ();
  if (expr_in_parens == nullptr)
    {
      // skip after somewhere?
      // error?
      return nullptr;
    }

  if (!skip_token (RIGHT_PAREN))
    {
      // skip after somewhere?
      return nullptr;
    }

  return std::unique_ptr<AST::GroupedExpr> (
    new AST::GroupedExpr (std::move (expr_in_parens), std::move (inner_attrs),
			  std::move (outer_attrs), locus));
}

// Parses a closure expression (closure definition).
template <typename ManagedTokenSource>
std::unique_ptr<AST::ClosureExpr>
Parser<ManagedTokenSource>::parse_closure_expr (
  std::vector<AST::Attribute> outer_attrs)
{
  Location locus = lexer.peek_token ()->get_locus ();
  // detect optional "move"
  bool has_move = false;
  if (lexer.peek_token ()->get_id () == MOVE)
    {
      lexer.skip_token ();
      has_move = true;
    }

  // handle parameter list
  std::vector<AST::ClosureParam> params;

  const_TokenPtr t = lexer.peek_token ();
  switch (t->get_id ())
    {
    case OR:
      // skip token, no parameters
      lexer.skip_token ();
      break;
    case PIPE:
      // actually may have parameters
      lexer.skip_token ();

      while (t->get_id () != PIPE)
	{
	  AST::ClosureParam param = parse_closure_param ();
	  if (param.is_error ())
	    {
	      // TODO is this really an error?
	      Error error (t->get_locus (), "could not parse closure param");
	      add_error (std::move (error));

	      break;
	    }
	  params.push_back (std::move (param));

	  if (lexer.peek_token ()->get_id () != COMMA)
	    {
	      // not an error but means param list is done
	      break;
	    }
	  // skip comma
	  lexer.skip_token ();

	  t = lexer.peek_token ();
	}
      params.shrink_to_fit ();
      break;
    default:
      add_error (Error (t->get_locus (),
			"unexpected token %qs in closure expression - expected "
			"%<|%> or %<||%>",
			t->get_token_description ()));

      // skip somewhere?
      return nullptr;
    }

  // again branch based on next token
  t = lexer.peek_token ();
  if (t->get_id () == RETURN_TYPE)
    {
      // must be return type closure with block expr

      // skip "return type" token
      lexer.skip_token ();

      // parse actual type, which is required
      std::unique_ptr<AST::TypeNoBounds> type = parse_type_no_bounds ();
      if (type == nullptr)
	{
	  // error
	  Error error (t->get_locus (), "failed to parse type for closure");
	  add_error (std::move (error));

	  // skip somewhere?
	  return nullptr;
	}

      // parse block expr, which is required
      std::unique_ptr<AST::BlockExpr> block = parse_block_expr ();
      if (block == nullptr)
	{
	  // error
	  Error error (lexer.peek_token ()->get_locus (),
		       "failed to parse block expr in closure");
	  add_error (std::move (error));

	  // skip somewhere?
	  return nullptr;
	}

      return std::unique_ptr<AST::ClosureExprInnerTyped> (
	new AST::ClosureExprInnerTyped (std::move (type), std::move (block),
					std::move (params), locus, has_move,
					std::move (outer_attrs)));
    }
  else
    {
      // must be expr-only closure

      // parse expr, which is required
      std::unique_ptr<AST::Expr> expr = parse_expr ();
      if (expr == nullptr)
	{
	  Error error (t->get_locus (),
		       "failed to parse expression in closure");
	  add_error (std::move (error));

	  // skip somewhere?
	  return nullptr;
	}

      return std::unique_ptr<AST::ClosureExprInner> (
	new AST::ClosureExprInner (std::move (expr), std::move (params), locus,
				   has_move, std::move (outer_attrs)));
    }
}

// Parses a literal token (to literal expression).
template <typename ManagedTokenSource>
std::unique_ptr<AST::LiteralExpr>
Parser<ManagedTokenSource>::parse_literal_expr (
  std::vector<AST::Attribute> outer_attrs)
{
  // TODO: change if literal representation in lexer changes

  std::string literal_value;
  AST::Literal::LitType type = AST::Literal::STRING;

  // branch based on token
  const_TokenPtr t = lexer.peek_token ();
  switch (t->get_id ())
    {
    case CHAR_LITERAL:
      type = AST::Literal::CHAR;
      literal_value = t->get_str ();
      lexer.skip_token ();
      break;
    case STRING_LITERAL:
      type = AST::Literal::STRING;
      literal_value = t->get_str ();
      lexer.skip_token ();
      break;
    // case RAW_STRING_LITERAL:
    // put here if lexer changes to have these
    case BYTE_CHAR_LITERAL:
      type = AST::Literal::BYTE;
      literal_value = t->get_str ();
      lexer.skip_token ();
      break;
    case BYTE_STRING_LITERAL:
      type = AST::Literal::BYTE_STRING;
      literal_value = t->get_str ();
      lexer.skip_token ();
      break;
    // case RAW_BYTE_STRING_LITERAL:
    case INT_LITERAL:
      type = AST::Literal::INT;
      literal_value = t->get_str ();
      lexer.skip_token ();
      break;
    case FLOAT_LITERAL:
      type = AST::Literal::FLOAT;
      literal_value = t->get_str ();
      lexer.skip_token ();
      break;
    // case BOOL_LITERAL
    // use true and false keywords rather than "bool literal" Rust terminology
    case TRUE_LITERAL:
      type = AST::Literal::BOOL;
      literal_value = "true";
      lexer.skip_token ();
      break;
    case FALSE_LITERAL:
      type = AST::Literal::BOOL;
      literal_value = "false";
      lexer.skip_token ();
      break;
    default:
      // error - cannot be a literal expr
      add_error (Error (t->get_locus (),
			"unexpected token %qs when parsing literal expression",
			t->get_token_description ()));

      // skip?
      return nullptr;
    }

  // create literal based on stuff in switch
  return std::unique_ptr<AST::LiteralExpr> (
    new AST::LiteralExpr (std::move (literal_value), std::move (type),
			  t->get_type_hint (), std::move (outer_attrs),
			  t->get_locus ()));
}

// Parses a return expression (including any expression to return).
template <typename ManagedTokenSource>
std::unique_ptr<AST::ReturnExpr>
Parser<ManagedTokenSource>::parse_return_expr (
  std::vector<AST::Attribute> outer_attrs, bool pratt_parse)
{
  Location locus = Linemap::unknown_location ();
  if (!pratt_parse)
    {
      locus = lexer.peek_token ()->get_locus ();

      skip_token (RETURN_TOK);
    }
  else
    {
      // minus 7 chars for 6 in return and a space
      // or just TODO: pass in location data
      locus = lexer.peek_token ()->get_locus () - 7;
    }

  // parse expression to return, if it exists
  ParseRestrictions restrictions;
  restrictions.expr_can_be_null = true;
  std::unique_ptr<AST::Expr> returned_expr
    = parse_expr (std::vector<AST::Attribute> (), restrictions);

  return std::unique_ptr<AST::ReturnExpr> (
    new AST::ReturnExpr (std::move (returned_expr), std::move (outer_attrs),
			 locus));
}

/* Parses a break expression (including any label to break to AND any return
 * expression). */
template <typename ManagedTokenSource>
std::unique_ptr<AST::BreakExpr>
Parser<ManagedTokenSource>::parse_break_expr (
  std::vector<AST::Attribute> outer_attrs, bool pratt_parse)
{
  Location locus = Linemap::unknown_location ();
  if (!pratt_parse)
    {
      locus = lexer.peek_token ()->get_locus ();

      skip_token (BREAK);
    }
  else
    {
      // minus 6 chars for 5 in return and a space
      // or just TODO: pass in location data
      locus = lexer.peek_token ()->get_locus () - 6;
    }

  // parse label (lifetime) if it exists - create dummy first
  AST::Lifetime label = AST::Lifetime::error ();
  if (lexer.peek_token ()->get_id () == LIFETIME)
    {
      label = parse_lifetime ();
    }

  // parse break return expression if it exists
  ParseRestrictions restrictions;
  restrictions.expr_can_be_null = true;
  std::unique_ptr<AST::Expr> return_expr
    = parse_expr (std::vector<AST::Attribute> (), restrictions);

  return std::unique_ptr<AST::BreakExpr> (
    new AST::BreakExpr (std::move (label), std::move (return_expr),
			std::move (outer_attrs), locus));
}

// Parses a continue expression (including any label to continue from).
template <typename ManagedTokenSource>
std::unique_ptr<AST::ContinueExpr>
Parser<ManagedTokenSource>::parse_continue_expr (
  std::vector<AST::Attribute> outer_attrs, bool pratt_parse)
{
  Location locus = Linemap::unknown_location ();
  if (!pratt_parse)
    {
      locus = lexer.peek_token ()->get_locus ();

      skip_token (CONTINUE);
    }
  else
    {
      // minus 9 chars for 8 in return and a space
      // or just TODO: pass in location data
      locus = lexer.peek_token ()->get_locus () - 9;
    }

  // parse label (lifetime) if it exists - create dummy first
  AST::Lifetime label = AST::Lifetime::error ();
  if (lexer.peek_token ()->get_id () == LIFETIME)
    {
      label = parse_lifetime ();
    }

  return std::unique_ptr<AST::ContinueExpr> (
    new AST::ContinueExpr (std::move (label), std::move (outer_attrs), locus));
}

// Parses a loop label used in loop expressions.
template <typename ManagedTokenSource>
AST::LoopLabel
Parser<ManagedTokenSource>::parse_loop_label ()
{
  // parse lifetime - if doesn't exist, assume no label
  const_TokenPtr t = lexer.peek_token ();
  if (t->get_id () != LIFETIME)
    {
      // not necessarily an error
      return AST::LoopLabel::error ();
    }
  /* FIXME: check for named lifetime requirement here? or check in semantic
   * analysis phase? */
  AST::Lifetime label = parse_lifetime ();

  if (!skip_token (COLON))
    {
      // skip somewhere?
      return AST::LoopLabel::error ();
    }

  return AST::LoopLabel (std::move (label), t->get_locus ());
}

/* Parses an if expression of any kind, including with else, else if, else if
 * let, and neither. Note that any outer attributes will be ignored because if
 * expressions don't support them. */
template <typename ManagedTokenSource>
std::unique_ptr<AST::IfExpr>
Parser<ManagedTokenSource>::parse_if_expr (
  std::vector<AST::Attribute> outer_attrs, bool pratt_parse)
{
  // TODO: make having outer attributes an error?
  Location locus = Linemap::unknown_location ();
  if (!pratt_parse)
    {
      locus = lexer.peek_token ()->get_locus ();
      if (!skip_token (IF))
	{
	  skip_after_end_block ();
	  return nullptr;
	}
    }
  else
    {
      locus = lexer.peek_token ()->get_locus () - 1;
    }

  // detect accidental if let
  if (lexer.peek_token ()->get_id () == LET)
    {
      Error error (lexer.peek_token ()->get_locus (),
		   "if let expression probably exists, but is being parsed "
		   "as an if expression. This may be a parser error");
      add_error (std::move (error));

      // skip somewhere?
      return nullptr;
    }

  /* parse required condition expr - HACK to prevent struct expr from being
   * parsed */
  ParseRestrictions no_struct_expr;
  no_struct_expr.can_be_struct_expr = false;
  std::unique_ptr<AST::Expr> condition = parse_expr ({}, no_struct_expr);
  if (condition == nullptr)
    {
      Error error (lexer.peek_token ()->get_locus (),
		   "failed to parse condition expression in if expression");
      add_error (std::move (error));

      // skip somewhere?
      return nullptr;
    }

  // parse required block expr
  std::unique_ptr<AST::BlockExpr> if_body = parse_block_expr ();
  if (if_body == nullptr)
    {
      Error error (lexer.peek_token ()->get_locus (),
		   "failed to parse if body block expression in if expression");
      add_error (std::move (error));

      // skip somewhere?
      return nullptr;
    }

  // branch to parse end or else (and then else, else if, or else if let)
  if (lexer.peek_token ()->get_id () != ELSE)
    {
      // single selection - end of if expression
      return std::unique_ptr<AST::IfExpr> (
	new AST::IfExpr (std::move (condition), std::move (if_body),
			 std::move (outer_attrs), locus));
    }
  else
    {
      // double or multiple selection - branch on end, else if, or else if let

      // skip "else"
      lexer.skip_token ();

      // branch on whether next token is '{' or 'if'
      const_TokenPtr t = lexer.peek_token ();
      switch (t->get_id ())
	{
	  case LEFT_CURLY: {
	    // double selection - else
	    // parse else block expr (required)
	    std::unique_ptr<AST::BlockExpr> else_body = parse_block_expr ();
	    if (else_body == nullptr)
	      {
		Error error (lexer.peek_token ()->get_locus (),
			     "failed to parse else body block expression in "
			     "if expression");
		add_error (std::move (error));

		// skip somewhere?
		return nullptr;
	      }

	    return std::unique_ptr<AST::IfExprConseqElse> (
	      new AST::IfExprConseqElse (std::move (condition),
					 std::move (if_body),
					 std::move (else_body),
					 std::move (outer_attrs), locus));
	  }
	  case IF: {
	    // multiple selection - else if or else if let
	    // branch on whether next token is 'let' or not
	    if (lexer.peek_token (1)->get_id () == LET)
	      {
		// parse if let expr (required)
		std::unique_ptr<AST::IfLetExpr> if_let_expr
		  = parse_if_let_expr ();
		if (if_let_expr == nullptr)
		  {
		    Error error (lexer.peek_token ()->get_locus (),
				 "failed to parse (else) if let expression "
				 "after if expression");
		    add_error (std::move (error));

		    // skip somewhere?
		    return nullptr;
		  }

		return std::unique_ptr<AST::IfExprConseqIfLet> (
		  new AST::IfExprConseqIfLet (std::move (condition),
					      std::move (if_body),
					      std::move (if_let_expr),
					      std::move (outer_attrs), locus));
	      }
	    else
	      {
		// parse if expr (required)
		std::unique_ptr<AST::IfExpr> if_expr = parse_if_expr ();
		if (if_expr == nullptr)
		  {
		    Error error (lexer.peek_token ()->get_locus (),
				 "failed to parse (else) if expression after "
				 "if expression");
		    add_error (std::move (error));

		    // skip somewhere?
		    return nullptr;
		  }

		return std::unique_ptr<AST::IfExprConseqIf> (
		  new AST::IfExprConseqIf (std::move (condition),
					   std::move (if_body),
					   std::move (if_expr),
					   std::move (outer_attrs), locus));
	      }
	  }
	default:
	  // error - invalid token
	  add_error (Error (t->get_locus (),
			    "unexpected token %qs after else in if expression",
			    t->get_token_description ()));

	  // skip somewhere?
	  return nullptr;
	}
    }
}

/* Parses an if let expression of any kind, including with else, else if, else
 * if let, and none. Note that any outer attributes will be ignored as if let
 * expressions don't support them. */
template <typename ManagedTokenSource>
std::unique_ptr<AST::IfLetExpr>
Parser<ManagedTokenSource>::parse_if_let_expr (
  std::vector<AST::Attribute> outer_attrs, bool pratt_parse)
{
  // TODO: make having outer attributes an error?
  Location locus = Linemap::unknown_location ();
  if (!pratt_parse)
    {
      locus = lexer.peek_token ()->get_locus ();
      if (!skip_token (IF))
	{
	  skip_after_end_block ();
	  return nullptr;
	}
    }
  else
    {
      locus = lexer.peek_token ()->get_locus () - 1;
    }

  // detect accidental if expr parsed as if let expr
  if (lexer.peek_token ()->get_id () != LET)
    {
      Error error (lexer.peek_token ()->get_locus (),
		   "if expression probably exists, but is being parsed as an "
		   "if let expression. This may be a parser error");
      add_error (std::move (error));

      // skip somewhere?
      return nullptr;
    }
  lexer.skip_token ();

  // parse match arm patterns (which are required)
  std::vector<std::unique_ptr<AST::Pattern>> match_arm_patterns
    = parse_match_arm_patterns (EQUAL);
  if (match_arm_patterns.empty ())
    {
      Error error (
	lexer.peek_token ()->get_locus (),
	"failed to parse any match arm patterns in if let expression");
      add_error (std::move (error));

      // skip somewhere?
      return nullptr;
    }

  if (!skip_token (EQUAL))
    {
      // skip somewhere?
      return nullptr;
    }

  // parse expression (required) - HACK to prevent struct expr being parsed
  ParseRestrictions no_struct_expr;
  no_struct_expr.can_be_struct_expr = false;
  std::unique_ptr<AST::Expr> scrutinee_expr = parse_expr ({}, no_struct_expr);
  if (scrutinee_expr == nullptr)
    {
      Error error (lexer.peek_token ()->get_locus (),
		   "failed to parse scrutinee expression in if let expression");
      add_error (std::move (error));

      // skip somewhere?
      return nullptr;
    }
  /* TODO: check for expression not being a struct expression or lazy boolean
   * expression here? or actually probably in semantic analysis. */

  // parse block expression (required)
  std::unique_ptr<AST::BlockExpr> if_let_body = parse_block_expr ();
  if (if_let_body == nullptr)
    {
      Error error (
	lexer.peek_token ()->get_locus (),
	"failed to parse if let body block expression in if let expression");
      add_error (std::move (error));

      // skip somewhere?
      return nullptr;
    }

  // branch to parse end or else (and then else, else if, or else if let)
  if (lexer.peek_token ()->get_id () != ELSE)
    {
      // single selection - end of if let expression
      return std::unique_ptr<AST::IfLetExpr> (
	new AST::IfLetExpr (std::move (match_arm_patterns),
			    std::move (scrutinee_expr), std::move (if_let_body),
			    std::move (outer_attrs), locus));
    }
  else
    {
      // double or multiple selection - branch on end, else if, or else if let

      // skip "else"
      lexer.skip_token ();

      // branch on whether next token is '{' or 'if'
      const_TokenPtr t = lexer.peek_token ();
      switch (t->get_id ())
	{
	  case LEFT_CURLY: {
	    // double selection - else
	    // parse else block expr (required)
	    std::unique_ptr<AST::BlockExpr> else_body = parse_block_expr ();
	    if (else_body == nullptr)
	      {
		Error error (lexer.peek_token ()->get_locus (),
			     "failed to parse else body block expression in "
			     "if let expression");
		add_error (std::move (error));

		// skip somewhere?
		return nullptr;
	      }

	    return std::unique_ptr<AST::IfLetExprConseqElse> (
	      new AST::IfLetExprConseqElse (std::move (match_arm_patterns),
					    std::move (scrutinee_expr),
					    std::move (if_let_body),
					    std::move (else_body),
					    std::move (outer_attrs), locus));
	  }
	  case IF: {
	    // multiple selection - else if or else if let
	    // branch on whether next token is 'let' or not
	    if (lexer.peek_token (1)->get_id () == LET)
	      {
		// parse if let expr (required)
		std::unique_ptr<AST::IfLetExpr> if_let_expr
		  = parse_if_let_expr ();
		if (if_let_expr == nullptr)
		  {
		    Error error (lexer.peek_token ()->get_locus (),
				 "failed to parse (else) if let expression "
				 "after if let expression");
		    add_error (std::move (error));

		    // skip somewhere?
		    return nullptr;
		  }

		return std::unique_ptr<AST::IfLetExprConseqIfLet> (
		  new AST::IfLetExprConseqIfLet (
		    std::move (match_arm_patterns), std::move (scrutinee_expr),
		    std::move (if_let_body), std::move (if_let_expr),
		    std::move (outer_attrs), locus));
	      }
	    else
	      {
		// parse if expr (required)
		std::unique_ptr<AST::IfExpr> if_expr = parse_if_expr ();
		if (if_expr == nullptr)
		  {
		    Error error (lexer.peek_token ()->get_locus (),
				 "failed to parse (else) if expression after "
				 "if let expression");
		    add_error (std::move (error));

		    // skip somewhere?
		    return nullptr;
		  }

		return std::unique_ptr<AST::IfLetExprConseqIf> (
		  new AST::IfLetExprConseqIf (std::move (match_arm_patterns),
					      std::move (scrutinee_expr),
					      std::move (if_let_body),
					      std::move (if_expr),
					      std::move (outer_attrs), locus));
	      }
	  }
	default:
	  // error - invalid token
	  add_error (
	    Error (t->get_locus (),
		   "unexpected token %qs after else in if let expression",
		   t->get_token_description ()));

	  // skip somewhere?
	  return nullptr;
	}
    }
}

/* TODO: possibly decide on different method of handling label (i.e. not
 * parameter) */

/* Parses a "loop" infinite loop expression. Label is not parsed and should be
 * parsed via parse_labelled_loop_expr, which would call this. */
template <typename ManagedTokenSource>
std::unique_ptr<AST::LoopExpr>
Parser<ManagedTokenSource>::parse_loop_expr (
  std::vector<AST::Attribute> outer_attrs, AST::LoopLabel label,
  bool pratt_parse)
{
  Location locus = Linemap::unknown_location ();
  if (!pratt_parse)
    {
      if (label.is_error ())
	locus = lexer.peek_token ()->get_locus ();
      else
	locus = label.get_locus ();

      if (!skip_token (LOOP))
	{
	  skip_after_end_block ();
	  return nullptr;
	}
    }
  else
    {
      if (label.is_error ())
	locus = lexer.peek_token ()->get_locus () - 1;
      else
	locus = label.get_locus ();
    }

  // parse loop body, which is required
  std::unique_ptr<AST::BlockExpr> loop_body = parse_block_expr ();
  if (loop_body == nullptr)
    {
      Error error (lexer.peek_token ()->get_locus (),
		   "could not parse loop body in (infinite) loop expression");
      add_error (std::move (error));

      return nullptr;
    }

  return std::unique_ptr<AST::LoopExpr> (
    new AST::LoopExpr (std::move (loop_body), locus, std::move (label),
		       std::move (outer_attrs)));
}

/* Parses a "while" loop expression. Label is not parsed and should be parsed
 * via parse_labelled_loop_expr, which would call this. */
template <typename ManagedTokenSource>
std::unique_ptr<AST::WhileLoopExpr>
Parser<ManagedTokenSource>::parse_while_loop_expr (
  std::vector<AST::Attribute> outer_attrs, AST::LoopLabel label,
  bool pratt_parse)
{
  Location locus = Linemap::unknown_location ();
  if (!pratt_parse)
    {
      if (label.is_error ())
	locus = lexer.peek_token ()->get_locus ();
      else
	locus = label.get_locus ();

      if (!skip_token (WHILE))
	{
	  skip_after_end_block ();
	  return nullptr;
	}
    }
  else
    {
      if (label.is_error ())
	locus = lexer.peek_token ()->get_locus () - 1;
      else
	locus = label.get_locus ();
    }

  // ensure it isn't a while let loop
  if (lexer.peek_token ()->get_id () == LET)
    {
      Error error (lexer.peek_token ()->get_locus (),
		   "appears to be while let loop but is being parsed by "
		   "while loop - this may be a compiler issue");
      add_error (std::move (error));

      // skip somewhere?
      return nullptr;
    }

  // parse loop predicate (required) with HACK to prevent struct expr parsing
  ParseRestrictions no_struct_expr;
  no_struct_expr.can_be_struct_expr = false;
  std::unique_ptr<AST::Expr> predicate = parse_expr ({}, no_struct_expr);
  if (predicate == nullptr)
    {
      Error error (lexer.peek_token ()->get_locus (),
		   "failed to parse predicate expression in while loop");
      add_error (std::move (error));

      // skip somewhere?
      return nullptr;
    }
  /* TODO: check that it isn't struct expression here? actually, probably in
   * semantic analysis */

  // parse loop body (required)
  std::unique_ptr<AST::BlockExpr> body = parse_block_expr ();
  if (body == nullptr)
    {
      Error error (lexer.peek_token ()->get_locus (),
		   "failed to parse loop body block expression in while loop");
      add_error (std::move (error));

      // skip somewhere
      return nullptr;
    }

  return std::unique_ptr<AST::WhileLoopExpr> (
    new AST::WhileLoopExpr (std::move (predicate), std::move (body), locus,
			    std::move (label), std::move (outer_attrs)));
}

/* Parses a "while let" loop expression. Label is not parsed and should be
 * parsed via parse_labelled_loop_expr, which would call this. */
template <typename ManagedTokenSource>
std::unique_ptr<AST::WhileLetLoopExpr>
Parser<ManagedTokenSource>::parse_while_let_loop_expr (
  std::vector<AST::Attribute> outer_attrs, AST::LoopLabel label)
{
  Location locus = Linemap::unknown_location ();
  if (label.is_error ())
    locus = lexer.peek_token ()->get_locus ();
  else
    locus = label.get_locus ();
  skip_token (WHILE);

  /* check for possible accidental recognition of a while loop as a while let
   * loop */
  if (lexer.peek_token ()->get_id () != LET)
    {
      Error error (lexer.peek_token ()->get_locus (),
		   "appears to be a while loop but is being parsed by "
		   "while let loop - this may be a compiler issue");
      add_error (std::move (error));

      // skip somewhere
      return nullptr;
    }
  // as this token is definitely let now, save the computation of comparison
  lexer.skip_token ();

  // parse predicate patterns
  std::vector<std::unique_ptr<AST::Pattern>> predicate_patterns
    = parse_match_arm_patterns (EQUAL);
  // TODO: have to ensure that there is at least 1 pattern?

  if (!skip_token (EQUAL))
    {
      // skip somewhere?
      return nullptr;
    }

  /* parse predicate expression, which is required (and HACK to prevent struct
   * expr) */
  ParseRestrictions no_struct_expr;
  no_struct_expr.can_be_struct_expr = false;
  std::unique_ptr<AST::Expr> predicate_expr = parse_expr ({}, no_struct_expr);
  if (predicate_expr == nullptr)
    {
      Error error (lexer.peek_token ()->get_locus (),
		   "failed to parse predicate expression in while let loop");
      add_error (std::move (error));

      // skip somewhere?
      return nullptr;
    }
  /* TODO: ensure that struct expression is not parsed? Actually, probably in
   * semantic analysis. */

  // parse loop body, which is required
  std::unique_ptr<AST::BlockExpr> body = parse_block_expr ();
  if (body == nullptr)
    {
      Error error (lexer.peek_token ()->get_locus (),
		   "failed to parse block expr (loop body) of while let loop");
      add_error (std::move (error));

      // skip somewhere?
      return nullptr;
    }

  return std::unique_ptr<AST::WhileLetLoopExpr> (new AST::WhileLetLoopExpr (
    std::move (predicate_patterns), std::move (predicate_expr),
    std::move (body), locus, std::move (label), std::move (outer_attrs)));
}

/* Parses a "for" iterative loop. Label is not parsed and should be parsed via
 * parse_labelled_loop_expr, which would call this. */
template <typename ManagedTokenSource>
std::unique_ptr<AST::ForLoopExpr>
Parser<ManagedTokenSource>::parse_for_loop_expr (
  std::vector<AST::Attribute> outer_attrs, AST::LoopLabel label)
{
  Location locus = Linemap::unknown_location ();
  if (label.is_error ())
    locus = lexer.peek_token ()->get_locus ();
  else
    locus = label.get_locus ();
  skip_token (FOR);

  // parse pattern, which is required
  std::unique_ptr<AST::Pattern> pattern = parse_pattern ();
  if (pattern == nullptr)
    {
      Error error (lexer.peek_token ()->get_locus (),
		   "failed to parse iterator pattern in for loop");
      add_error (std::move (error));

      // skip somewhere?
      return nullptr;
    }

  if (!skip_token (IN))
    {
      // skip somewhere?
      return nullptr;
    }

  /* parse iterator expression, which is required - also HACK to prevent struct
   * expr */
  ParseRestrictions no_struct_expr;
  no_struct_expr.can_be_struct_expr = false;
  std::unique_ptr<AST::Expr> expr = parse_expr ({}, no_struct_expr);
  if (expr == nullptr)
    {
      Error error (lexer.peek_token ()->get_locus (),
		   "failed to parse iterator expression in for loop");
      add_error (std::move (error));

      // skip somewhere?
      return nullptr;
    }
  // TODO: check to ensure this isn't struct expr? Or in semantic analysis.

  // parse loop body, which is required
  std::unique_ptr<AST::BlockExpr> body = parse_block_expr ();
  if (body == nullptr)
    {
      Error error (lexer.peek_token ()->get_locus (),
		   "failed to parse loop body block expression in for loop");
      add_error (std::move (error));

      // skip somewhere?
      return nullptr;
    }

  return std::unique_ptr<AST::ForLoopExpr> (
    new AST::ForLoopExpr (std::move (pattern), std::move (expr),
			  std::move (body), locus, std::move (label),
			  std::move (outer_attrs)));
}

// Parses a loop expression with label (any kind of loop - disambiguates).
template <typename ManagedTokenSource>
std::unique_ptr<AST::BaseLoopExpr>
Parser<ManagedTokenSource>::parse_labelled_loop_expr (
  std::vector<AST::Attribute> outer_attrs)
{
  /* TODO: decide whether it should not work if there is no label, or parse it
   * with no label at the moment, I will make it not work with no label because
   * that's the implication. */

  if (lexer.peek_token ()->get_id () != LIFETIME)
    {
      Error error (lexer.peek_token ()->get_locus (),
		   "expected lifetime in labelled loop expr (to parse loop "
		   "label) - found %qs",
		   lexer.peek_token ()->get_token_description ());
      add_error (std::move (error));

      // skip?
      return nullptr;
    }

  // parse loop label (required)
  AST::LoopLabel label = parse_loop_label ();
  if (label.is_error ())
    {
      Error error (lexer.peek_token ()->get_locus (),
		   "failed to parse loop label in labelled loop expr");
      add_error (std::move (error));

      // skip?
      return nullptr;
    }

  // branch on next token
  const_TokenPtr t = lexer.peek_token ();
  switch (t->get_id ())
    {
    case LOOP:
      return parse_loop_expr (std::move (outer_attrs), std::move (label));
    case FOR:
      return parse_for_loop_expr (std::move (outer_attrs), std::move (label));
    case WHILE:
      // further disambiguate into while vs while let
      if (lexer.peek_token (1)->get_id () == LET)
	{
	  return parse_while_let_loop_expr (std::move (outer_attrs),
					    std::move (label));
	}
      else
	{
	  return parse_while_loop_expr (std::move (outer_attrs),
					std::move (label));
	}
    default:
      // error
      add_error (Error (t->get_locus (),
			"unexpected token %qs when parsing labelled loop",
			t->get_token_description ()));

      // skip?
      return nullptr;
    }
}

// Parses a match expression.
template <typename ManagedTokenSource>
std::unique_ptr<AST::MatchExpr>
Parser<ManagedTokenSource>::parse_match_expr (
  std::vector<AST::Attribute> outer_attrs, bool pratt_parse)
{
  Location locus = Linemap::unknown_location ();
  if (!pratt_parse)
    {
      locus = lexer.peek_token ()->get_locus ();

      skip_token (MATCH_TOK);
    }
  else
    {
      // TODO: probably just pass in location data as param
      // get current pos then move back 6 - 5 for match, 1 for space
      locus = lexer.peek_token ()->get_locus () - 6;
    }

  /* parse scrutinee expression, which is required (and HACK to prevent struct
   * expr) */
  ParseRestrictions no_struct_expr;
  no_struct_expr.can_be_struct_expr = false;
  std::unique_ptr<AST::Expr> scrutinee = parse_expr ({}, no_struct_expr);
  if (scrutinee == nullptr)
    {
      Error error (lexer.peek_token ()->get_locus (),
		   "failed to parse scrutinee expression in match expression");
      add_error (std::move (error));

      // skip somewhere?
      return nullptr;
    }
  /* TODO: check for scrutinee expr not being struct expr? or do so in semantic
   * analysis */

  if (!skip_token (LEFT_CURLY))
    {
      // skip somewhere?
      return nullptr;
    }

  // parse inner attributes (if they exist)
  std::vector<AST::Attribute> inner_attrs = parse_inner_attributes ();

  // parse match arms (if they exist)
  // std::vector<std::unique_ptr<AST::MatchCase> > match_arms;
  std::vector<AST::MatchCase> match_arms;

  // parse match cases
  while (lexer.peek_token ()->get_id () != RIGHT_CURLY)
    {
      // parse match arm itself, which is required
      AST::MatchArm arm = parse_match_arm ();
      if (arm.is_error ())
	{
	  // TODO is this worth throwing everything away?
	  Error error (lexer.peek_token ()->get_locus (),
		       "failed to parse match arm in match arms");
	  add_error (std::move (error));

	  return nullptr;
	}

      if (!skip_token (MATCH_ARROW))
	{
	  // skip after somewhere?
	  // TODO is returning here a good idea? or is break better?
	  return nullptr;
	}

      std::unique_ptr<AST::Expr> expr = parse_expr ();
      if (expr == nullptr)
	{
	  Error error (lexer.peek_token ()->get_locus (),
		       "failed to parse expr in match arm in match expr");
	  add_error (std::move (error));

	  // skip somewhere?
	  return nullptr;
	}
      bool is_expr_without_block = expr->is_expr_without_block ();

      // construct match case expr and add to cases
      match_arms.push_back (AST::MatchCase (std::move (arm), std::move (expr)));

      // handle comma presence
      if (lexer.peek_token ()->get_id () != COMMA)
	{
	  if (!is_expr_without_block)
	    {
	      // allowed even if not final case
	      continue;
	    }
	  else if (is_expr_without_block
		   && lexer.peek_token ()->get_id () != RIGHT_CURLY)
	    {
	      // not allowed if not final case
	      Error error (lexer.peek_token ()->get_locus (),
			   "exprwithoutblock requires comma after match case "
			   "expression in match arm (if not final case)");
	      add_error (std::move (error));

	      return nullptr;
	    }
	  else
	    {
	      // otherwise, must be final case, so fine
	      break;
	    }
	}
      lexer.skip_token ();
    }

  if (!skip_token (RIGHT_CURLY))
    {
      // skip somewhere?
      return nullptr;
    }

  match_arms.shrink_to_fit ();

  return std::unique_ptr<AST::MatchExpr> (
    new AST::MatchExpr (std::move (scrutinee), std::move (match_arms),
			std::move (inner_attrs), std::move (outer_attrs),
			locus));
}

// Parses the "pattern" part of the match arm (the 'case x:' equivalent).
template <typename ManagedTokenSource>
AST::MatchArm
Parser<ManagedTokenSource>::parse_match_arm ()
{
  // parse optional outer attributes
  std::vector<AST::Attribute> outer_attrs = parse_outer_attributes ();

  // DEBUG
  fprintf (stderr, "about to start parsing match arm patterns\n");

  // break early if find right curly
  if (lexer.peek_token ()->get_id () == RIGHT_CURLY)
    {
      // not an error
      return AST::MatchArm::create_error ();
    }

  // parse match arm patterns - at least 1 is required
  std::vector<std::unique_ptr<AST::Pattern>> match_arm_patterns
    = parse_match_arm_patterns (RIGHT_CURLY);
  if (match_arm_patterns.empty ())
    {
      Error error (lexer.peek_token ()->get_locus (),
		   "failed to parse any patterns in match arm");
      add_error (std::move (error));

      // skip somewhere?
      return AST::MatchArm::create_error ();
    }

  // DEBUG
  fprintf (stderr, "successfully parsed match arm patterns\n");

  // parse match arm guard expr if it exists
  std::unique_ptr<AST::Expr> guard_expr = nullptr;
  if (lexer.peek_token ()->get_id () == IF)
    {
      lexer.skip_token ();

      guard_expr = parse_expr ();
      if (guard_expr == nullptr)
	{
	  Error error (lexer.peek_token ()->get_locus (),
		       "failed to parse guard expression in match arm");
	  add_error (std::move (error));

	  // skip somewhere?
	  return AST::MatchArm::create_error ();
	}
    }

  // DEBUG
  fprintf (stderr, "successfully parsed match arm\n");

  return AST::MatchArm (std::move (match_arm_patterns), std::move (guard_expr),
			std::move (outer_attrs));
}

/* Parses the patterns used in a match arm. End token id is the id of the token
 * that would exist after the patterns are done (e.g. '}' for match expr, '='
 * for if let and while let). */
template <typename ManagedTokenSource>
std::vector<std::unique_ptr<AST::Pattern>>
Parser<ManagedTokenSource>::parse_match_arm_patterns (TokenId end_token_id)
{
  // skip optional leading '|'
  if (lexer.peek_token ()->get_id () == PIPE)
    lexer.skip_token ();
  /* TODO: do I even need to store the result of this? can't be used.
   * If semantically different, I need a wrapped "match arm patterns" object for
   * this. */

  std::vector<std::unique_ptr<AST::Pattern>> patterns;

  // quick break out if end_token_id
  if (lexer.peek_token ()->get_id () == end_token_id)
    return patterns;

  // parse required pattern - if doesn't exist, return empty
  std::unique_ptr<AST::Pattern> initial_pattern = parse_pattern ();
  if (initial_pattern == nullptr)
    {
      // FIXME: should this be an error?
      return patterns;
    }
  patterns.push_back (std::move (initial_pattern));

  // DEBUG
  fprintf (stderr, "successfully parsed initial match arm pattern\n");

  // parse new patterns as long as next char is '|'
  const_TokenPtr t = lexer.peek_token ();
  while (t->get_id () == PIPE)
    {
      // skip pipe token
      lexer.skip_token ();

      // break if hit end token id
      if (lexer.peek_token ()->get_id () == end_token_id)
	break;

      // parse pattern
      std::unique_ptr<AST::Pattern> pattern = parse_pattern ();
      if (pattern == nullptr)
	{
	  // this is an error
	  Error error (lexer.peek_token ()->get_locus (),
		       "failed to parse pattern in match arm patterns");
	  add_error (std::move (error));

	  // skip somewhere?
	  return {};
	}

      patterns.push_back (std::move (pattern));

      t = lexer.peek_token ();
    }

  patterns.shrink_to_fit ();

  return patterns;
}

// Parses an async block expression.
template <typename ManagedTokenSource>
std::unique_ptr<AST::AsyncBlockExpr>
Parser<ManagedTokenSource>::parse_async_block_expr (
  std::vector<AST::Attribute> outer_attrs)
{
  Location locus = lexer.peek_token ()->get_locus ();
  skip_token (ASYNC);

  // detect optional move token
  bool has_move = false;
  if (lexer.peek_token ()->get_id () == MOVE)
    {
      lexer.skip_token ();
      has_move = true;
    }

  // parse block expression (required)
  std::unique_ptr<AST::BlockExpr> block_expr = parse_block_expr ();
  if (block_expr == nullptr)
    {
      Error error (
	lexer.peek_token ()->get_locus (),
	"failed to parse block expression of async block expression");
      add_error (std::move (error));

      // skip somewhere?
      return nullptr;
    }

  return std::unique_ptr<AST::AsyncBlockExpr> (
    new AST::AsyncBlockExpr (std::move (block_expr), has_move,
			     std::move (outer_attrs), locus));
}

// Parses an unsafe block expression.
template <typename ManagedTokenSource>
std::unique_ptr<AST::UnsafeBlockExpr>
Parser<ManagedTokenSource>::parse_unsafe_block_expr (
  std::vector<AST::Attribute> outer_attrs)
{
  Location locus = lexer.peek_token ()->get_locus ();
  skip_token (UNSAFE);

  // parse block expression (required)
  std::unique_ptr<AST::BlockExpr> block_expr = parse_block_expr ();
  if (block_expr == nullptr)
    {
      Error error (
	lexer.peek_token ()->get_locus (),
	"failed to parse block expression of unsafe block expression");
      add_error (std::move (error));

      // skip somewhere?
      return nullptr;
    }

  return std::unique_ptr<AST::UnsafeBlockExpr> (
    new AST::UnsafeBlockExpr (std::move (block_expr), std::move (outer_attrs),
			      locus));
}

// Parses an array definition expression.
template <typename ManagedTokenSource>
std::unique_ptr<AST::ArrayExpr>
Parser<ManagedTokenSource>::parse_array_expr (
  std::vector<AST::Attribute> outer_attrs, bool pratt_parse)
{
  Location locus = Linemap::unknown_location ();
  if (!pratt_parse)
    {
      locus = lexer.peek_token ()->get_locus ();

      skip_token (LEFT_SQUARE);
    }
  else
    {
      locus = lexer.peek_token ()->get_locus () - 1;
    }

  // parse optional inner attributes
  std::vector<AST::Attribute> inner_attrs = parse_inner_attributes ();

  // parse the "array elements" section, which is optional
  if (lexer.peek_token ()->get_id () == RIGHT_SQUARE)
    {
      // no array elements
      lexer.skip_token ();

      std::vector<std::unique_ptr<AST::Expr>> exprs;
      auto array_elems
	= Rust::make_unique<AST::ArrayElemsValues> (std::move (exprs));
      return Rust::make_unique<AST::ArrayExpr> (std::move (array_elems),
						std::move (inner_attrs),
						std::move (outer_attrs), locus);
    }
  else
    {
      // should have array elements
      // parse initial expression, which is required for either
      std::unique_ptr<AST::Expr> initial_expr = parse_expr ();
      if (initial_expr == nullptr)
	{
	  Error error (lexer.peek_token ()->get_locus (),
		       "could not parse expression in array expression "
		       "(even though arrayelems seems to be present)");
	  add_error (std::move (error));

	  // skip somewhere?
	  return nullptr;
	}

      if (lexer.peek_token ()->get_id () == SEMICOLON)
	{
	  // copy array elems
	  lexer.skip_token ();

	  // parse copy amount expression (required)
	  std::unique_ptr<AST::Expr> copy_amount = parse_expr ();
	  if (copy_amount == nullptr)
	    {
	      Error error (lexer.peek_token ()->get_locus (),
			   "could not parse copy amount expression in array "
			   "expression (arrayelems)");
	      add_error (std::move (error));

	      // skip somewhere?
	      return nullptr;
	    }

	  skip_token (RIGHT_SQUARE);

	  std::unique_ptr<AST::ArrayElemsCopied> copied_array_elems (
	    new AST::ArrayElemsCopied (std::move (initial_expr),
				       std::move (copy_amount)));
	  return std::unique_ptr<AST::ArrayExpr> (
	    new AST::ArrayExpr (std::move (copied_array_elems),
				std::move (inner_attrs),
				std::move (outer_attrs), locus));
	}
      else if (lexer.peek_token ()->get_id () == RIGHT_SQUARE)
	{
	  // single-element array expression
	  std::vector<std::unique_ptr<AST::Expr>> exprs;
	  exprs.reserve (1);
	  exprs.push_back (std::move (initial_expr));
	  exprs.shrink_to_fit ();

	  skip_token (RIGHT_SQUARE);

	  std::unique_ptr<AST::ArrayElemsValues> array_elems (
	    new AST::ArrayElemsValues (std::move (exprs)));
	  return std::unique_ptr<AST::ArrayExpr> (
	    new AST::ArrayExpr (std::move (array_elems),
				std::move (inner_attrs),
				std::move (outer_attrs), locus));
	}
      else if (lexer.peek_token ()->get_id () == COMMA)
	{
	  // multi-element array expression (or trailing comma)
	  std::vector<std::unique_ptr<AST::Expr>> exprs;
	  exprs.push_back (std::move (initial_expr));

	  const_TokenPtr t = lexer.peek_token ();
	  while (t->get_id () == COMMA)
	    {
	      lexer.skip_token ();

	      // quick break if right square bracket
	      if (lexer.peek_token ()->get_id () == RIGHT_SQUARE)
		break;

	      // parse expression (required)
	      std::unique_ptr<AST::Expr> expr = parse_expr ();
	      if (expr == nullptr)
		{
		  Error error (lexer.peek_token ()->get_locus (),
			       "failed to parse element in array expression");
		  add_error (std::move (error));

		  // skip somewhere?
		  return nullptr;
		}
	      exprs.push_back (std::move (expr));

	      t = lexer.peek_token ();
	    }

	  skip_token (RIGHT_SQUARE);

	  exprs.shrink_to_fit ();

	  std::unique_ptr<AST::ArrayElemsValues> array_elems (
	    new AST::ArrayElemsValues (std::move (exprs)));
	  return std::unique_ptr<AST::ArrayExpr> (
	    new AST::ArrayExpr (std::move (array_elems),
				std::move (inner_attrs),
				std::move (outer_attrs), locus));
	}
      else
	{
	  // error
	  Error error (lexer.peek_token ()->get_locus (),
		       "unexpected token %qs in array expression (arrayelems)",
		       lexer.peek_token ()->get_token_description ());
	  add_error (std::move (error));

	  // skip somewhere?
	  return nullptr;
	}
    }
}

// Parses a single parameter used in a closure definition.
template <typename ManagedTokenSource>
AST::ClosureParam
Parser<ManagedTokenSource>::parse_closure_param ()
{
  std::vector<AST::Attribute> outer_attrs = parse_outer_attributes ();

  // parse pattern (which is required)
  std::unique_ptr<AST::Pattern> pattern = parse_pattern ();
  if (pattern == nullptr)
    {
      // not necessarily an error
      return AST::ClosureParam::create_error ();
    }

  // parse optional type of param
  std::unique_ptr<AST::Type> type = nullptr;
  if (lexer.peek_token ()->get_id () == COLON)
    {
      lexer.skip_token ();

      // parse type, which is now required
      type = parse_type ();
      if (type == nullptr)
	{
	  Error error (lexer.peek_token ()->get_locus (),
		       "failed to parse type in closure parameter");
	  add_error (std::move (error));

	  // skip somewhere?
	  return AST::ClosureParam::create_error ();
	}
    }

  return AST::ClosureParam (std::move (pattern), std::move (type),
			    std::move (outer_attrs));
}

// Parses a grouped or tuple expression (disambiguates).
template <typename ManagedTokenSource>
std::unique_ptr<AST::ExprWithoutBlock>
Parser<ManagedTokenSource>::parse_grouped_or_tuple_expr (
  std::vector<AST::Attribute> outer_attrs, bool pratt_parse)
{
  // adjustment to allow Pratt parsing to reuse function without copy-paste
  Location locus = Linemap::unknown_location ();
  if (!pratt_parse)
    {
      locus = lexer.peek_token ()->get_locus ();

      skip_token (LEFT_PAREN);
    }
  else
    {
      locus = lexer.peek_token ()->get_locus () - 1;
    }

  // parse optional inner attributes
  std::vector<AST::Attribute> inner_attrs = parse_inner_attributes ();

  if (lexer.peek_token ()->get_id () == RIGHT_PAREN)
    {
      // must be empty tuple
      lexer.skip_token ();

      // create tuple with empty tuple elems
      return std::unique_ptr<AST::TupleExpr> (
	new AST::TupleExpr (std::vector<std::unique_ptr<AST::Expr>> (),
			    std::move (inner_attrs), std::move (outer_attrs),
			    locus));
    }

  // parse first expression (required)
  std::unique_ptr<AST::Expr> first_expr = parse_expr ();
  if (first_expr == nullptr)
    {
      Error error (lexer.peek_token ()->get_locus (),
		   "failed to parse expression in grouped or tuple expression");
      add_error (std::move (error));

      // skip after somewhere?
      return nullptr;
    }

  // detect whether grouped expression with right parentheses as next token
  if (lexer.peek_token ()->get_id () == RIGHT_PAREN)
    {
      // must be grouped expr
      lexer.skip_token ();

      // create grouped expr
      return std::unique_ptr<AST::GroupedExpr> (
	new AST::GroupedExpr (std::move (first_expr), std::move (inner_attrs),
			      std::move (outer_attrs), locus));
    }
  else if (lexer.peek_token ()->get_id () == COMMA)
    {
      // tuple expr
      std::vector<std::unique_ptr<AST::Expr>> exprs;
      exprs.push_back (std::move (first_expr));

      // parse potential other tuple exprs
      const_TokenPtr t = lexer.peek_token ();
      while (t->get_id () == COMMA)
	{
	  lexer.skip_token ();

	  // break out if right paren
	  if (lexer.peek_token ()->get_id () == RIGHT_PAREN)
	    break;

	  // parse expr, which is now required
	  std::unique_ptr<AST::Expr> expr = parse_expr ();
	  if (expr == nullptr)
	    {
	      Error error (lexer.peek_token ()->get_locus (),
			   "failed to parse expr in tuple expr");
	      add_error (std::move (error));

	      // skip somewhere?
	      return nullptr;
	    }
	  exprs.push_back (std::move (expr));

	  t = lexer.peek_token ();
	}

      // skip right paren
      skip_token (RIGHT_PAREN);

      return std::unique_ptr<AST::TupleExpr> (
	new AST::TupleExpr (std::move (exprs), std::move (inner_attrs),
			    std::move (outer_attrs), locus));
    }
  else
    {
      // error
      const_TokenPtr t = lexer.peek_token ();
      Error error (t->get_locus (),
		   "unexpected token %qs in grouped or tuple expression "
		   "(parenthesised expression) - expected %<)%> for grouped "
		   "expr and %<,%> for tuple expr",
		   t->get_token_description ());
      add_error (std::move (error));

      // skip somewhere?
      return nullptr;
    }
}

// Parses a type (will further disambiguate any type).
template <typename ManagedTokenSource>
std::unique_ptr<AST::Type>
Parser<ManagedTokenSource>::parse_type ()
{
  /* rules for all types:
   * NeverType:               '!'
   * SliceType:               '[' Type ']'
   * InferredType:            '_'
   * MacroInvocation:         SimplePath '!' DelimTokenTree
   * ParenthesisedType:       '(' Type ')'
   * ImplTraitType:           'impl' TypeParamBounds
   *  TypeParamBounds (not type)  TypeParamBound ( '+' TypeParamBound )* '+'?
   *  TypeParamBound          Lifetime | TraitBound
   * ImplTraitTypeOneBound:   'impl' TraitBound
   * TraitObjectType:         'dyn'? TypeParamBounds
   * TraitObjectTypeOneBound: 'dyn'? TraitBound
   *  TraitBound              '?'? ForLifetimes? TypePath | '(' '?'?
   * ForLifetimes? TypePath ')' BareFunctionType:        ForLifetimes?
   * FunctionQualifiers 'fn' etc. ForLifetimes (not type) 'for' '<'
   * LifetimeParams '>' FunctionQualifiers      ( 'async' | 'const' )? 'unsafe'?
   * ('extern' abi?)? QualifiedPathInType:     '<' Type ( 'as' TypePath )? '>' (
   * '::' TypePathSegment )+ TypePath:                '::'? TypePathSegment (
   * '::' TypePathSegment)* ArrayType:               '[' Type ';' Expr ']'
   * ReferenceType:           '&' Lifetime? 'mut'? TypeNoBounds
   * RawPointerType:          '*' ( 'mut' | 'const' ) TypeNoBounds
   * TupleType:               '(' Type etc. - regular tuple stuff. Also regular
   * tuple vs parenthesised precedence
   *
   * Disambiguate between macro and type path via type path being parsed, and
   * then if '!' found, convert type path to simple path for macro. Usual
   * disambiguation for tuple vs parenthesised. For ImplTraitType and
   * TraitObjectType individual disambiguations, they seem more like "special
   * cases", so probably just try to parse the more general ImplTraitType or
   * TraitObjectType and return OneBound versions if they satisfy those
   * criteria. */

  const_TokenPtr t = lexer.peek_token ();
  switch (t->get_id ())
    {
    case EXCLAM:
      // never type - can't be macro as no path beforehand
      lexer.skip_token ();
      return std::unique_ptr<AST::NeverType> (
	new AST::NeverType (t->get_locus ()));
    case LEFT_SQUARE:
      // slice type or array type - requires further disambiguation
      return parse_slice_or_array_type ();
      case LEFT_ANGLE: {
	// qualified path in type
	AST::QualifiedPathInType path = parse_qualified_path_in_type ();
	if (path.is_error ())
	  {
	    Error error (t->get_locus (),
			 "failed to parse qualified path in type");
	    add_error (std::move (error));

	    return nullptr;
	  }
	return std::unique_ptr<AST::QualifiedPathInType> (
	  new AST::QualifiedPathInType (std::move (path)));
      }
    case UNDERSCORE:
      // inferred type
      lexer.skip_token ();
      return std::unique_ptr<AST::InferredType> (
	new AST::InferredType (t->get_locus ()));
    case ASTERISK:
      // raw pointer type
      return parse_raw_pointer_type ();
    case AMP: // does this also include AMP_AMP?
      // reference type
      return parse_reference_type ();
      case LIFETIME: {
	/* probably a lifetime bound, so probably type param bounds in
	 * TraitObjectType */
	std::vector<std::unique_ptr<AST::TypeParamBound>> bounds
	  = parse_type_param_bounds ();

	return std::unique_ptr<AST::TraitObjectType> (
	  new AST::TraitObjectType (std::move (bounds), t->get_locus ()));
      }
    case IDENTIFIER:
    case SUPER:
    case SELF:
    case SELF_ALIAS:
    case CRATE:
    case DOLLAR_SIGN:
      case SCOPE_RESOLUTION: {
	// macro invocation or type path - requires further disambiguation.
	/* for parsing path component of each rule, perhaps parse it as a
	 * typepath and attempt conversion to simplepath if a trailing '!' is
	 * found */
	/* Type path also includes TraitObjectTypeOneBound BUT if it starts with
	 * it, it is exactly the same as a TypePath syntactically, so this is a
	 * syntactical ambiguity. As such, the parser will parse it as a
	 * TypePath. This, however, does not prevent TraitObjectType from
	 * starting with a typepath. */

	// parse path as type path
	AST::TypePath path = parse_type_path ();
	if (path.is_error ())
	  {
	    Error error (t->get_locus (),
			 "failed to parse path as first component of type");
	    add_error (std::move (error));

	    return nullptr;
	  }
	Location locus = path.get_locus ();

	// branch on next token
	t = lexer.peek_token ();
	switch (t->get_id ())
	  {
	    case EXCLAM: {
	      // macro invocation
	      // convert to simple path
	      AST::SimplePath macro_path = path.as_simple_path ();
	      if (macro_path.is_empty ())
		{
		  Error error (t->get_locus (),
			       "failed to parse simple path in macro "
			       "invocation (for type)");
		  add_error (std::move (error));

		  return nullptr;
		}

	      lexer.skip_token ();

	      AST::DelimTokenTree tok_tree = parse_delim_token_tree ();

	      return std::unique_ptr<AST::MacroInvocation> (
		new AST::MacroInvocation (
		  AST::MacroInvocData (std::move (macro_path),
				       std::move (tok_tree)),
		  {}, locus));
	    }
	    case PLUS: {
	      // type param bounds
	      std::vector<std::unique_ptr<AST::TypeParamBound>> bounds;

	      // convert type path to trait bound
	      std::unique_ptr<AST::TraitBound> path_bound (
		new AST::TraitBound (std::move (path), locus, false, false));
	      bounds.push_back (std::move (path_bound));

	      /* parse rest of bounds - FIXME: better way to find when to stop
	       * parsing */
	      while (t->get_id () == PLUS)
		{
		  lexer.skip_token ();

		  // parse bound if it exists - if not, assume end of sequence
		  std::unique_ptr<AST::TypeParamBound> bound
		    = parse_type_param_bound ();
		  if (bound == nullptr)
		    {
		      break;
		    }
		  bounds.push_back (std::move (bound));

		  t = lexer.peek_token ();
		}

	      return std::unique_ptr<AST::TraitObjectType> (
		new AST::TraitObjectType (std::move (bounds), locus));
	    }
	  default:
	    // assume that this is a type path and not an error
	    return std::unique_ptr<AST::TypePath> (
	      new AST::TypePath (std::move (path)));
	  }
      }
    case LEFT_PAREN:
      /* tuple type or parenthesised type - requires further disambiguation (the
       * usual). ok apparently can be a parenthesised TraitBound too, so could
       * be TraitObjectTypeOneBound or TraitObjectType */
      return parse_paren_prefixed_type ();
    case FOR:
      // TraitObjectTypeOneBound or BareFunctionType
      return parse_for_prefixed_type ();
    case ASYNC:
    case CONST:
    case UNSAFE:
    case EXTERN_TOK:
    case FN_TOK:
      // bare function type (with no for lifetimes)
      return parse_bare_function_type (std::vector<AST::LifetimeParam> ());
    case IMPL:
      lexer.skip_token ();
      if (lexer.peek_token ()->get_id () == LIFETIME)
	{
	  /* cannot be one bound because lifetime prevents it from being
	   * traitbound */
	  std::vector<std::unique_ptr<AST::TypeParamBound>> bounds
	    = parse_type_param_bounds ();

	  return std::unique_ptr<AST::ImplTraitType> (
	    new AST::ImplTraitType (std::move (bounds), t->get_locus ()));
	}
      else
	{
	  // should be trait bound, so parse trait bound
	  std::unique_ptr<AST::TraitBound> initial_bound = parse_trait_bound ();
	  if (initial_bound == nullptr)
	    {
	      Error error (lexer.peek_token ()->get_locus (),
			   "failed to parse ImplTraitType initial bound");
	      add_error (std::move (error));

	      return nullptr;
	    }

	  Location locus = t->get_locus ();

	  // short cut if next token isn't '+'
	  t = lexer.peek_token ();
	  if (t->get_id () != PLUS)
	    {
	      // convert trait bound to value object
	      AST::TraitBound value_bound (*initial_bound);

	      // DEBUG: removed as unique ptr, so should auto-delete
	      // delete initial_bound;

	      return std::unique_ptr<AST::ImplTraitTypeOneBound> (
		new AST::ImplTraitTypeOneBound (std::move (value_bound),
						locus));
	    }

	  // parse additional type param bounds
	  std::vector<std::unique_ptr<AST::TypeParamBound>> bounds;
	  bounds.push_back (std::move (initial_bound));
	  while (t->get_id () == PLUS)
	    {
	      lexer.skip_token ();

	      // parse bound if it exists
	      std::unique_ptr<AST::TypeParamBound> bound
		= parse_type_param_bound ();
	      if (bound == nullptr)
		{
		  // not an error as trailing plus may exist
		  break;
		}
	      bounds.push_back (std::move (bound));

	      t = lexer.peek_token ();
	    }

	  return std::unique_ptr<AST::ImplTraitType> (
	    new AST::ImplTraitType (std::move (bounds), locus));
	}
    case DYN:
      case QUESTION_MARK: {
	// either TraitObjectType or TraitObjectTypeOneBound
	bool has_dyn = false;
	if (t->get_id () == DYN)
	  {
	    lexer.skip_token ();
	    has_dyn = true;
	  }

	if (lexer.peek_token ()->get_id () == LIFETIME)
	  {
	    /* cannot be one bound because lifetime prevents it from being
	     * traitbound */
	    std::vector<std::unique_ptr<AST::TypeParamBound>> bounds
	      = parse_type_param_bounds ();

	    return std::unique_ptr<AST::TraitObjectType> (
	      new AST::TraitObjectType (std::move (bounds), t->get_locus (),
					has_dyn));
	  }
	else
	  {
	    // should be trait bound, so parse trait bound
	    std::unique_ptr<AST::TraitBound> initial_bound
	      = parse_trait_bound ();
	    if (initial_bound == nullptr)
	      {
		Error error (lexer.peek_token ()->get_locus (),
			     "failed to parse TraitObjectType initial bound");
		add_error (std::move (error));

		return nullptr;
	      }

	    // short cut if next token isn't '+'
	    t = lexer.peek_token ();
	    if (t->get_id () != PLUS)
	      {
		// convert trait bound to value object
		AST::TraitBound value_bound (*initial_bound);

		// DEBUG: removed as unique ptr, so should auto delete
		// delete initial_bound;

		return std::unique_ptr<AST::TraitObjectTypeOneBound> (
		  new AST::TraitObjectTypeOneBound (std::move (value_bound),
						    t->get_locus (), has_dyn));
	      }

	    // parse additional type param bounds
	    std::vector<std::unique_ptr<AST::TypeParamBound>> bounds;
	    bounds.push_back (std::move (initial_bound));
	    while (t->get_id () == PLUS)
	      {
		lexer.skip_token ();

		// parse bound if it exists
		std::unique_ptr<AST::TypeParamBound> bound
		  = parse_type_param_bound ();
		if (bound == nullptr)
		  {
		    // not an error as trailing plus may exist
		    break;
		  }
		bounds.push_back (std::move (bound));

		t = lexer.peek_token ();
	      }

	    return std::unique_ptr<AST::TraitObjectType> (
	      new AST::TraitObjectType (std::move (bounds), t->get_locus (),
					has_dyn));
	  }
      }
    default:
      add_error (Error (t->get_locus (), "unrecognised token %qs in type",
			t->get_token_description ()));

      return nullptr;
    }
}

/* Parses a type that has '(' as its first character. Returns a tuple type,
 * parenthesised type, TraitObjectTypeOneBound, or TraitObjectType depending on
 * following characters. */
template <typename ManagedTokenSource>
std::unique_ptr<AST::Type>
Parser<ManagedTokenSource>::parse_paren_prefixed_type ()
{
  /* NOTE: Syntactical ambiguity of a parenthesised trait bound is considered a
   * trait bound, not a parenthesised type, so that it can still be used in type
   * param bounds. */

  /* NOTE: this implementation is really shit but I couldn't think of a better
   * one. It requires essentially breaking polymorphism and downcasting via
   * virtual method abuse, as it was copied from the rustc implementation (in
   * which types are reified due to tagged union), after a more OOP attempt by
   * me failed. */
  Location left_delim_locus = lexer.peek_token ()->get_locus ();

  // skip left delim
  lexer.skip_token ();
  /* while next token isn't close delim, parse comma-separated types, saving
   * whether trailing comma happens */
  const_TokenPtr t = lexer.peek_token ();
  bool trailing_comma = true;
  std::vector<std::unique_ptr<AST::Type>> types;

  while (t->get_id () != RIGHT_PAREN)
    {
      std::unique_ptr<AST::Type> type = parse_type ();
      if (type == nullptr)
	{
	  Error error (t->get_locus (),
		       "failed to parse type inside parentheses (probably "
		       "tuple or parenthesised)");
	  add_error (std::move (error));

	  return nullptr;
	}
      types.push_back (std::move (type));

      t = lexer.peek_token ();
      if (t->get_id () != COMMA)
	{
	  trailing_comma = false;
	  break;
	}
      lexer.skip_token ();

      t = lexer.peek_token ();
    }

  if (!skip_token (RIGHT_PAREN))
    {
      return nullptr;
    }

  // if only one type and no trailing comma, then not a tuple type
  if (types.size () == 1 && !trailing_comma)
    {
      // must be a TraitObjectType (with more than one bound)
      if (lexer.peek_token ()->get_id () == PLUS)
	{
	  // create type param bounds vector
	  std::vector<std::unique_ptr<AST::TypeParamBound>> bounds;

	  // HACK: convert type to traitbound and add to bounds
	  std::unique_ptr<AST::Type> released_ptr = std::move (types[0]);
	  std::unique_ptr<AST::TraitBound> converted_bound (
	    released_ptr->to_trait_bound (true));
	  if (converted_bound == nullptr)
	    {
	      Error error (
		lexer.peek_token ()->get_locus (),
		"failed to hackily converted parsed type to trait bound");
	      add_error (std::move (error));

	      return nullptr;
	    }
	  bounds.push_back (std::move (converted_bound));

	  t = lexer.peek_token ();
	  while (t->get_id () == PLUS)
	    {
	      lexer.skip_token ();

	      // attempt to parse typeparambound
	      std::unique_ptr<AST::TypeParamBound> bound
		= parse_type_param_bound ();
	      if (bound == nullptr)
		{
		  // not an error if null
		  break;
		}
	      bounds.push_back (std::move (bound));

	      t = lexer.peek_token ();
	    }

	  return std::unique_ptr<AST::TraitObjectType> (
	    new AST::TraitObjectType (std::move (bounds), left_delim_locus));
	}
      else
	{
	  // release vector pointer
	  std::unique_ptr<AST::Type> released_ptr = std::move (types[0]);
	  /* HACK: attempt to convert to trait bound. if fails, parenthesised
	   * type */
	  std::unique_ptr<AST::TraitBound> converted_bound (
	    released_ptr->to_trait_bound (true));
	  if (converted_bound == nullptr)
	    {
	      // parenthesised type
	      return std::unique_ptr<AST::ParenthesisedType> (
		new AST::ParenthesisedType (std::move (released_ptr),
					    left_delim_locus));
	    }
	  else
	    {
	      // trait object type (one bound)

	      // get value semantics trait bound
	      AST::TraitBound value_bound (*converted_bound);

	      return std::unique_ptr<AST::TraitObjectTypeOneBound> (
		new AST::TraitObjectTypeOneBound (value_bound,
						  left_delim_locus));
	    }
	}
    }
  else
    {
      return std::unique_ptr<AST::TupleType> (
	new AST::TupleType (std::move (types), left_delim_locus));
    }
  /* TODO: ensure that this ensures that dynamic dispatch for traits is not lost
   * somehow */
}

/* Parses a type that has 'for' as its first character. This means it has a "for
 * lifetimes", so returns either a BareFunctionType, TraitObjectType, or
 * TraitObjectTypeOneBound depending on following characters. */
template <typename ManagedTokenSource>
std::unique_ptr<AST::Type>
Parser<ManagedTokenSource>::parse_for_prefixed_type ()
{
  Location for_locus = lexer.peek_token ()->get_locus ();
  // parse for lifetimes in type
  std::vector<AST::LifetimeParam> for_lifetimes = parse_for_lifetimes ();

  // branch on next token - either function or a trait type
  const_TokenPtr t = lexer.peek_token ();
  switch (t->get_id ())
    {
    case ASYNC:
    case CONST:
    case UNSAFE:
    case EXTERN_TOK:
    case FN_TOK:
      return parse_bare_function_type (std::move (for_lifetimes));
    case SCOPE_RESOLUTION:
    case IDENTIFIER:
    case SUPER:
    case SELF:
    case SELF_ALIAS:
    case CRATE:
      case DOLLAR_SIGN: {
	// path, so trait type

	// parse type path to finish parsing trait bound
	AST::TypePath path = parse_type_path ();

	t = lexer.peek_token ();
	if (t->get_id () != PLUS)
	  {
	    // must be one-bound trait type
	    // create trait bound value object
	    AST::TraitBound bound (std::move (path), for_locus, false, false,
				   std::move (for_lifetimes));

	    return std::unique_ptr<AST::TraitObjectTypeOneBound> (
	      new AST::TraitObjectTypeOneBound (std::move (bound), for_locus));
	  }

	/* more than one bound trait type (or at least parsed as it - could be
	 * trailing '+') create trait bound pointer and bounds */
	std::unique_ptr<AST::TraitBound> initial_bound (
	  new AST::TraitBound (std::move (path), for_locus, false, false,
			       std::move (for_lifetimes)));
	std::vector<std::unique_ptr<AST::TypeParamBound>> bounds;
	bounds.push_back (std::move (initial_bound));

	while (t->get_id () == PLUS)
	  {
	    lexer.skip_token ();

	    // parse type param bound if it exists
	    std::unique_ptr<AST::TypeParamBound> bound
	      = parse_type_param_bound ();
	    if (bound == nullptr)
	      {
		// not an error - e.g. trailing plus
		return nullptr;
	      }
	    bounds.push_back (std::move (bound));

	    t = lexer.peek_token ();
	  }

	return std::unique_ptr<AST::TraitObjectType> (
	  new AST::TraitObjectType (std::move (bounds), for_locus));
      }
    default:
      // error
      add_error (Error (t->get_locus (),
			"unrecognised token %qs in bare function type or trait "
			"object type or trait object type one bound",
			t->get_token_description ()));

      return nullptr;
    }
}

// Parses a maybe named param used in bare function types.
template <typename ManagedTokenSource>
AST::MaybeNamedParam
Parser<ManagedTokenSource>::parse_maybe_named_param (
  std::vector<AST::Attribute> outer_attrs)
{
  /* Basically guess that param is named if first token is identifier or
   * underscore and second token is semicolon. This should probably have no
   * exceptions. rustc uses backtracking to parse these, but at the time of
   * writing gccrs has no backtracking capabilities. */
  const_TokenPtr current = lexer.peek_token ();
  const_TokenPtr next = lexer.peek_token (1);

  Identifier name;
  AST::MaybeNamedParam::ParamKind kind = AST::MaybeNamedParam::UNNAMED;

  if (current->get_id () == IDENTIFIER && next->get_id () == COLON)
    {
      // named param
      name = current->get_str ();
      kind = AST::MaybeNamedParam::IDENTIFIER;
      lexer.skip_token (1);
    }
  else if (current->get_id () == UNDERSCORE && next->get_id () == COLON)
    {
      // wildcard param
      name = "_";
      kind = AST::MaybeNamedParam::WILDCARD;
      lexer.skip_token (1);
    }

  // parse type (required)
  std::unique_ptr<AST::Type> type = parse_type ();
  if (type == nullptr)
    {
      Error error (lexer.peek_token ()->get_locus (),
		   "failed to parse type in maybe named param");
      add_error (std::move (error));

      return AST::MaybeNamedParam::create_error ();
    }

  return AST::MaybeNamedParam (std::move (name), kind, std::move (type),
			       std::move (outer_attrs), current->get_locus ());
}

/* Parses a bare function type (with the given for lifetimes for convenience -
 * does not parse them itself). */
template <typename ManagedTokenSource>
std::unique_ptr<AST::BareFunctionType>
Parser<ManagedTokenSource>::parse_bare_function_type (
  std::vector<AST::LifetimeParam> for_lifetimes)
{
  // TODO: pass in for lifetime location as param
  Location best_try_locus = lexer.peek_token ()->get_locus ();

  AST::FunctionQualifiers qualifiers = parse_function_qualifiers ();

  if (!skip_token (FN_TOK))
    return nullptr;

  if (!skip_token (LEFT_PAREN))
    return nullptr;

  // parse function params, if they exist
  std::vector<AST::MaybeNamedParam> params;
  bool is_variadic = false;
  std::vector<AST::Attribute> variadic_attrs;

  const_TokenPtr t = lexer.peek_token ();
  while (t->get_id () != RIGHT_PAREN)
    {
      std::vector<AST::Attribute> temp_attrs = parse_outer_attributes ();

      if (lexer.peek_token ()->get_id () == ELLIPSIS)
	{
	  lexer.skip_token ();
	  is_variadic = true;
	  variadic_attrs = std::move (temp_attrs);

	  t = lexer.peek_token ();

	  if (t->get_id () != RIGHT_PAREN)
	    {
	      Error error (t->get_locus (),
			   "expected right parentheses after variadic in maybe "
			   "named function "
			   "parameters, found %qs",
			   t->get_token_description ());
	      add_error (std::move (error));

	      return nullptr;
	    }

	  break;
	}

      AST::MaybeNamedParam param
	= parse_maybe_named_param (std::move (temp_attrs));
      if (param.is_error ())
	{
	  Error error (
	    lexer.peek_token ()->get_locus (),
	    "failed to parse maybe named param in bare function type");
	  add_error (std::move (error));

	  return nullptr;
	}
      params.push_back (std::move (param));

      if (lexer.peek_token ()->get_id () != COMMA)
	break;

      lexer.skip_token ();
      t = lexer.peek_token ();
    }

  if (!skip_token (RIGHT_PAREN))
    return nullptr;

  // bare function return type, if exists
  std::unique_ptr<AST::TypeNoBounds> return_type = nullptr;
  if (lexer.peek_token ()->get_id () == RETURN_TYPE)
    {
      lexer.skip_token ();

      // parse required TypeNoBounds
      return_type = parse_type_no_bounds ();
      if (return_type == nullptr)
	{
	  Error error (lexer.peek_token ()->get_locus (),
		       "failed to parse return type (type no bounds) in bare "
		       "function type");
	  add_error (std::move (error));

	  return nullptr;
	}
    }

  return std::unique_ptr<AST::BareFunctionType> (
    new AST::BareFunctionType (std::move (for_lifetimes),
			       std::move (qualifiers), std::move (params),
			       is_variadic, std::move (variadic_attrs),
			       std::move (return_type), best_try_locus));
}

// Parses a reference type (mutable or immutable, with given lifetime).
template <typename ManagedTokenSource>
std::unique_ptr<AST::ReferenceType>
Parser<ManagedTokenSource>::parse_reference_type ()
{
  Location locus = lexer.peek_token ()->get_locus ();
  skip_token (AMP);

  // parse optional lifetime
  AST::Lifetime lifetime = AST::Lifetime::error ();
  if (lexer.peek_token ()->get_id () == LIFETIME)
    {
      lifetime = parse_lifetime ();
      if (lifetime.is_error ())
	{
	  Error error (lexer.peek_token ()->get_locus (),
		       "failed to parse lifetime in reference type");
	  add_error (std::move (error));

	  return nullptr;
	}
    }

  bool is_mut = false;
  if (lexer.peek_token ()->get_id () == MUT)
    {
      lexer.skip_token ();
      is_mut = true;
    }

  // parse type no bounds, which is required
  std::unique_ptr<AST::TypeNoBounds> type = parse_type_no_bounds ();
  if (type == nullptr)
    {
      Error error (lexer.peek_token ()->get_locus (),
		   "failed to parse referenced type in reference type");
      add_error (std::move (error));

      return nullptr;
    }

  return std::unique_ptr<AST::ReferenceType> (
    new AST::ReferenceType (is_mut, std::move (type), locus,
			    std::move (lifetime)));
}

// Parses a raw (unsafe) pointer type.
template <typename ManagedTokenSource>
std::unique_ptr<AST::RawPointerType>
Parser<ManagedTokenSource>::parse_raw_pointer_type ()
{
  Location locus = lexer.peek_token ()->get_locus ();
  skip_token (ASTERISK);

  AST::RawPointerType::PointerType kind = AST::RawPointerType::CONST;

  // branch on next token for pointer kind info
  const_TokenPtr t = lexer.peek_token ();
  switch (t->get_id ())
    {
    case MUT:
      kind = AST::RawPointerType::MUT;
      lexer.skip_token ();
      break;
    case CONST:
      kind = AST::RawPointerType::CONST;
      lexer.skip_token ();
      break;
    default:
      add_error (Error (t->get_locus (),
			"unrecognised token %qs in raw pointer type",
			t->get_token_description ()));

      return nullptr;
    }

  // parse type no bounds (required)
  std::unique_ptr<AST::TypeNoBounds> type = parse_type_no_bounds ();
  if (type == nullptr)
    {
      Error error (lexer.peek_token ()->get_locus (),
		   "failed to parse pointed type of raw pointer type");
      add_error (std::move (error));

      return nullptr;
    }

  return std::unique_ptr<AST::RawPointerType> (
    new AST::RawPointerType (kind, std::move (type), locus));
}

/* Parses a slice or array type, depending on following arguments (as lookahead
 * is not possible). */
template <typename ManagedTokenSource>
std::unique_ptr<AST::TypeNoBounds>
Parser<ManagedTokenSource>::parse_slice_or_array_type ()
{
  Location locus = lexer.peek_token ()->get_locus ();
  skip_token (LEFT_SQUARE);

  // parse inner type (required)
  std::unique_ptr<AST::Type> inner_type = parse_type ();
  if (inner_type == nullptr)
    {
      Error error (lexer.peek_token ()->get_locus (),
		   "failed to parse inner type in slice or array type");
      add_error (std::move (error));

      return nullptr;
    }

  // branch on next token
  const_TokenPtr t = lexer.peek_token ();
  switch (t->get_id ())
    {
    case RIGHT_SQUARE:
      // slice type
      lexer.skip_token ();

      return std::unique_ptr<AST::SliceType> (
	new AST::SliceType (std::move (inner_type), locus));
      case SEMICOLON: {
	// array type
	lexer.skip_token ();

	// parse required array size expression
	std::unique_ptr<AST::Expr> size = parse_expr ();
	if (size == nullptr)
	  {
	    Error error (lexer.peek_token ()->get_locus (),
			 "failed to parse size expression in array type");
	    add_error (std::move (error));

	    return nullptr;
	  }

	if (!skip_token (RIGHT_SQUARE))
	  {
	    return nullptr;
	  }

	return std::unique_ptr<AST::ArrayType> (
	  new AST::ArrayType (std::move (inner_type), std::move (size), locus));
      }
    default:
      // error
      add_error (
	Error (t->get_locus (),
	       "unrecognised token %qs in slice or array type after inner type",
	       t->get_token_description ()));

      return nullptr;
    }
}

// Parses a type, taking into account type boundary disambiguation.
template <typename ManagedTokenSource>
std::unique_ptr<AST::TypeNoBounds>
Parser<ManagedTokenSource>::parse_type_no_bounds ()
{
  const_TokenPtr t = lexer.peek_token ();
  switch (t->get_id ())
    {
    case EXCLAM:
      // never type - can't be macro as no path beforehand
      lexer.skip_token ();
      return std::unique_ptr<AST::NeverType> (
	new AST::NeverType (t->get_locus ()));
    case LEFT_SQUARE:
      // slice type or array type - requires further disambiguation
      return parse_slice_or_array_type ();
      case LEFT_ANGLE: {
	// qualified path in type
	AST::QualifiedPathInType path = parse_qualified_path_in_type ();
	if (path.is_error ())
	  {
	    Error error (t->get_locus (),
			 "failed to parse qualified path in type");
	    add_error (std::move (error));

	    return nullptr;
	  }
	return std::unique_ptr<AST::QualifiedPathInType> (
	  new AST::QualifiedPathInType (std::move (path)));
      }
    case UNDERSCORE:
      // inferred type
      lexer.skip_token ();
      return std::unique_ptr<AST::InferredType> (
	new AST::InferredType (t->get_locus ()));
    case ASTERISK:
      // raw pointer type
      return parse_raw_pointer_type ();
    case AMP: // does this also include AMP_AMP?
      // reference type
      return parse_reference_type ();
    case LIFETIME:
      /* probably a lifetime bound, so probably type param bounds in
       * TraitObjectType. this is not allowed, but detection here for error
       * message */
      add_error (Error (t->get_locus (),
			"lifetime bounds (i.e. in type param bounds, in "
			"TraitObjectType) are not allowed as TypeNoBounds"));

      return nullptr;
    case IDENTIFIER:
    case SUPER:
    case SELF:
    case SELF_ALIAS:
    case CRATE:
    case DOLLAR_SIGN:
      case SCOPE_RESOLUTION: {
	// macro invocation or type path - requires further disambiguation.
	/* for parsing path component of each rule, perhaps parse it as a
	 * typepath and attempt conversion to simplepath if a trailing '!' is
	 * found */
	/* Type path also includes TraitObjectTypeOneBound BUT if it starts with
	 * it, it is exactly the same as a TypePath syntactically, so this is a
	 * syntactical ambiguity. As such, the parser will parse it as a
	 * TypePath. This, however, does not prevent TraitObjectType from
	 * starting with a typepath. */

	// parse path as type path
	AST::TypePath path = parse_type_path ();
	if (path.is_error ())
	  {
	    Error error (
	      t->get_locus (),
	      "failed to parse path as first component of type no bounds");
	    add_error (std::move (error));

	    return nullptr;
	  }
	Location locus = path.get_locus ();

	// branch on next token
	t = lexer.peek_token ();
	switch (t->get_id ())
	  {
	    case EXCLAM: {
	      // macro invocation
	      // convert to simple path
	      AST::SimplePath macro_path = path.as_simple_path ();
	      if (macro_path.is_empty ())
		{
		  Error error (t->get_locus (),
			       "failed to parse simple path in macro "
			       "invocation (for type)");
		  add_error (std::move (error));

		  return nullptr;
		}

	      lexer.skip_token ();

	      AST::DelimTokenTree tok_tree = parse_delim_token_tree ();

	      return std::unique_ptr<AST::MacroInvocation> (
		new AST::MacroInvocation (
		  AST::MacroInvocData (std::move (macro_path),
				       std::move (tok_tree)),
		  {}, locus));
	    }
	  case PLUS:
	    // type param bounds - not allowed, here for error message
	    add_error (Error (t->get_locus (),
			      "type param bounds (in TraitObjectType) are not "
			      "allowed as TypeNoBounds"));

	    return nullptr;
	  default:
	    // assume that this is a type path and not an error
	    return std::unique_ptr<AST::TypePath> (
	      new AST::TypePath (std::move (path)));
	  }
      }
    case LEFT_PAREN:
      /* tuple type or parenthesised type - requires further disambiguation (the
       * usual). ok apparently can be a parenthesised TraitBound too, so could
       * be TraitObjectTypeOneBound */
      return parse_paren_prefixed_type_no_bounds ();
    case FOR:
    case ASYNC:
    case CONST:
    case UNSAFE:
    case EXTERN_TOK:
    case FN_TOK:
      // bare function type (with no for lifetimes)
      return parse_bare_function_type (std::vector<AST::LifetimeParam> ());
    case IMPL:
      lexer.skip_token ();
      if (lexer.peek_token ()->get_id () == LIFETIME)
	{
	  /* cannot be one bound because lifetime prevents it from being
	   * traitbound not allowed as type no bounds, only here for error
	   * message */
	  Error error (
	    lexer.peek_token ()->get_locus (),
	    "lifetime (probably lifetime bound, in type param "
	    "bounds, in ImplTraitType) is not allowed in TypeNoBounds");
	  add_error (std::move (error));

	  return nullptr;
	}
      else
	{
	  // should be trait bound, so parse trait bound
	  std::unique_ptr<AST::TraitBound> initial_bound = parse_trait_bound ();
	  if (initial_bound == nullptr)
	    {
	      Error error (lexer.peek_token ()->get_locus (),
			   "failed to parse ImplTraitTypeOneBound bound");
	      add_error (std::move (error));

	      return nullptr;
	    }

	  Location locus = t->get_locus ();

	  // ensure not a trait with multiple bounds
	  t = lexer.peek_token ();
	  if (t->get_id () == PLUS)
	    {
	      Error error (t->get_locus (),
			   "plus after trait bound means an ImplTraitType, "
			   "which is not allowed as a TypeNoBounds");
	      add_error (std::move (error));

	      return nullptr;
	    }

	  // convert trait bound to value object
	  AST::TraitBound value_bound (*initial_bound);

	  return std::unique_ptr<AST::ImplTraitTypeOneBound> (
	    new AST::ImplTraitTypeOneBound (std::move (value_bound), locus));
	}
    case DYN:
      case QUESTION_MARK: {
	// either TraitObjectTypeOneBound
	bool has_dyn = false;
	if (t->get_id () == DYN)
	  {
	    lexer.skip_token ();
	    has_dyn = true;
	  }

	if (lexer.peek_token ()->get_id () == LIFETIME)
	  {
	    /* means that cannot be TraitObjectTypeOneBound - so here for error
	     * message */
	    Error error (lexer.peek_token ()->get_locus (),
			 "lifetime as bound in TraitObjectTypeOneBound "
			 "is not allowed, so cannot be TypeNoBounds");
	    add_error (std::move (error));

	    return nullptr;
	  }

	// should be trait bound, so parse trait bound
	std::unique_ptr<AST::TraitBound> initial_bound = parse_trait_bound ();
	if (initial_bound == nullptr)
	  {
	    Error error (
	      lexer.peek_token ()->get_locus (),
	      "failed to parse TraitObjectTypeOneBound initial bound");
	    add_error (std::move (error));

	    return nullptr;
	  }

	Location locus = t->get_locus ();

	// detect error with plus as next token
	t = lexer.peek_token ();
	if (t->get_id () == PLUS)
	  {
	    Error error (t->get_locus (),
			 "plus after trait bound means a TraitObjectType, "
			 "which is not allowed as a TypeNoBounds");
	    add_error (std::move (error));

	    return nullptr;
	  }

	// convert trait bound to value object
	AST::TraitBound value_bound (*initial_bound);

	return std::unique_ptr<AST::TraitObjectTypeOneBound> (
	  new AST::TraitObjectTypeOneBound (std::move (value_bound), locus,
					    has_dyn));
      }
    default:
      add_error (Error (t->get_locus (),
			"unrecognised token %qs in type no bounds",
			t->get_token_description ()));

      return nullptr;
    }
}

// Parses a type no bounds beginning with '('.
template <typename ManagedTokenSource>
std::unique_ptr<AST::TypeNoBounds>
Parser<ManagedTokenSource>::parse_paren_prefixed_type_no_bounds ()
{
  /* NOTE: this could probably be parsed without the HACK solution of
   * parse_paren_prefixed_type, but I was lazy. So FIXME for future.*/

  /* NOTE: again, syntactical ambiguity of a parenthesised trait bound is
   * considered a trait bound, not a parenthesised type, so that it can still be
   * used in type param bounds. */

  Location left_paren_locus = lexer.peek_token ()->get_locus ();

  // skip left delim
  lexer.skip_token ();
  /* while next token isn't close delim, parse comma-separated types, saving
   * whether trailing comma happens */
  const_TokenPtr t = lexer.peek_token ();
  bool trailing_comma = true;
  std::vector<std::unique_ptr<AST::Type>> types;

  while (t->get_id () != RIGHT_PAREN)
    {
      std::unique_ptr<AST::Type> type = parse_type ();
      if (type == nullptr)
	{
	  Error error (t->get_locus (),
		       "failed to parse type inside parentheses (probably "
		       "tuple or parenthesised)");
	  add_error (std::move (error));

	  return nullptr;
	}
      types.push_back (std::move (type));

      t = lexer.peek_token ();
      if (t->get_id () != COMMA)
	{
	  trailing_comma = false;
	  break;
	}
      lexer.skip_token ();

      t = lexer.peek_token ();
    }

  if (!skip_token (RIGHT_PAREN))
    {
      return nullptr;
    }

  // if only one type and no trailing comma, then not a tuple type
  if (types.size () == 1 && !trailing_comma)
    {
      // must be a TraitObjectType (with more than one bound)
      if (lexer.peek_token ()->get_id () == PLUS)
	{
	  // error - this is not allowed for type no bounds
	  Error error (lexer.peek_token ()->get_locus (),
		       "plus (implying TraitObjectType as type param "
		       "bounds) is not allowed in type no bounds");
	  add_error (std::move (error));

	  return nullptr;
	}
      else
	{
	  // release vector pointer
	  std::unique_ptr<AST::Type> released_ptr = std::move (types[0]);
	  /* HACK: attempt to convert to trait bound. if fails, parenthesised
	   * type */
	  std::unique_ptr<AST::TraitBound> converted_bound (
	    released_ptr->to_trait_bound (true));
	  if (converted_bound == nullptr)
	    {
	      // parenthesised type
	      return std::unique_ptr<AST::ParenthesisedType> (
		new AST::ParenthesisedType (std::move (released_ptr),
					    left_paren_locus));
	    }
	  else
	    {
	      // trait object type (one bound)

	      // get value semantics trait bound
	      AST::TraitBound value_bound (*converted_bound);

	      return std::unique_ptr<AST::TraitObjectTypeOneBound> (
		new AST::TraitObjectTypeOneBound (value_bound,
						  left_paren_locus));
	    }
	}
    }
  else
    {
      return std::unique_ptr<AST::TupleType> (
	new AST::TupleType (std::move (types), left_paren_locus));
    }
  /* TODO: ensure that this ensures that dynamic dispatch for traits is not lost
   * somehow */
}

/* Parses a literal pattern or range pattern. Assumes that literals passed in
 * are valid range pattern bounds. Do not pass in paths in expressions, for
 * instance. */
template <typename ManagedTokenSource>
std::unique_ptr<AST::Pattern>
Parser<ManagedTokenSource>::parse_literal_or_range_pattern ()
{
  const_TokenPtr range_lower = lexer.peek_token ();
  AST::Literal::LitType type = AST::Literal::STRING;
  bool has_minus = false;

  // get lit type
  switch (range_lower->get_id ())
    {
    case CHAR_LITERAL:
      type = AST::Literal::CHAR;
      lexer.skip_token ();
      break;
    case BYTE_CHAR_LITERAL:
      type = AST::Literal::BYTE;
      lexer.skip_token ();
      break;
    case INT_LITERAL:
      type = AST::Literal::INT;
      lexer.skip_token ();
      break;
    case FLOAT_LITERAL:
      type = AST::Literal::FLOAT;
      lexer.skip_token ();
      break;
    case MINUS:
      // branch on next token
      range_lower = lexer.peek_token (1);
      switch (range_lower->get_id ())
	{
	case INT_LITERAL:
	  type = AST::Literal::INT;
	  has_minus = true;
	  lexer.skip_token (1);
	  break;
	case FLOAT_LITERAL:
	  type = AST::Literal::FLOAT;
	  has_minus = true;
	  lexer.skip_token (1);
	  break;
	default:
	  add_error (Error (range_lower->get_locus (),
			    "token type %qs cannot be parsed as range pattern "
			    "bound or literal after minus symbol",
			    range_lower->get_token_description ()));

	  return nullptr;
	}
      break;
    default:
      add_error (
	Error (range_lower->get_locus (),
	       "token type %qs cannot be parsed as range pattern bound",
	       range_lower->get_token_description ()));

      return nullptr;
    }

  const_TokenPtr next = lexer.peek_token ();
  if (next->get_id () == DOT_DOT_EQ || next->get_id () == ELLIPSIS)
    {
      // range pattern
      lexer.skip_token ();
      std::unique_ptr<AST::RangePatternBound> lower (
	new AST::RangePatternBoundLiteral (
	  AST::Literal (range_lower->get_str (), type,
			PrimitiveCoreType::CORETYPE_UNKNOWN),
	  range_lower->get_locus (), has_minus));

      std::unique_ptr<AST::RangePatternBound> upper
	= parse_range_pattern_bound ();
      if (upper == nullptr)
	{
	  Error error (next->get_locus (),
		       "failed to parse range pattern bound in range pattern");
	  add_error (std::move (error));

	  return nullptr;
	}

      return std::unique_ptr<AST::RangePattern> (
	new AST::RangePattern (std::move (lower), std::move (upper),
			       range_lower->get_locus ()));
    }
  else
    {
      // literal pattern
      return std::unique_ptr<AST::LiteralPattern> (
	new AST::LiteralPattern (range_lower->get_str (), type,
				 range_lower->get_locus (), has_minus));
    }
}

// Parses a range pattern bound (value only).
template <typename ManagedTokenSource>
std::unique_ptr<AST::RangePatternBound>
Parser<ManagedTokenSource>::parse_range_pattern_bound ()
{
  const_TokenPtr range_lower = lexer.peek_token ();
  Location range_lower_locus = range_lower->get_locus ();

  // get lit type
  switch (range_lower->get_id ())
    {
    case CHAR_LITERAL:
      lexer.skip_token ();
      return std::unique_ptr<AST::RangePatternBoundLiteral> (
	new AST::RangePatternBoundLiteral (
	  AST::Literal (range_lower->get_str (), AST::Literal::CHAR,
			range_lower->get_type_hint ()),
	  range_lower_locus));
    case BYTE_CHAR_LITERAL:
      lexer.skip_token ();
      return std::unique_ptr<AST::RangePatternBoundLiteral> (
	new AST::RangePatternBoundLiteral (
	  AST::Literal (range_lower->get_str (), AST::Literal::BYTE,
			range_lower->get_type_hint ()),
	  range_lower_locus));
    case INT_LITERAL:
      lexer.skip_token ();
      return std::unique_ptr<AST::RangePatternBoundLiteral> (
	new AST::RangePatternBoundLiteral (
	  AST::Literal (range_lower->get_str (), AST::Literal::INT,
			range_lower->get_type_hint ()),
	  range_lower_locus));
    case FLOAT_LITERAL:
      lexer.skip_token ();
      fprintf (stderr, "warning: used deprecated float range pattern bound");
      return std::unique_ptr<AST::RangePatternBoundLiteral> (
	new AST::RangePatternBoundLiteral (
	  AST::Literal (range_lower->get_str (), AST::Literal::FLOAT,
			range_lower->get_type_hint ()),
	  range_lower_locus));
    case MINUS:
      // branch on next token
      range_lower = lexer.peek_token (1);
      switch (range_lower->get_id ())
	{
	case INT_LITERAL:
	  lexer.skip_token (1);
	  return std::unique_ptr<AST::RangePatternBoundLiteral> (
	    new AST::RangePatternBoundLiteral (
	      AST::Literal (range_lower->get_str (), AST::Literal::INT,
			    range_lower->get_type_hint ()),
	      range_lower_locus, true));
	case FLOAT_LITERAL:
	  lexer.skip_token (1);
	  fprintf (stderr,
		   "warning: used deprecated float range pattern bound");
	  return std::unique_ptr<AST::RangePatternBoundLiteral> (
	    new AST::RangePatternBoundLiteral (
	      AST::Literal (range_lower->get_str (), AST::Literal::FLOAT,
			    range_lower->get_type_hint ()),
	      range_lower_locus, true));
	default:
	  add_error (Error (range_lower->get_locus (),
			    "token type %qs cannot be parsed as range pattern "
			    "bound after minus symbol",
			    range_lower->get_token_description ()));

	  return nullptr;
	}
    case IDENTIFIER:
    case SUPER:
    case SELF:
    case SELF_ALIAS:
    case CRATE:
    case SCOPE_RESOLUTION:
      case DOLLAR_SIGN: {
	// path in expression
	AST::PathInExpression path = parse_path_in_expression ();
	if (path.is_error ())
	  {
	    Error error (
	      range_lower->get_locus (),
	      "failed to parse path in expression range pattern bound");
	    add_error (std::move (error));

	    return nullptr;
	  }
	return std::unique_ptr<AST::RangePatternBoundPath> (
	  new AST::RangePatternBoundPath (std::move (path)));
      }
      case LEFT_ANGLE: {
	// qualified path in expression
	AST::QualifiedPathInExpression path
	  = parse_qualified_path_in_expression ();
	if (path.is_error ())
	  {
	    Error error (range_lower->get_locus (),
			 "failed to parse qualified path in expression range "
			 "pattern bound");
	    add_error (std::move (error));

	    return nullptr;
	  }
	return std::unique_ptr<AST::RangePatternBoundQualPath> (
	  new AST::RangePatternBoundQualPath (std::move (path)));
      }
    default:
      add_error (
	Error (range_lower->get_locus (),
	       "token type %qs cannot be parsed as range pattern bound",
	       range_lower->get_token_description ()));

      return nullptr;
    }
}

// Parses a pattern (will further disambiguate any pattern).
template <typename ManagedTokenSource>
std::unique_ptr<AST::Pattern>
Parser<ManagedTokenSource>::parse_pattern ()
{
  const_TokenPtr t = lexer.peek_token ();
  switch (t->get_id ())
    {
    case TRUE_LITERAL:
      lexer.skip_token ();
      return std::unique_ptr<AST::LiteralPattern> (
	new AST::LiteralPattern ("true", AST::Literal::BOOL, t->get_locus ()));
    case FALSE_LITERAL:
      lexer.skip_token ();
      return std::unique_ptr<AST::LiteralPattern> (
	new AST::LiteralPattern ("false", AST::Literal::BOOL, t->get_locus ()));
    case CHAR_LITERAL:
    case BYTE_CHAR_LITERAL:
    case INT_LITERAL:
    case FLOAT_LITERAL:
      return parse_literal_or_range_pattern ();
    case STRING_LITERAL:
      lexer.skip_token ();
      return std::unique_ptr<AST::LiteralPattern> (
	new AST::LiteralPattern (t->get_str (), AST::Literal::STRING,
				 t->get_locus ()));
    case BYTE_STRING_LITERAL:
      lexer.skip_token ();
      return std::unique_ptr<AST::LiteralPattern> (
	new AST::LiteralPattern (t->get_str (), AST::Literal::BYTE_STRING,
				 t->get_locus ()));
    // raw string and raw byte string literals too if they are readded to lexer
    case MINUS:
      if (lexer.peek_token (1)->get_id () == INT_LITERAL)
	{
	  return parse_literal_or_range_pattern ();
	}
      else if (lexer.peek_token (1)->get_id () == FLOAT_LITERAL)
	{
	  return parse_literal_or_range_pattern ();
	}
      else
	{
	  Error error (t->get_locus (), "unexpected token %<-%> in pattern - "
					"did you forget an integer literal");
	  add_error (std::move (error));

	  return nullptr;
	}
    case UNDERSCORE:
      lexer.skip_token ();
      return std::unique_ptr<AST::WildcardPattern> (
	new AST::WildcardPattern (t->get_locus ()));
    case REF:
    case MUT:
      return parse_identifier_pattern ();
    case IDENTIFIER:
      /* if identifier with no scope resolution afterwards, identifier pattern.
       * if scope resolution afterwards, path pattern (or range pattern or
       * struct pattern or tuple struct pattern) or macro invocation */
      return parse_ident_leading_pattern ();
    case AMP:
    case LOGICAL_AND:
      // reference pattern
      return parse_reference_pattern ();
    case LEFT_PAREN:
      // tuple pattern or grouped pattern
      return parse_grouped_or_tuple_pattern ();
    case LEFT_SQUARE:
      // slice pattern
      return parse_slice_pattern ();
      case LEFT_ANGLE: {
	// qualified path in expression or qualified range pattern bound
	AST::QualifiedPathInExpression path
	  = parse_qualified_path_in_expression ();

	if (lexer.peek_token ()->get_id () == DOT_DOT_EQ
	    || lexer.peek_token ()->get_id () == ELLIPSIS)
	  {
	    // qualified range pattern bound, so parse rest of range pattern
	    bool has_ellipsis_syntax
	      = lexer.peek_token ()->get_id () == ELLIPSIS;
	    lexer.skip_token ();

	    std::unique_ptr<AST::RangePatternBoundQualPath> lower_bound (
	      new AST::RangePatternBoundQualPath (std::move (path)));
	    std::unique_ptr<AST::RangePatternBound> upper_bound
	      = parse_range_pattern_bound ();

	    return std::unique_ptr<AST::RangePattern> (
	      new AST::RangePattern (std::move (lower_bound),
				     std::move (upper_bound), t->get_locus (),
				     has_ellipsis_syntax));
	  }
	else
	  {
	    // just qualified path in expression
	    return std::unique_ptr<AST::QualifiedPathInExpression> (
	      new AST::QualifiedPathInExpression (std::move (path)));
	  }
      }
    case SUPER:
    case SELF:
    case SELF_ALIAS:
    case CRATE:
    case SCOPE_RESOLUTION:
      case DOLLAR_SIGN: {
	// path in expression or range pattern bound
	AST::PathInExpression path = parse_path_in_expression ();

	const_TokenPtr next = lexer.peek_token ();
	switch (next->get_id ())
	  {
	  case DOT_DOT_EQ:
	    case ELLIPSIS: {
	      // qualified range pattern bound, so parse rest of range pattern
	      bool has_ellipsis_syntax
		= lexer.peek_token ()->get_id () == ELLIPSIS;
	      lexer.skip_token ();

	      std::unique_ptr<AST::RangePatternBoundPath> lower_bound (
		new AST::RangePatternBoundPath (std::move (path)));
	      std::unique_ptr<AST::RangePatternBound> upper_bound
		= parse_range_pattern_bound ();

	      return std::unique_ptr<AST::RangePattern> (new AST::RangePattern (
		std::move (lower_bound), std::move (upper_bound),
		Linemap::unknown_location (), has_ellipsis_syntax));
	    }
	  case EXCLAM:
	    return parse_macro_invocation_partial (
	      std::move (path), std::vector<AST::Attribute> ());
	    case LEFT_PAREN: {
	      // tuple struct
	      lexer.skip_token ();

	      // check if empty tuple
	      if (lexer.peek_token ()->get_id () == RIGHT_PAREN)
		{
		  lexer.skip_token ();
		  return std::unique_ptr<AST::TupleStructPattern> (
		    new AST::TupleStructPattern (std::move (path), nullptr));
		}

	      // parse items
	      std::unique_ptr<AST::TupleStructItems> items
		= parse_tuple_struct_items ();
	      if (items == nullptr)
		{
		  Error error (lexer.peek_token ()->get_locus (),
			       "failed to parse tuple struct items");
		  add_error (std::move (error));

		  return nullptr;
		}

	      if (!skip_token (RIGHT_PAREN))
		{
		  return nullptr;
		}

	      return std::unique_ptr<AST::TupleStructPattern> (
		new AST::TupleStructPattern (std::move (path),
					     std::move (items)));
	    }
	    case LEFT_CURLY: {
	      // struct
	      lexer.skip_token ();

	      // parse elements (optional)
	      AST::StructPatternElements elems = parse_struct_pattern_elems ();

	      if (!skip_token (RIGHT_CURLY))
		{
		  return nullptr;
		}

	      return std::unique_ptr<AST::StructPattern> (
		new AST::StructPattern (std::move (path), std::move (elems)));
	    }
	  default:
	    // assume path in expression
	    return std::unique_ptr<AST::PathInExpression> (
	      new AST::PathInExpression (std::move (path)));
	  }
      }
    default:
      add_error (Error (t->get_locus (), "unexpected token %qs in pattern",
			t->get_token_description ()));

      return nullptr;
    }
}

// Parses a single or double reference pattern.
template <typename ManagedTokenSource>
std::unique_ptr<AST::ReferencePattern>
Parser<ManagedTokenSource>::parse_reference_pattern ()
{
  // parse double or single ref
  bool is_double_ref = false;
  const_TokenPtr t = lexer.peek_token ();
  switch (t->get_id ())
    {
    case AMP:
      // still false
      lexer.skip_token ();
      break;
    case LOGICAL_AND:
      is_double_ref = true;
      lexer.skip_token ();
      break;
    default:
      add_error (Error (t->get_locus (),
			"unexpected token %qs in reference pattern",
			t->get_token_description ()));

      return nullptr;
    }

  // parse mut (if it exists)
  bool is_mut = false;
  if (lexer.peek_token ()->get_id () == MUT)
    {
      is_mut = true;
      lexer.skip_token ();
    }

  // parse pattern to get reference of (required)
  std::unique_ptr<AST::Pattern> pattern = parse_pattern ();
  if (pattern == nullptr)
    {
      Error error (lexer.peek_token ()->get_locus (),
		   "failed to parse pattern in reference pattern");
      add_error (std::move (error));

      // skip somewhere?
      return nullptr;
    }

  return std::unique_ptr<AST::ReferencePattern> (
    new AST::ReferencePattern (std::move (pattern), is_mut, is_double_ref,
			       t->get_locus ()));
}

/* Parses a grouped pattern or tuple pattern. Prefers grouped over tuple if only
 * a single element with no commas. */
template <typename ManagedTokenSource>
std::unique_ptr<AST::Pattern>
Parser<ManagedTokenSource>::parse_grouped_or_tuple_pattern ()
{
  Location paren_locus = lexer.peek_token ()->get_locus ();
  skip_token (LEFT_PAREN);

  // detect '..' token (ranged with no lower range)
  if (lexer.peek_token ()->get_id () == DOT_DOT)
    {
      lexer.skip_token ();

      // parse new patterns while next token is a comma
      std::vector<std::unique_ptr<AST::Pattern>> patterns;

      const_TokenPtr t = lexer.peek_token ();
      while (t->get_id () == COMMA)
	{
	  lexer.skip_token ();

	  // break if next token is ')'
	  if (lexer.peek_token ()->get_id () == RIGHT_PAREN)
	    {
	      break;
	    }

	  // parse pattern, which is required
	  std::unique_ptr<AST::Pattern> pattern = parse_pattern ();
	  if (pattern == nullptr)
	    {
	      Error error (
		lexer.peek_token ()->get_locus (),
		"failed to parse pattern inside ranged tuple pattern");
	      add_error (std::move (error));

	      // skip somewhere?
	      return nullptr;
	    }
	  patterns.push_back (std::move (pattern));

	  t = lexer.peek_token ();
	}

      if (!skip_token (RIGHT_PAREN))
	{
	  // skip somewhere?
	  return nullptr;
	}

      // create ranged tuple pattern items with only upper items
      std::unique_ptr<AST::TuplePatternItemsRanged> items (
	new AST::TuplePatternItemsRanged (
	  std::vector<std::unique_ptr<AST::Pattern>> (), std::move (patterns)));
      return std::unique_ptr<AST::TuplePattern> (
	new AST::TuplePattern (std::move (items), paren_locus));
    }

  // parse initial pattern (required)
  std::unique_ptr<AST::Pattern> initial_pattern = parse_pattern ();
  if (initial_pattern == nullptr)
    {
      Error error (lexer.peek_token ()->get_locus (),
		   "failed to parse pattern in grouped or tuple pattern");
      add_error (std::move (error));

      return nullptr;
    }

  // branch on whether next token is a comma or not
  const_TokenPtr t = lexer.peek_token ();
  switch (t->get_id ())
    {
    case RIGHT_PAREN:
      // grouped pattern
      lexer.skip_token ();

      return std::unique_ptr<AST::GroupedPattern> (
	new AST::GroupedPattern (std::move (initial_pattern), paren_locus));
      case COMMA: {
	// tuple pattern
	lexer.skip_token ();

	// create vector of patterns
	std::vector<std::unique_ptr<AST::Pattern>> patterns;
	patterns.push_back (std::move (initial_pattern));

	t = lexer.peek_token ();
	while (t->get_id () != RIGHT_PAREN && t->get_id () != DOT_DOT)
	  {
	    // parse pattern (required)
	    std::unique_ptr<AST::Pattern> pattern = parse_pattern ();
	    if (pattern == nullptr)
	      {
		Error error (t->get_locus (),
			     "failed to parse pattern in tuple pattern");
		add_error (std::move (error));

		return nullptr;
	      }
	    patterns.push_back (std::move (pattern));

	    if (lexer.peek_token ()->get_id () != COMMA)
	      break;

	    lexer.skip_token ();
	    t = lexer.peek_token ();
	  }

	t = lexer.peek_token ();
	if (t->get_id () == RIGHT_PAREN)
	  {
	    // non-ranged tuple pattern
	    lexer.skip_token ();

	    std::unique_ptr<AST::TuplePatternItemsMultiple> items (
	      new AST::TuplePatternItemsMultiple (std::move (patterns)));
	    return std::unique_ptr<AST::TuplePattern> (
	      new AST::TuplePattern (std::move (items), paren_locus));
	  }
	else if (t->get_id () == DOT_DOT)
	  {
	    // ranged tuple pattern
	    lexer.skip_token ();

	    // parse upper patterns
	    std::vector<std::unique_ptr<AST::Pattern>> upper_patterns;
	    t = lexer.peek_token ();
	    while (t->get_id () == COMMA)
	      {
		lexer.skip_token ();

		// break if end
		if (lexer.peek_token ()->get_id () == RIGHT_PAREN)
		  break;

		// parse pattern (required)
		std::unique_ptr<AST::Pattern> pattern = parse_pattern ();
		if (pattern == nullptr)
		  {
		    Error error (lexer.peek_token ()->get_locus (),
				 "failed to parse pattern in tuple pattern");
		    add_error (std::move (error));

		    return nullptr;
		  }
		upper_patterns.push_back (std::move (pattern));

		t = lexer.peek_token ();
	      }

	    if (!skip_token (RIGHT_PAREN))
	      {
		return nullptr;
	      }

	    std::unique_ptr<AST::TuplePatternItemsRanged> items (
	      new AST::TuplePatternItemsRanged (std::move (patterns),
						std::move (upper_patterns)));
	    return std::unique_ptr<AST::TuplePattern> (
	      new AST::TuplePattern (std::move (items), paren_locus));
	  }
	else
	  {
	    // some kind of error
	    Error error (t->get_locus (),
			 "failed to parse tuple pattern (probably) or maybe "
			 "grouped pattern");
	    add_error (std::move (error));

	    return nullptr;
	  }
      }
    default:
      // error
      add_error (Error (t->get_locus (),
			"unrecognised token %qs in grouped or tuple pattern "
			"after first pattern",
			t->get_token_description ()));

      return nullptr;
    }
}

/* Parses a slice pattern that can match arrays or slices. Parses the square
 * brackets too. */
template <typename ManagedTokenSource>
std::unique_ptr<AST::SlicePattern>
Parser<ManagedTokenSource>::parse_slice_pattern ()
{
  Location square_locus = lexer.peek_token ()->get_locus ();
  skip_token (LEFT_SQUARE);

  // parse initial pattern (required)
  std::unique_ptr<AST::Pattern> initial_pattern = parse_pattern ();
  if (initial_pattern == nullptr)
    {
      Error error (lexer.peek_token ()->get_locus (),
		   "failed to parse initial pattern in slice pattern");
      add_error (std::move (error));

      return nullptr;
    }

  std::vector<std::unique_ptr<AST::Pattern>> patterns;
  patterns.push_back (std::move (initial_pattern));

  const_TokenPtr t = lexer.peek_token ();
  while (t->get_id () == COMMA)
    {
      lexer.skip_token ();

      // break if end bracket
      if (lexer.peek_token ()->get_id () == RIGHT_SQUARE)
	break;

      // parse pattern (required)
      std::unique_ptr<AST::Pattern> pattern = parse_pattern ();
      if (pattern == nullptr)
	{
	  Error error (lexer.peek_token ()->get_locus (),
		       "failed to parse pattern in slice pattern");
	  add_error (std::move (error));

	  return nullptr;
	}
      patterns.push_back (std::move (pattern));

      t = lexer.peek_token ();
    }

  if (!skip_token (RIGHT_SQUARE))
    {
      return nullptr;
    }

  return std::unique_ptr<AST::SlicePattern> (
    new AST::SlicePattern (std::move (patterns), square_locus));
}

/* Parses an identifier pattern (pattern that binds a value matched to a
 * variable). */
template <typename ManagedTokenSource>
std::unique_ptr<AST::IdentifierPattern>
Parser<ManagedTokenSource>::parse_identifier_pattern ()
{
  Location locus = lexer.peek_token ()->get_locus ();

  bool has_ref = false;
  if (lexer.peek_token ()->get_id () == REF)
    {
      has_ref = true;
      lexer.skip_token ();

      // DEBUG
      fprintf (stderr, "parsed ref in identifier pattern\n");
    }

  bool has_mut = false;
  if (lexer.peek_token ()->get_id () == MUT)
    {
      has_mut = true;
      lexer.skip_token ();
    }

  // parse identifier (required)
  const_TokenPtr ident_tok = expect_token (IDENTIFIER);
  if (ident_tok == nullptr)
    {
      // skip somewhere?
      return nullptr;
    }
  Identifier ident = ident_tok->get_str ();

  // DEBUG
  fprintf (stderr, "parsed identifier in identifier pattern\n");

  // parse optional pattern binding thing
  std::unique_ptr<AST::Pattern> bind_pattern = nullptr;
  if (lexer.peek_token ()->get_id () == PATTERN_BIND)
    {
      lexer.skip_token ();

      // parse required pattern to bind
      bind_pattern = parse_pattern ();
      if (bind_pattern == nullptr)
	{
	  Error error (lexer.peek_token ()->get_locus (),
		       "failed to parse pattern to bind in identifier pattern");
	  add_error (std::move (error));

	  return nullptr;
	}
    }

  // DEBUG
  fprintf (stderr, "about to return identifier pattern\n");

  return std::unique_ptr<AST::IdentifierPattern> (
    new AST::IdentifierPattern (std::move (ident), locus, has_ref, has_mut,
				std::move (bind_pattern)));
}

/* Parses a pattern that opens with an identifier. This includes identifier
 * patterns, path patterns (and derivatives such as struct patterns, tuple
 * struct patterns, and macro invocations), and ranges. */
template <typename ManagedTokenSource>
std::unique_ptr<AST::Pattern>
Parser<ManagedTokenSource>::parse_ident_leading_pattern ()
{
  // ensure first token is actually identifier
  const_TokenPtr initial_tok = lexer.peek_token ();
  if (initial_tok->get_id () != IDENTIFIER)
    {
      return nullptr;
    }

  // save initial identifier as it may be useful (but don't skip)
  std::string initial_ident = initial_tok->get_str ();

  // parse next tokens as a PathInExpression
  AST::PathInExpression path = parse_path_in_expression ();

  // branch on next token
  const_TokenPtr t = lexer.peek_token ();
  switch (t->get_id ())
    {
    case EXCLAM:
      return parse_macro_invocation_partial (std::move (path),
					     std::vector<AST::Attribute> ());
      case LEFT_PAREN: {
	// tuple struct
	lexer.skip_token ();

	// DEBUG
	fprintf (stderr, "parsing tuple struct pattern\n");

	// check if empty tuple
	if (lexer.peek_token ()->get_id () == RIGHT_PAREN)
	  {
	    lexer.skip_token ();
	    return std::unique_ptr<AST::TupleStructPattern> (
	      new AST::TupleStructPattern (std::move (path), nullptr));
	  }

	// parse items
	std::unique_ptr<AST::TupleStructItems> items
	  = parse_tuple_struct_items ();
	if (items == nullptr)
	  {
	    Error error (lexer.peek_token ()->get_locus (),
			 "failed to parse tuple struct items");
	    add_error (std::move (error));

	    return nullptr;
	  }

	// DEBUG
	fprintf (stderr, "successfully parsed tuple struct items\n");

	if (!skip_token (RIGHT_PAREN))
	  {
	    return nullptr;
	  }

	// DEBUG
	fprintf (stderr, "successfully parsed tuple struct pattern\n");

	return std::unique_ptr<AST::TupleStructPattern> (
	  new AST::TupleStructPattern (std::move (path), std::move (items)));
      }
      case LEFT_CURLY: {
	// struct
	lexer.skip_token ();

	// parse elements (optional)
	AST::StructPatternElements elems = parse_struct_pattern_elems ();

	if (!skip_token (RIGHT_CURLY))
	  {
	    return nullptr;
	  }

	// DEBUG
	fprintf (stderr, "successfully parsed struct pattern\n");

	return std::unique_ptr<AST::StructPattern> (
	  new AST::StructPattern (std::move (path), std::move (elems)));
      }
    case DOT_DOT_EQ:
      case ELLIPSIS: {
	// range
	bool has_ellipsis_syntax = lexer.peek_token ()->get_id () == ELLIPSIS;

	lexer.skip_token ();

	std::unique_ptr<AST::RangePatternBoundPath> lower_bound (
	  new AST::RangePatternBoundPath (std::move (path)));
	std::unique_ptr<AST::RangePatternBound> upper_bound
	  = parse_range_pattern_bound ();

	return std::unique_ptr<AST::RangePattern> (new AST::RangePattern (
	  std::move (lower_bound), std::move (upper_bound),
	  Linemap::unknown_location (), has_ellipsis_syntax));
      }
      case PATTERN_BIND: {
	// only allow on single-segment paths
	if (path.is_single_segment ())
	  {
	    // identifier with pattern bind
	    lexer.skip_token ();

	    std::unique_ptr<AST::Pattern> bind_pattern = parse_pattern ();
	    if (bind_pattern == nullptr)
	      {
		Error error (
		  t->get_locus (),
		  "failed to parse pattern to bind to identifier pattern");
		add_error (std::move (error));

		return nullptr;
	      }
	    return std::unique_ptr<AST::IdentifierPattern> (
	      new AST::IdentifierPattern (std::move (initial_ident),
					  initial_tok->get_locus (), false,
					  false, std::move (bind_pattern)));
	  }
	Error error (
	  t->get_locus (),
	  "failed to parse pattern bind to a path, not an identifier");
	add_error (std::move (error));

	return nullptr;
      }
    default:
      // assume identifier if single segment
      if (path.is_single_segment ())
	{
	  return std::unique_ptr<AST::IdentifierPattern> (
	    new AST::IdentifierPattern (std::move (initial_ident),
					initial_tok->get_locus ()));
	}
      // return path otherwise
      return std::unique_ptr<AST::PathInExpression> (
	new AST::PathInExpression (std::move (path)));
    }
}

// Parses tuple struct items if they exist. Does not parse parentheses.
template <typename ManagedTokenSource>
std::unique_ptr<AST::TupleStructItems>
Parser<ManagedTokenSource>::parse_tuple_struct_items ()
{
  std::vector<std::unique_ptr<AST::Pattern>> lower_patterns;

  // DEBUG
  fprintf (stderr, "started parsing tuple struct items\n");

  // check for '..' at front
  if (lexer.peek_token ()->get_id () == DOT_DOT)
    {
      // only parse upper patterns
      lexer.skip_token ();

      // DEBUG
      fprintf (stderr, "'..' at front in tuple struct items detected\n");

      std::vector<std::unique_ptr<AST::Pattern>> upper_patterns;

      const_TokenPtr t = lexer.peek_token ();
      while (t->get_id () == COMMA)
	{
	  lexer.skip_token ();

	  // break if right paren
	  if (lexer.peek_token ()->get_id () == RIGHT_PAREN)
	    break;

	  // parse pattern, which is now required
	  std::unique_ptr<AST::Pattern> pattern = parse_pattern ();
	  if (pattern == nullptr)
	    {
	      Error error (lexer.peek_token ()->get_locus (),
			   "failed to parse pattern in tuple struct items");
	      add_error (std::move (error));

	      return nullptr;
	    }
	  upper_patterns.push_back (std::move (pattern));

	  t = lexer.peek_token ();
	}

      // DEBUG
      fprintf (
	stderr,
	"finished parsing tuple struct items ranged (upper/none only)\n");

      return std::unique_ptr<AST::TupleStructItemsRange> (
	new AST::TupleStructItemsRange (std::move (lower_patterns),
					std::move (upper_patterns)));
    }

  // has at least some lower patterns
  const_TokenPtr t = lexer.peek_token ();
  while (t->get_id () != RIGHT_PAREN && t->get_id () != DOT_DOT)
    {
      // DEBUG
      fprintf (stderr, "about to parse pattern in tuple struct items\n");

      // parse pattern, which is required
      std::unique_ptr<AST::Pattern> pattern = parse_pattern ();
      if (pattern == nullptr)
	{
	  Error error (t->get_locus (),
		       "failed to parse pattern in tuple struct items");
	  add_error (std::move (error));

	  return nullptr;
	}
      lower_patterns.push_back (std::move (pattern));

      // DEBUG
      fprintf (stderr, "successfully parsed pattern in tuple struct items\n");

      if (lexer.peek_token ()->get_id () != COMMA)
	{
	  // DEBUG
	  fprintf (stderr, "broke out of parsing patterns in tuple struct "
			   "items as no comma \n");

	  break;
	}
      lexer.skip_token ();
      t = lexer.peek_token ();
    }

  // branch on next token
  t = lexer.peek_token ();
  switch (t->get_id ())
    {
    case RIGHT_PAREN:
      return std::unique_ptr<AST::TupleStructItemsNoRange> (
	new AST::TupleStructItemsNoRange (std::move (lower_patterns)));
      case DOT_DOT: {
	// has an upper range that must be parsed separately
	lexer.skip_token ();

	std::vector<std::unique_ptr<AST::Pattern>> upper_patterns;

	t = lexer.peek_token ();
	while (t->get_id () == COMMA)
	  {
	    lexer.skip_token ();

	    // break if next token is right paren
	    if (lexer.peek_token ()->get_id () == RIGHT_PAREN)
	      break;

	    // parse pattern, which is required
	    std::unique_ptr<AST::Pattern> pattern = parse_pattern ();
	    if (pattern == nullptr)
	      {
		Error error (lexer.peek_token ()->get_locus (),
			     "failed to parse pattern in tuple struct items");
		add_error (std::move (error));

		return nullptr;
	      }
	    upper_patterns.push_back (std::move (pattern));

	    t = lexer.peek_token ();
	  }

	return std::unique_ptr<AST::TupleStructItemsRange> (
	  new AST::TupleStructItemsRange (std::move (lower_patterns),
					  std::move (upper_patterns)));
      }
    default:
      // error
      add_error (Error (t->get_locus (),
			"unexpected token %qs in tuple struct items",
			t->get_token_description ()));

      return nullptr;
    }
}

// Parses struct pattern elements if they exist.
template <typename ManagedTokenSource>
AST::StructPatternElements
Parser<ManagedTokenSource>::parse_struct_pattern_elems ()
{
  std::vector<std::unique_ptr<AST::StructPatternField>> fields;

  std::vector<AST::Attribute> etc_attrs;
  bool has_etc = false;

  // try parsing struct pattern fields
  const_TokenPtr t = lexer.peek_token ();
  while (t->get_id () != RIGHT_CURLY)
    {
      std::vector<AST::Attribute> outer_attrs = parse_outer_attributes ();

      // parse etc (must be last in struct pattern, so breaks)
      if (lexer.peek_token ()->get_id () == DOT_DOT)
	{
	  lexer.skip_token ();
	  etc_attrs = std::move (outer_attrs);
	  has_etc = true;
	  break;
	}

      std::unique_ptr<AST::StructPatternField> field
	= parse_struct_pattern_field_partial (std::move (outer_attrs));
      if (field == nullptr)
	{
	  Error error (lexer.peek_token ()->get_locus (),
		       "failed to parse struct pattern field");
	  add_error (std::move (error));

	  // skip after somewhere?
	  return AST::StructPatternElements::create_empty ();
	}
      fields.push_back (std::move (field));

      if (lexer.peek_token ()->get_id () != COMMA)
	break;

      // skip comma
      lexer.skip_token ();
      t = lexer.peek_token ();
    }

  if (has_etc)
    return AST::StructPatternElements (std::move (fields),
				       std::move (etc_attrs));
  else
    return AST::StructPatternElements (std::move (fields));
}

/* Parses a struct pattern field (tuple index/pattern, identifier/pattern, or
 * identifier). */
template <typename ManagedTokenSource>
std::unique_ptr<AST::StructPatternField>
Parser<ManagedTokenSource>::parse_struct_pattern_field ()
{
  // parse outer attributes (if they exist)
  std::vector<AST::Attribute> outer_attrs = parse_outer_attributes ();

  return parse_struct_pattern_field_partial (std::move (outer_attrs));
}

/* Parses a struct pattern field (tuple index/pattern, identifier/pattern, or
 * identifier), with outer attributes passed in. */
template <typename ManagedTokenSource>
std::unique_ptr<AST::StructPatternField>
Parser<ManagedTokenSource>::parse_struct_pattern_field_partial (
  std::vector<AST::Attribute> outer_attrs)
{
  // branch based on next token
  const_TokenPtr t = lexer.peek_token ();
  switch (t->get_id ())
    {
      case INT_LITERAL: {
	// tuple index
	std::string index_str = t->get_str ();
	int index = atoi (index_str.c_str ());

	if (!skip_token (COLON))
	  {
	    return nullptr;
	  }

	// parse required pattern
	std::unique_ptr<AST::Pattern> pattern = parse_pattern ();
	if (pattern == nullptr)
	  {
	    Error error (
	      t->get_locus (),
	      "failed to parse pattern in tuple index struct pattern field");
	    add_error (std::move (error));

	    return nullptr;
	  }

	return std::unique_ptr<AST::StructPatternFieldTuplePat> (
	  new AST::StructPatternFieldTuplePat (index, std::move (pattern),
					       std::move (outer_attrs),
					       t->get_locus ()));
      }
    case IDENTIFIER:
      // identifier-pattern OR only identifier
      // branch on next token
      switch (lexer.peek_token (1)->get_id ())
	{
	  case COLON: {
	    // identifier-pattern
	    Identifier ident = t->get_str ();
	    lexer.skip_token ();

	    skip_token (COLON);

	    // parse required pattern
	    std::unique_ptr<AST::Pattern> pattern = parse_pattern ();
	    if (pattern == nullptr)
	      {
		Error error (t->get_locus (),
			     "failed to parse pattern in struct pattern field");
		add_error (std::move (error));

		return nullptr;
	      }

	    return std::unique_ptr<AST::StructPatternFieldIdentPat> (
	      new AST::StructPatternFieldIdentPat (std::move (ident),
						   std::move (pattern),
						   std::move (outer_attrs),
						   t->get_locus ()));
	  }
	case COMMA:
	  case RIGHT_CURLY: {
	    // identifier only
	    Identifier ident = t->get_str ();
	    lexer.skip_token ();

	    return std::unique_ptr<AST::StructPatternFieldIdent> (
	      new AST::StructPatternFieldIdent (std::move (ident), false, false,
						std::move (outer_attrs),
						t->get_locus ()));
	  }
	default:
	  // error
	  add_error (Error (t->get_locus (),
			    "unrecognised token %qs in struct pattern field",
			    t->get_token_description ()));

	  return nullptr;
	}
    case REF:
      case MUT: {
	// only identifier
	bool has_ref = false;
	if (t->get_id () == REF)
	  {
	    has_ref = true;
	    lexer.skip_token ();
	  }

	bool has_mut = false;
	if (lexer.peek_token ()->get_id () == MUT)
	  {
	    has_mut = true;
	    lexer.skip_token ();
	  }

	const_TokenPtr ident_tok = expect_token (IDENTIFIER);
	if (ident_tok == nullptr)
	  {
	    return nullptr;
	  }
	Identifier ident = ident_tok->get_str ();

	return std::unique_ptr<AST::StructPatternFieldIdent> (
	  new AST::StructPatternFieldIdent (std::move (ident), has_ref, has_mut,
					    std::move (outer_attrs),
					    t->get_locus ()));
      }
    default:
      // not necessarily an error
      return nullptr;
    }
}

/* Parses a statement or expression (depending on whether a trailing semicolon
 * exists). Useful for block expressions where it cannot be determined through
 * lookahead whether it is a statement or expression to be parsed. */
template <typename ManagedTokenSource>
ExprOrStmt
Parser<ManagedTokenSource>::parse_stmt_or_expr_without_block ()
{
  // quick exit for empty statement
  const_TokenPtr t = lexer.peek_token ();
  if (t->get_id () == SEMICOLON)
    {
      lexer.skip_token ();
      std::unique_ptr<AST::EmptyStmt> stmt (
	new AST::EmptyStmt (t->get_locus ()));
      return ExprOrStmt (std::move (stmt));
    }

  // parse outer attributes
  std::vector<AST::Attribute> outer_attrs = parse_outer_attributes ();

  // parsing this will be annoying because of the many different possibilities
  /* best may be just to copy paste in parse_item switch, and failing that try
   * to parse outer attributes, and then pass them in to either a let statement
   * or (fallback) expression statement. */
  // FIXME: think of a way to do this without such a large switch?

  /* FIXME: for expressions at least, the only way that they can really be
   * parsed properly in this way is if they don't support operators on them.
   * They must be pratt-parsed otherwise. As such due to composability, only
   * explicit statements will have special cases here. This should roughly
   * correspond to "expr-with-block", but this warning is here in case it isn't
   * the case. */
  t = lexer.peek_token ();
  switch (t->get_id ())
    {
      case LET: {
	// let statement
	std::unique_ptr<AST::LetStmt> stmt (
	  parse_let_stmt (std::move (outer_attrs)));
	return ExprOrStmt (std::move (stmt));
      }
    case PUB:
    case MOD:
    case EXTERN_TOK:
    case USE:
    case FN_TOK:
    case TYPE:
    case STRUCT_TOK:
    case ENUM_TOK:
    case CONST:
    case STATIC_TOK:
    case TRAIT:
      case IMPL: {
	std::unique_ptr<AST::VisItem> item (
	  parse_vis_item (std::move (outer_attrs)));
	return ExprOrStmt (std::move (item));
      }
      /* TODO: implement union keyword but not really because of
       * context-dependence crappy hack way to parse a union written below to
       * separate it from the good code. */
      // case UNION:
      case UNSAFE: { // maybe - unsafe traits are a thing
	/* if any of these (should be all possible VisItem prefixes), parse a
	 * VisItem - can't parse item because would require reparsing outer
	 * attributes */
	const_TokenPtr t2 = lexer.peek_token (1);
	switch (t2->get_id ())
	  {
	    case LEFT_CURLY: {
	      // unsafe block
	      std::unique_ptr<AST::ExprStmtWithBlock> stmt (
		parse_expr_stmt_with_block (std::move (outer_attrs)));
	      return ExprOrStmt (std::move (stmt));
	    }
	    case TRAIT: {
	      // unsafe trait
	      std::unique_ptr<AST::VisItem> item (
		parse_vis_item (std::move (outer_attrs)));
	      return ExprOrStmt (std::move (item));
	    }
	  case EXTERN_TOK:
	    case FN_TOK: {
	      // unsafe function
	      std::unique_ptr<AST::VisItem> item (
		parse_vis_item (std::move (outer_attrs)));
	      return ExprOrStmt (std::move (item));
	    }
	    case IMPL: {
	      // unsafe trait impl
	      std::unique_ptr<AST::VisItem> item (
		parse_vis_item (std::move (outer_attrs)));
	      return ExprOrStmt (std::move (item));
	    }
	  default:
	    add_error (Error (t2->get_locus (),
			      "unrecognised token %qs after parsing unsafe - "
			      "expected beginning of expression or statement",
			      t->get_token_description ()));

	    // skip somewhere?
	    return ExprOrStmt::create_error ();
	  }
      }
    case SUPER:
    case SELF:
    case CRATE:
      case DOLLAR_SIGN: {
	/* path-based thing so struct/enum or path or macro invocation of a
	 * kind. however, the expressions are composable (i think) */

	std::unique_ptr<AST::ExprWithoutBlock> expr
	  = parse_expr_without_block ();

	if (lexer.peek_token ()->get_id () == SEMICOLON)
	  {
	    // must be expression statement
	    lexer.skip_token ();

	    std::unique_ptr<AST::ExprStmtWithoutBlock> stmt (
	      new AST::ExprStmtWithoutBlock (std::move (expr),
					     t->get_locus ()));
	    return ExprOrStmt (std::move (stmt));
	  }

	// return expression
	return ExprOrStmt (std::move (expr));
      }
      /* FIXME: this is either a macro invocation or macro invocation semi.
       * start parsing to determine which one it is. */
      // FIXME: or this is another path-based thing - struct/enum or path itself
      // return parse_path_based_stmt_or_expr(std::move(outer_attrs));
      // FIXME: old code there
    case LOOP:
    case WHILE:
    case FOR:
    case IF:
    case MATCH_TOK:
    case LEFT_CURLY:
      case ASYNC: {
	// all expressions with block, so cannot be final expr without block in
	// function
	std::unique_ptr<AST::ExprStmtWithBlock> stmt (
	  parse_expr_stmt_with_block (std::move (outer_attrs)));
	return ExprOrStmt (std::move (stmt));
      }
      case LIFETIME: {
	/* FIXME: are there any expressions without blocks that can have
	 * lifetime as their first token? Or is loop expr the only one? */
	// safe side for now:
	const_TokenPtr t2 = lexer.peek_token (2);
	if (lexer.peek_token (1)->get_id () == COLON
	    && (t2->get_id () == LOOP || t2->get_id () == WHILE
		|| t2->get_id () == FOR))
	  {
	    std::unique_ptr<AST::ExprStmtWithBlock> stmt (
	      parse_expr_stmt_with_block (std::move (outer_attrs)));
	    return ExprOrStmt (std::move (stmt));
	  }
	else
	  {
	    // should be expr without block
	    std::unique_ptr<AST::ExprWithoutBlock> expr
	      = parse_expr_without_block ();

	    if (lexer.peek_token ()->get_id () == SEMICOLON)
	      {
		// must be expression statement
		lexer.skip_token ();

		std::unique_ptr<AST::ExprStmtWithoutBlock> stmt (
		  new AST::ExprStmtWithoutBlock (std::move (expr),
						 t->get_locus ()));
		return ExprOrStmt (std::move (stmt));
	      }

	    // return expression
	    return ExprOrStmt (std::move (expr));
	  }
      }
    // crappy hack to do union "keyword"
    case IDENTIFIER:
      // TODO: ensure std::string and literal comparison works
      if (t->get_str () == "union")
	{
	  std::unique_ptr<AST::VisItem> item (
	    parse_vis_item (std::move (outer_attrs)));
	  return ExprOrStmt (std::move (item));
	  // or should this go straight to parsing union?
	}
      else if (t->get_str () == "macro_rules")
	{
	  // macro_rules! macro item
	  std::unique_ptr<AST::MacroItem> item (
	    parse_macro_item (std::move (outer_attrs)));
	  return ExprOrStmt (std::move (item));
	}
      else if (lexer.peek_token (1)->get_id () == SCOPE_RESOLUTION
	       || lexer.peek_token (1)->get_id () == EXCLAM
	       || lexer.peek_token (1)->get_id () == LEFT_CURLY)
	{
	  /* path (probably) or macro invocation or struct or enum, so probably
	   * a macro invocation semi decide how to parse - probably parse path
	   * and then get macro from it */

	  // FIXME: old code was good until composability was required
	  // return parse_path_based_stmt_or_expr(std::move(outer_attrs));
	  std::unique_ptr<AST::ExprWithoutBlock> expr
	    = parse_expr_without_block ();

	  if (lexer.peek_token ()->get_id () == SEMICOLON)
	    {
	      // must be expression statement
	      lexer.skip_token ();

	      std::unique_ptr<AST::ExprStmtWithoutBlock> stmt (
		new AST::ExprStmtWithoutBlock (std::move (expr),
					       t->get_locus ()));
	      return ExprOrStmt (std::move (stmt));
	    }

	  // return expression
	  return ExprOrStmt (std::move (expr));
	}
      gcc_fallthrough ();
      // TODO: find out how to disable gcc "implicit fallthrough" warning
      default: {
	/* expression statement (without block) or expression itself - parse
	 * expression then make it statement if semi afterwards */

	std::unique_ptr<AST::ExprWithoutBlock> expr
	  = parse_expr_without_block ();

	if (lexer.peek_token ()->get_id () == SEMICOLON)
	  {
	    // must be expression statement
	    lexer.skip_token ();

	    std::unique_ptr<AST::ExprStmtWithoutBlock> stmt (
	      new AST::ExprStmtWithoutBlock (std::move (expr),
					     t->get_locus ()));
	    return ExprOrStmt (std::move (stmt));
	  }

	// return expression
	return ExprOrStmt (std::move (expr));
      }
    }
}

/* Parses a statement or expression beginning with a path (i.e. macro,
 * struct/enum, or path expr) */
template <typename ManagedTokenSource>
ExprOrStmt
Parser<ManagedTokenSource>::parse_path_based_stmt_or_expr (
  std::vector<AST::Attribute> outer_attrs)
{
  // attempt to parse path
  Location stmt_or_expr_loc = lexer.peek_token ()->get_locus ();
  AST::PathInExpression path = parse_path_in_expression ();

  // branch on next token
  const_TokenPtr t2 = lexer.peek_token ();
  switch (t2->get_id ())
    {
      case EXCLAM: {
	/* macro invocation or macro invocation semi - depends on whether there
	 * is a final ';' */
	// convert path in expr to simple path (as that is used in macros)
	AST::SimplePath macro_path = path.as_simple_path ();
	if (macro_path.is_empty ())
	  {
	    Error error (t2->get_locus (),
			 "failed to convert parsed path to simple "
			 "path (for macro invocation or semi)");
	    add_error (std::move (error));

	    return ExprOrStmt::create_error ();
	  }

	// skip exclamation mark
	lexer.skip_token ();

	const_TokenPtr t3 = lexer.peek_token ();
	Location tok_tree_loc = t3->get_locus ();

	AST::DelimType type = AST::PARENS;
	switch (t3->get_id ())
	  {
	  case LEFT_PAREN:
	    type = AST::PARENS;
	    break;
	  case LEFT_SQUARE:
	    type = AST::SQUARE;
	    break;
	  case LEFT_CURLY:
	    type = AST::CURLY;
	    break;
	  default:
	    add_error (
	      Error (t3->get_locus (),
		     "unrecognised token %qs in macro invocation - (opening) "
		     "delimiter expected",
		     t3->get_token_description ()));

	    return ExprOrStmt::create_error ();
	  }
	lexer.skip_token ();

	// parse actual token trees
	std::vector<std::unique_ptr<AST::TokenTree>> token_trees;

	t3 = lexer.peek_token ();
	// parse token trees until the initial delimiter token is found again
	while (!token_id_matches_delims (t3->get_id (), type))
	  {
	    std::unique_ptr<AST::TokenTree> tree = parse_token_tree ();

	    if (tree == nullptr)
	      {
		Error error (
		  t3->get_locus (),
		  "failed to parse token tree for macro invocation (or semi) - "
		  "found %qs",
		  t3->get_token_description ());
		add_error (std::move (error));

		return ExprOrStmt::create_error ();
	      }

	    token_trees.push_back (std::move (tree));

	    t3 = lexer.peek_token ();
	  }

	// parse end delimiters
	t3 = lexer.peek_token ();
	if (token_id_matches_delims (t3->get_id (), type))
	  {
	    // tokens match opening delimiter, so skip.
	    lexer.skip_token ();

	    /* with curly bracketed macros, assume it is a macro invocation
	     * unless a semicolon is explicitly put at the end. this is not
	     * necessarily true (i.e. context-dependence) and so may have to be
	     * fixed up via HACKs in semantic analysis (by checking whether it
	     * is the last elem in the vector). */

	    AST::DelimTokenTree delim_tok_tree (type, std::move (token_trees),
						tok_tree_loc);
	    AST::MacroInvocData invoc_data (std::move (macro_path),
					    std::move (delim_tok_tree));

	    if (lexer.peek_token ()->get_id () == SEMICOLON)
	      {
		lexer.skip_token ();

		std::unique_ptr<AST::MacroInvocationSemi> stmt (
		  new AST::MacroInvocationSemi (std::move (invoc_data),
						std::move (outer_attrs),
						stmt_or_expr_loc));
		return ExprOrStmt (std::move (stmt));
	      }

	    // otherwise, create macro invocation
	    std::unique_ptr<AST::MacroInvocation> expr (
	      new AST::MacroInvocation (std::move (invoc_data),
					std::move (outer_attrs),
					stmt_or_expr_loc));
	    return ExprOrStmt (std::move (expr));
	  }
	else
	  {
	    // tokens don't match opening delimiters, so produce error
	    Error error (
	      t2->get_locus (),
	      "unexpected token %qs - expecting closing delimiter %qs (for a "
	      "macro invocation)",
	      t2->get_token_description (),
	      (type == AST::PARENS ? ")" : (type == AST::SQUARE ? "]" : "}")));
	    add_error (std::move (error));

	    return ExprOrStmt::create_error ();
	  }
      }
      case LEFT_CURLY: {
	/* definitely not a block:
	 *  path '{' ident ','
	 *  path '{' ident ':' [anything] ','
	 *  path '{' ident ':' [not a type]
	 * otherwise, assume block expr and thus path */
	bool not_a_block = lexer.peek_token (1)->get_id () == IDENTIFIER
			   && (lexer.peek_token (2)->get_id () == COMMA
			       || (lexer.peek_token (2)->get_id () == COLON
				   && (lexer.peek_token (4)->get_id () == COMMA
				       || !can_tok_start_type (
					 lexer.peek_token (3)->get_id ()))));
	std::unique_ptr<AST::ExprWithoutBlock> expr = nullptr;

	if (not_a_block)
	  {
	    /* assume struct expr struct (as struct-enum disambiguation requires
	     * name lookup) again, make statement if final ';' */
	    expr = parse_struct_expr_struct_partial (std::move (path),
						     std::move (outer_attrs));
	    if (expr == nullptr)
	      {
		Error error (t2->get_locus (),
			     "failed to parse struct expr struct");
		add_error (std::move (error));

		return ExprOrStmt::create_error ();
	      }
	  }
	else
	  {
	    // assume path - make statement if final ';'
	    // lexer.skip_token();

	    // HACK: add outer attrs to path
	    path.set_outer_attrs (std::move (outer_attrs));
	    expr = std::unique_ptr<AST::PathInExpression> (
	      new AST::PathInExpression (std::move (path)));
	  }

	// determine if statement if ends with semicolon
	if (lexer.peek_token ()->get_id () == SEMICOLON)
	  {
	    // statement
	    lexer.skip_token ();
	    std::unique_ptr<AST::ExprStmtWithoutBlock> stmt (
	      new AST::ExprStmtWithoutBlock (std::move (expr),
					     stmt_or_expr_loc));
	    return ExprOrStmt (std::move (stmt));
	  }

	// otherwise, expression
	return ExprOrStmt (std::move (expr));
      }
      case LEFT_PAREN: {
	/* assume struct expr tuple (as struct-enum disambiguation requires name
	 * lookup) again, make statement if final ';' */
	std::unique_ptr<AST::CallExpr> struct_expr
	  = parse_struct_expr_tuple_partial (std::move (path),
					     std::move (outer_attrs));
	if (struct_expr == nullptr)
	  {
	    Error error (t2->get_locus (), "failed to parse struct expr tuple");
	    add_error (std::move (error));

	    return ExprOrStmt::create_error ();
	  }

	// determine if statement if ends with semicolon
	if (lexer.peek_token ()->get_id () == SEMICOLON)
	  {
	    // statement
	    lexer.skip_token ();
	    std::unique_ptr<AST::ExprStmtWithoutBlock> stmt (
	      new AST::ExprStmtWithoutBlock (std::move (struct_expr),
					     stmt_or_expr_loc));
	    return ExprOrStmt (std::move (stmt));
	  }

	// otherwise, expression
	return ExprOrStmt (std::move (struct_expr));
      }
      default: {
	// assume path - make statement if final ';'
	// lexer.skip_token();

	// HACK: replace outer attributes in path
	path.set_outer_attrs (std::move (outer_attrs));
	std::unique_ptr<AST::PathInExpression> expr (
	  new AST::PathInExpression (std::move (path)));

	if (lexer.peek_token ()->get_id () == SEMICOLON)
	  {
	    lexer.skip_token ();

	    std::unique_ptr<AST::ExprStmtWithoutBlock> stmt (
	      new AST::ExprStmtWithoutBlock (std::move (expr),
					     stmt_or_expr_loc));
	    return ExprOrStmt (std::move (stmt));
	  }

	return ExprOrStmt (std::move (expr));
      }
    }
}

// Parses a struct expression field.
template <typename ManagedTokenSource>
std::unique_ptr<AST::StructExprField>
Parser<ManagedTokenSource>::parse_struct_expr_field ()
{
  const_TokenPtr t = lexer.peek_token ();
  switch (t->get_id ())
    {
    case IDENTIFIER:
      if (lexer.peek_token (1)->get_id () == COLON)
	{
	  // struct expr field with identifier and expr
	  Identifier ident = t->get_str ();
	  lexer.skip_token (1);

	  // parse expression (required)
	  std::unique_ptr<AST::Expr> expr = parse_expr ();
	  if (expr == nullptr)
	    {
	      Error error (t->get_locus (),
			   "failed to parse struct expression field with "
			   "identifier and expression");
	      add_error (std::move (error));

	      return nullptr;
	    }

	  return std::unique_ptr<AST::StructExprFieldIdentifierValue> (
	    new AST::StructExprFieldIdentifierValue (std::move (ident),
						     std::move (expr),
						     t->get_locus ()));
	}
      else
	{
	  // struct expr field with identifier only
	  Identifier ident = t->get_str ();
	  lexer.skip_token ();

	  return std::unique_ptr<AST::StructExprFieldIdentifier> (
	    new AST::StructExprFieldIdentifier (std::move (ident),
						t->get_locus ()));
	}
      case INT_LITERAL: {
	// parse tuple index field
	int index = atoi (t->get_str ().c_str ());
	lexer.skip_token ();

	if (!skip_token (COLON))
	  {
	    // skip somewhere?
	    return nullptr;
	  }

	// parse field expression (required)
	std::unique_ptr<AST::Expr> expr = parse_expr ();
	if (expr == nullptr)
	  {
	    Error error (t->get_locus (),
			 "failed to parse expr in struct (or enum) expr "
			 "field with tuple index");
	    add_error (std::move (error));

	    return nullptr;
	  }

	return std::unique_ptr<AST::StructExprFieldIndexValue> (
	  new AST::StructExprFieldIndexValue (index, std::move (expr),
					      t->get_locus ()));
      }
    case DOT_DOT:
      /* this is a struct base and can't be parsed here, so just return nothing
       * without erroring */

      return nullptr;
    default:
      add_error (
	Error (t->get_locus (),
	       "unrecognised token %qs as first token of struct expr field - "
	       "expected identifier or int literal",
	       t->get_token_description ()));

      return nullptr;
    }
}

// Parses a macro invocation or macro invocation semi.
template <typename ManagedTokenSource>
ExprOrStmt
Parser<ManagedTokenSource>::parse_macro_invocation_maybe_semi (
  std::vector<AST::Attribute> outer_attrs)
{
  Location macro_locus = lexer.peek_token ()->get_locus ();
  AST::SimplePath macro_path = parse_simple_path ();
  if (macro_path.is_empty ())
    {
      Error error (lexer.peek_token ()->get_locus (),
		   "failed to parse simple path in macro invocation or semi");
      add_error (std::move (error));

      return ExprOrStmt::create_error ();
    }

  if (!skip_token (EXCLAM))
    {
      return ExprOrStmt::create_error ();
    }

  const_TokenPtr t3 = lexer.peek_token ();
  Location tok_tree_loc = t3->get_locus ();

  AST::DelimType type = AST::PARENS;
  switch (t3->get_id ())
    {
    case LEFT_PAREN:
      type = AST::PARENS;
      break;
    case LEFT_SQUARE:
      type = AST::SQUARE;
      break;
    case LEFT_CURLY:
      type = AST::CURLY;
      break;
    default:
      add_error (
	Error (t3->get_locus (),
	       "unrecognised token %qs in macro invocation - (opening) "
	       "delimiter expected",
	       t3->get_token_description ()));

      return ExprOrStmt::create_error ();
    }
  lexer.skip_token ();

  // parse actual token trees
  std::vector<std::unique_ptr<AST::TokenTree>> token_trees;

  t3 = lexer.peek_token ();
  // parse token trees until the initial delimiter token is found again
  while (!token_id_matches_delims (t3->get_id (), type))
    {
      std::unique_ptr<AST::TokenTree> tree = parse_token_tree ();

      if (tree == nullptr)
	{
	  Error error (t3->get_locus (),
		       "failed to parse token tree for macro invocation (or "
		       "semi) - found %qs",
		       t3->get_token_description ());
	  add_error (std::move (error));

	  return ExprOrStmt::create_error ();
	}

      token_trees.push_back (std::move (tree));

      t3 = lexer.peek_token ();
    }

  // parse end delimiters
  t3 = lexer.peek_token ();
  if (token_id_matches_delims (t3->get_id (), type))
    {
      // tokens match opening delimiter, so skip.
      lexer.skip_token ();

      /* with curly bracketed macros, assume it is a macro invocation unless
       * a semicolon is explicitly put at the end. this is not necessarily
       * true (i.e. context-dependence) and so may have to be fixed up via
       * HACKs in semantic analysis (by checking whether it is the last elem in
       * the vector). */

      AST::DelimTokenTree delim_tok_tree (type, std::move (token_trees),
					  tok_tree_loc);
      AST::MacroInvocData invoc_data (std::move (macro_path),
				      std::move (delim_tok_tree));

      if (lexer.peek_token ()->get_id () == SEMICOLON)
	{
	  lexer.skip_token ();

	  std::unique_ptr<AST::MacroInvocationSemi> stmt (
	    new AST::MacroInvocationSemi (std::move (invoc_data),
					  std::move (outer_attrs),
					  macro_locus));
	  return ExprOrStmt (std::move (stmt));
	}

      // otherwise, create macro invocation
      std::unique_ptr<AST::MacroInvocation> expr (
	new AST::MacroInvocation (std::move (invoc_data),
				  std::move (outer_attrs), macro_locus));
      return ExprOrStmt (std::move (expr));
    }
  else
    {
      const_TokenPtr t = lexer.peek_token ();
      // tokens don't match opening delimiters, so produce error
      Error error (
	t->get_locus (),
	"unexpected token %qs - expecting closing delimiter %qs (for a "
	"macro invocation)",
	t->get_token_description (),
	(type == AST::PARENS ? ")" : (type == AST::SQUARE ? "]" : "}")));
      add_error (std::move (error));

      return ExprOrStmt::create_error ();
    }
}

// "Unexpected token" panic mode - flags gcc error at unexpected token
template <typename ManagedTokenSource>
void
Parser<ManagedTokenSource>::unexpected_token (const_TokenPtr t)
{
  Error error (t->get_locus (), "unexpected token %qs\n",
	       t->get_token_description ());
  add_error (std::move (error));
}

/* Crappy "error recovery" performed after error by skipping tokens until a
 * semi-colon is found */
template <typename ManagedTokenSource>
void
Parser<ManagedTokenSource>::skip_after_semicolon ()
{
  const_TokenPtr t = lexer.peek_token ();

  while (t->get_id () != END_OF_FILE && t->get_id () != SEMICOLON)
    {
      lexer.skip_token ();
      t = lexer.peek_token ();
    }

  if (t->get_id () == SEMICOLON)
    lexer.skip_token ();
}

/* Checks if current token has inputted id - skips it and returns true if so,
 * diagnoses an error and returns false otherwise. */
template <typename ManagedTokenSource>
bool
Parser<ManagedTokenSource>::skip_token (TokenId token_id)
{
  return expect_token (token_id) != const_TokenPtr ();
}

/* Checks the current token - if id is same as expected, skips and returns it,
 * otherwise diagnoses error and returns null. */
template <typename ManagedTokenSource>
const_TokenPtr
Parser<ManagedTokenSource>::expect_token (TokenId token_id)
{
  const_TokenPtr t = lexer.peek_token ();
  if (t->get_id () == token_id)
    {
      lexer.skip_token ();
      return t;
    }
  else
    {
      Error error (t->get_locus (), "expecting %qs but %qs found",
		   get_token_description (token_id),
		   t->get_token_description ());
      add_error (std::move (error));

      return const_TokenPtr ();
    }
}

// Skips all tokens until EOF or }. Don't use.
template <typename ManagedTokenSource>
void
Parser<ManagedTokenSource>::skip_after_end ()
{
  const_TokenPtr t = lexer.peek_token ();

  while (t->get_id () != END_OF_FILE && t->get_id () != RIGHT_CURLY)
    {
      lexer.skip_token ();
      t = lexer.peek_token ();
    }

  if (t->get_id () == RIGHT_CURLY)
    {
      lexer.skip_token ();
    }
}

/* A slightly more aware error-handler that skips all tokens until it reaches
 * the end of the block scope (i.e. when left curly brackets = right curly
 * brackets). Note: assumes currently in the middle of a block. Use
 * skip_after_next_block to skip based on the assumption that the block
 * has not been entered yet. */
template <typename ManagedTokenSource>
void
Parser<ManagedTokenSource>::skip_after_end_block ()
{
  const_TokenPtr t = lexer.peek_token ();
  int curly_count = 1;

  while (curly_count > 0 && t->get_id () != END_OF_FILE)
    {
      switch (t->get_id ())
	{
	case LEFT_CURLY:
	  curly_count++;
	  break;
	case RIGHT_CURLY:
	  curly_count--;
	  break;
	default:
	  break;
	}
      lexer.skip_token ();
      t = lexer.peek_token ();
    }
}

/* Skips tokens until the end of the next block. i.e. assumes that the block has
 * not been entered yet. */
template <typename ManagedTokenSource>
void
Parser<ManagedTokenSource>::skip_after_next_block ()
{
  const_TokenPtr t = lexer.peek_token ();

  // initial loop - skip until EOF if no left curlies encountered
  while (t->get_id () != END_OF_FILE && t->get_id () != LEFT_CURLY)
    {
      lexer.skip_token ();

      t = lexer.peek_token ();
    }

  // if next token is left, skip it and then skip after the block ends
  if (t->get_id () == LEFT_CURLY)
    {
      lexer.skip_token ();

      skip_after_end_block ();
    }
  // otherwise, do nothing as EOF
}

/* Skips all tokens until ] (the end of an attribute) - does not skip the ] (as
 * designed for attribute body use) */
template <typename ManagedTokenSource>
void
Parser<ManagedTokenSource>::skip_after_end_attribute ()
{
  const_TokenPtr t = lexer.peek_token ();

  while (t->get_id () != RIGHT_SQUARE)
    {
      lexer.skip_token ();
      t = lexer.peek_token ();
    }

  // Don't skip the RIGHT_SQUARE token
}

/* Pratt parser impl of parse_expr. FIXME: this is only provisional and probably
 * will be changed.
 * FIXME: this may only parse expressions without blocks as they are the only
 * expressions to have precedence? */
template <typename ManagedTokenSource>
std::unique_ptr<AST::Expr>
Parser<ManagedTokenSource>::parse_expr (int right_binding_power,
					std::vector<AST::Attribute> outer_attrs,
					ParseRestrictions restrictions)
{
  const_TokenPtr current_token = lexer.peek_token ();
  lexer.skip_token ();

  // parse null denotation (unary part of expression)
  std::unique_ptr<AST::Expr> expr
    = null_denotation (current_token, std::move (outer_attrs), restrictions);

  if (expr == nullptr)
    {
      // DEBUG
      fprintf (stderr,
	       "null denotation is null; returning null for parse_expr\n");
      return nullptr;
    }

  // stop parsing if find lower priority token - parse higher priority first
  while (right_binding_power < left_binding_power (lexer.peek_token ()))
    {
      current_token = lexer.peek_token ();
      lexer.skip_token ();

      expr = left_denotation (current_token, std::move (expr),
			      std::vector<AST::Attribute> (), restrictions);

      if (expr == nullptr)
	{
	  // DEBUG
	  fprintf (stderr,
		   "left denotation is null; returning null for parse_expr\n");

	  return nullptr;
	}
    }

  return expr;
}

// Parse expression with lowest left binding power.
template <typename ManagedTokenSource>
std::unique_ptr<AST::Expr>
Parser<ManagedTokenSource>::parse_expr (std::vector<AST::Attribute> outer_attrs,
					ParseRestrictions restrictions)
{
  return parse_expr (LBP_LOWEST, std::move (outer_attrs), restrictions);
}

/* Determines action to take when finding token at beginning of expression.
 * FIXME: this may only apply to precedence-capable expressions (which are all
 * expressions without blocks), so make return type ExprWithoutBlock? It would
 * simplify stuff. */
template <typename ManagedTokenSource>
std::unique_ptr<AST::Expr>
Parser<ManagedTokenSource>::null_denotation (
  const_TokenPtr tok, std::vector<AST::Attribute> outer_attrs,
  ParseRestrictions restrictions)
{
  /* note: tok is previous character in input stream, not current one, as
   * parse_expr skips it before passing it in */

  /* as a Pratt parser (which works by decomposing expressions into a null
   * denotation and then a left denotation), null denotations handle primaries
   * and unary operands (but only prefix unary operands) */

  switch (tok->get_id ())
    {
      case IDENTIFIER: {
	// DEBUG
	fprintf (stderr, "beginning null denotation identifier handling\n");

	/* best option: parse as path, then extract identifier, macro,
	 * struct/enum, or just path info from it */
	AST::PathInExpression path = parse_path_in_expression_pratt (tok);

	// DEBUG:
	fprintf (stderr, "finished null denotation identifier path parsing - "
			 "next is branching \n");

	// branch on next token
	const_TokenPtr t = lexer.peek_token ();
	switch (t->get_id ())
	  {
	  case EXCLAM:
	    // macro
	    return parse_macro_invocation_partial (std::move (path),
						   std::move (outer_attrs));
	    case LEFT_CURLY: {
	      bool not_a_block
		= lexer.peek_token (1)->get_id () == IDENTIFIER
		  && (lexer.peek_token (2)->get_id () == COMMA
		      || (lexer.peek_token (2)->get_id () == COLON
			  && (lexer.peek_token (4)->get_id () == COMMA
			      || !can_tok_start_type (
				lexer.peek_token (3)->get_id ()))));

	      /* definitely not a block:
	       *  path '{' ident ','
	       *  path '{' ident ':' [anything] ','
	       *  path '{' ident ':' [not a type]
	       * otherwise, assume block expr and thus path */
	      // DEBUG
	      fprintf (stderr, "values of lookahead: '%s' '%s' '%s' '%s' \n",
		       lexer.peek_token (1)->get_token_description (),
		       lexer.peek_token (2)->get_token_description (),
		       lexer.peek_token (3)->get_token_description (),
		       lexer.peek_token (4)->get_token_description ());

	      fprintf (stderr, "can be struct expr: '%s', not a block: '%s'\n",
		       restrictions.can_be_struct_expr ? "true" : "false",
		       not_a_block ? "true" : "false");

	      // struct/enum expr struct
	      if (!restrictions.can_be_struct_expr && !not_a_block)
		{
		  // assume path is returned if not single segment
		  if (path.is_single_segment ())
		    {
		      // have to return an identifier expression or something
		      /* HACK: may have to become permanent, but this is my
		       * current identifier expression */
		      return std::unique_ptr<AST::IdentifierExpr> (
			new AST::IdentifierExpr (tok->get_str (), {},
						 tok->get_locus ()));
		    }
		  // HACK: add outer attrs to path
		  path.set_outer_attrs (std::move (outer_attrs));
		  return std::unique_ptr<AST::PathInExpression> (
		    new AST::PathInExpression (std::move (path)));
		}
	      return parse_struct_expr_struct_partial (std::move (path),
						       std::move (outer_attrs));
	    }
	  case LEFT_PAREN:
	    // struct/enum expr tuple
	    if (!restrictions.can_be_struct_expr)
	      {
		// assume path is returned if not single segment
		if (path.is_single_segment ())
		  {
		    // have to return an identifier expression or something, idk
		    /* HACK: may have to become permanent, but this is my
		     * current identifier expression */
		    return std::unique_ptr<AST::IdentifierExpr> (
		      new AST::IdentifierExpr (tok->get_str (), {},
					       tok->get_locus ()));
		  }
		// HACK: add outer attrs to path
		path.set_outer_attrs (std::move (outer_attrs));
		return std::unique_ptr<AST::PathInExpression> (
		  new AST::PathInExpression (std::move (path)));
	      }
	    return parse_struct_expr_tuple_partial (std::move (path),
						    std::move (outer_attrs));
	  default:
	    // assume path is returned if not single segment
	    if (path.is_single_segment ())
	      {
		// have to return an identifier expression or something, idk
		/* HACK: may have to become permanent, but this is my current
		 * identifier expression */
		return std::unique_ptr<AST::IdentifierExpr> (
		  new AST::IdentifierExpr (tok->get_str (), {},
					   tok->get_locus ()));
	      }
	    // HACK: add outer attrs to path
	    path.set_outer_attrs (std::move (outer_attrs));
	    return std::unique_ptr<AST::PathInExpression> (
	      new AST::PathInExpression (std::move (path)));
	  }
	gcc_unreachable ();
      }
      /* FIXME: delegate to parse_literal_expr instead? would have to rejig
       * tokens and whatever. */
      /* FIXME: could also be path expression (and hence macro expression,
       * struct/enum expr) */
      case LEFT_ANGLE: {
	// qualified path
	// HACK: add outer attrs to path
	AST::QualifiedPathInExpression path
	  = parse_qualified_path_in_expression (true);
	path.set_outer_attrs (std::move (outer_attrs));
	return std::unique_ptr<AST::QualifiedPathInExpression> (
	  new AST::QualifiedPathInExpression (std::move (path)));
      }
    // FIXME: for literal exprs, should outer attrs be passed in or just
    // ignored?
    case INT_LITERAL:
      // we should check the range, but ignore for now
      // encode as int?
      return std::unique_ptr<AST::LiteralExpr> (
	new AST::LiteralExpr (tok->get_str (), AST::Literal::INT,
			      tok->get_type_hint (), {}, tok->get_locus ()));
    case FLOAT_LITERAL:
      // encode as float?
      return std::unique_ptr<AST::LiteralExpr> (
	new AST::LiteralExpr (tok->get_str (), AST::Literal::FLOAT,
			      tok->get_type_hint (), {}, tok->get_locus ()));
    case STRING_LITERAL:
      return std::unique_ptr<AST::LiteralExpr> (
	new AST::LiteralExpr (tok->get_str (), AST::Literal::STRING,
			      tok->get_type_hint (), {}, tok->get_locus ()));
    case CHAR_LITERAL:
      return std::unique_ptr<AST::LiteralExpr> (
	new AST::LiteralExpr (tok->get_str (), AST::Literal::CHAR,
			      tok->get_type_hint (), {}, tok->get_locus ()));
    case TRUE_LITERAL:
      return std::unique_ptr<AST::LiteralExpr> (
	new AST::LiteralExpr ("true", AST::Literal::BOOL, tok->get_type_hint (),
			      {}, tok->get_locus ()));
    case FALSE_LITERAL:
      return std::unique_ptr<AST::LiteralExpr> (
	new AST::LiteralExpr ("false", AST::Literal::BOOL,
			      tok->get_type_hint (), {}, tok->get_locus ()));
    case LEFT_PAREN:
      return parse_grouped_or_tuple_expr (std::move (outer_attrs), true);

      /*case PLUS: { // unary plus operator
	  // invoke parse_expr recursively with appropriate priority, etc. for
      below AST::Expr* expr = parse_expr(LBP_UNARY_PLUS);

	  if (expr == nullptr)
	      return nullptr;
	  // can only apply to integer and float expressions
	  if (expr->get_type() != integer_type_node || expr->get_type() !=
      float_type_node) { rust_error_at(tok->get_locus(), "operand of unary plus
      must be int or float but it is %s", print_type(expr->get_type())); return
      nullptr;
	  }

	  return Tree(expr, tok->get_locus());
      }*/
      // Rust has no unary plus operator
      case MINUS: { // unary minus
	ParseRestrictions entered_from_unary;
	entered_from_unary.entered_from_unary = true;
	std::unique_ptr<AST::Expr> expr
	  = parse_expr (LBP_UNARY_MINUS, {}, entered_from_unary);

	if (expr == nullptr)
	  return nullptr;
	// can only apply to integer and float expressions
	/*if (expr.get_type() != integer_type_node || expr.get_type() !=
	float_type_node) { rust_error_at(tok->get_locus(), "operand of unary
	minus must be int or float but it is %s", print_type(expr.get_type()));
	    return Tree::error();
	}*/
	/* FIXME: when implemented the "get type" method on expr, ensure it is
	 * int or float type (except unsigned int). Actually, this would
	 * probably have to be done in semantic analysis (as type checking). */

	/* FIXME: allow outer attributes on these expressions by having an outer
	 * attrs parameter in function*/
	return std::unique_ptr<AST::NegationExpr> (
	  new AST::NegationExpr (std::move (expr), NegationOperator::NEGATE,
				 std::move (outer_attrs), tok->get_locus ()));
      }
      case EXCLAM: { // logical or bitwise not
	ParseRestrictions entered_from_unary;
	entered_from_unary.entered_from_unary = true;
	std::unique_ptr<AST::Expr> expr
	  = parse_expr (LBP_UNARY_EXCLAM, {}, entered_from_unary);

	if (expr == nullptr)
	  return nullptr;
	// can only apply to boolean expressions
	/*if (expr.get_type() != boolean_type_node) {
	    rust_error_at(tok->get_locus(),
	      "operand of logical not must be a boolean but it is %s",
	      print_type(expr.get_type()));
	    return Tree::error();
	}*/
	/* FIXME: type checking for boolean or integer expressions in semantic
	 * analysis */

	// FIXME: allow outer attributes on these expressions
	return std::unique_ptr<AST::NegationExpr> (
	  new AST::NegationExpr (std::move (expr), NegationOperator::NOT,
				 std::move (outer_attrs), tok->get_locus ()));
      }
      case ASTERISK: {
	/* pointer dereference only - HACK: as struct expressions should always
	 * be value expressions, cannot be dereferenced */
	ParseRestrictions entered_from_unary;
	entered_from_unary.entered_from_unary = true;
	entered_from_unary.can_be_struct_expr = false;
	std::unique_ptr<AST::Expr> expr
	  = parse_expr (LBP_UNARY_ASTERISK, {}, entered_from_unary);
	// FIXME: allow outer attributes on expression
	return std::unique_ptr<AST::DereferenceExpr> (
	  new AST::DereferenceExpr (std::move (expr), std::move (outer_attrs),
				    tok->get_locus ()));
      }
      case AMP: {
	// (single) "borrow" expression - shared (mutable) or immutable
	std::unique_ptr<AST::Expr> expr = nullptr;
	bool is_mut_borrow = false;

	/* HACK: as struct expressions should always be value expressions,
	 * cannot be referenced */
	ParseRestrictions entered_from_unary;
	entered_from_unary.entered_from_unary = true;
	entered_from_unary.can_be_struct_expr = false;

	if (lexer.peek_token ()->get_id () == MUT)
	  {
	    lexer.skip_token ();
	    expr = parse_expr (LBP_UNARY_AMP_MUT, {}, entered_from_unary);
	    is_mut_borrow = true;
	  }
	else
	  {
	    expr = parse_expr (LBP_UNARY_AMP, {}, entered_from_unary);
	  }

	// FIXME: allow outer attributes on expression
	return std::unique_ptr<AST::BorrowExpr> (
	  new AST::BorrowExpr (std::move (expr), is_mut_borrow, false,
			       std::move (outer_attrs), tok->get_locus ()));
      }
      case LOGICAL_AND: {
	// (double) "borrow" expression - shared (mutable) or immutable
	std::unique_ptr<AST::Expr> expr = nullptr;
	bool is_mut_borrow = false;

	ParseRestrictions entered_from_unary;
	entered_from_unary.entered_from_unary = true;

	if (lexer.peek_token ()->get_id () == MUT)
	  {
	    lexer.skip_token ();
	    expr = parse_expr (LBP_UNARY_AMP_MUT, {}, entered_from_unary);
	    is_mut_borrow = true;
	  }
	else
	  {
	    expr = parse_expr (LBP_UNARY_AMP, {}, entered_from_unary);
	  }

	// FIXME: allow outer attributes on expression
	return std::unique_ptr<AST::BorrowExpr> (
	  new AST::BorrowExpr (std::move (expr), is_mut_borrow, true,
			       std::move (outer_attrs), tok->get_locus ()));
      }
      case SCOPE_RESOLUTION: {
	// TODO: fix: this is for global paths, i.e. std::string::whatever
	Error error (tok->get_locus (),
		     "found null denotation scope resolution operator, and "
		     "have not written handling for it");
	add_error (std::move (error));

	return nullptr;
      }
    case SELF:
    case SELF_ALIAS:
    case DOLLAR_SIGN:
    case CRATE:
      case SUPER: {
	// DEBUG
	fprintf (stderr, "beginning null denotation "
			 "self/self-alias/dollar/crate/super handling\n");

	/* best option: parse as path, then extract identifier, macro,
	 * struct/enum, or just path info from it */
	AST::PathInExpression path = parse_path_in_expression_pratt (tok);

	// DEBUG
	fprintf (stderr,
		 "just finished parsing path (going to disambiguate) - peeked "
		 "token is '%s'\n",
		 lexer.peek_token ()->get_token_description ());

	// HACK: always make "self" by itself a path (regardless of next tokens)
	if (tok->get_id () == SELF && path.is_single_segment ())
	  {
	    // HACK: add outer attrs to path
	    path.set_outer_attrs (std::move (outer_attrs));
	    return std::unique_ptr<AST::PathInExpression> (
	      new AST::PathInExpression (std::move (path)));
	  }

	// branch on next token
	const_TokenPtr t = lexer.peek_token ();
	switch (t->get_id ())
	  {
	  case EXCLAM:
	    // macro
	    return parse_macro_invocation_partial (std::move (path),
						   std::move (outer_attrs));
	    case LEFT_CURLY: {
	      // struct/enum expr struct
	      fprintf (stderr, "can_be_struct_expr: %s\n",
		       restrictions.can_be_struct_expr ? "true" : "false");

	      bool not_a_block
		= lexer.peek_token (1)->get_id () == IDENTIFIER
		  && (lexer.peek_token (2)->get_id () == COMMA
		      || (lexer.peek_token (2)->get_id () == COLON
			  && (lexer.peek_token (4)->get_id () == COMMA
			      || !can_tok_start_type (
				lexer.peek_token (3)->get_id ()))));

	      if (!restrictions.can_be_struct_expr && !not_a_block)
		{
		  // assume path is returned
		  // HACK: add outer attributes to path
		  path.set_outer_attrs (std::move (outer_attrs));
		  return std::unique_ptr<AST::PathInExpression> (
		    new AST::PathInExpression (std::move (path)));
		}
	      return parse_struct_expr_struct_partial (std::move (path),
						       std::move (outer_attrs));
	    }
	  case LEFT_PAREN:
	    // struct/enum expr tuple
	    if (!restrictions.can_be_struct_expr)
	      {
		// assume path is returned
		// HACK: add outer attributes to path
		path.set_outer_attrs (std::move (outer_attrs));
		return std::unique_ptr<AST::PathInExpression> (
		  new AST::PathInExpression (std::move (path)));
	      }
	    return parse_struct_expr_tuple_partial (std::move (path),
						    std::move (outer_attrs));
	  default:
	    // assume path is returned
	    // HACK: add outer attributes to path
	    path.set_outer_attrs (std::move (outer_attrs));
	    return std::unique_ptr<AST::PathInExpression> (
	      new AST::PathInExpression (std::move (path)));
	  }
	gcc_unreachable ();
      }
    case OR:
    case PIPE:
    case MOVE:
      // closure expression
      return parse_closure_expr_pratt (tok, std::move (outer_attrs));
    case DOT_DOT:
      // either "range to" or "range full" expressions
      return parse_nud_range_exclusive_expr (tok, std::move (outer_attrs));
    case DOT_DOT_EQ:
      // range to inclusive expr
      return parse_range_to_inclusive_expr (tok, std::move (outer_attrs));
    case RETURN_TOK:
      // FIXME: is this really a null denotation expression?
      return parse_return_expr (std::move (outer_attrs), true);
    case BREAK:
      // FIXME: is this really a null denotation expression?
      return parse_break_expr (std::move (outer_attrs), true);
    case CONTINUE:
      return parse_continue_expr (std::move (outer_attrs), true);
    case LEFT_CURLY:
      // ok - this is an expression with block for once.
      return parse_block_expr (std::move (outer_attrs), true);
    case IF:
      // if or if let, so more lookahead to find out
      if (lexer.peek_token (1)->get_id () == LET)
	{
	  // if let expr
	  return parse_if_let_expr (std::move (outer_attrs), true);
	}
      else
	{
	  // if expr
	  return parse_if_expr (std::move (outer_attrs), true);
	}
    case LOOP:
      return parse_loop_expr (std::move (outer_attrs), AST::LoopLabel::error (),
			      true);
    case WHILE:
      return parse_while_loop_expr (std::move (outer_attrs),
				    AST::LoopLabel::error (), true);
    case MATCH_TOK:
      // also an expression with block
      return parse_match_expr (std::move (outer_attrs), true);
    case LEFT_SQUARE:
      // array definition expr (not indexing)
      return parse_array_expr (std::move (outer_attrs), true);
    default:
      if (!restrictions.expr_can_be_null)
	add_error (Error (tok->get_locus (),
			  "found unexpected token %qs in null denotation",
			  tok->get_token_description ()));
      return nullptr;
    }
}

/* Called for each token that can appear in infix (between) position. Can be
 * operators or other punctuation. Returns a function pointer to member function
 * that implements the left denotation for the token given. */
template <typename ManagedTokenSource>
std::unique_ptr<AST::Expr>
Parser<ManagedTokenSource>::left_denotation (
  const_TokenPtr tok, std::unique_ptr<AST::Expr> left,
  std::vector<AST::Attribute> outer_attrs, ParseRestrictions restrictions)
{
  // Token passed in has already been skipped, so peek gives "next" token
  switch (tok->get_id ())
    {
      // FIXME: allow for outer attributes to be applied
      case QUESTION_MARK: {
	Location left_locus = left->get_locus_slow ();
	// error propagation expression - unary postfix
	return std::unique_ptr<AST::ErrorPropagationExpr> (
	  new AST::ErrorPropagationExpr (std::move (left),
					 std::move (outer_attrs), left_locus));
      }
    case PLUS:
      // sum expression - binary infix
      /*return parse_binary_plus_expr (tok, std::move (left),
				     std::move (outer_attrs), restrictions);*/
      return parse_arithmetic_or_logical_expr (tok, std::move (left),
					       std::move (outer_attrs),
					       ArithmeticOrLogicalOperator::ADD,
					       restrictions);
    case MINUS:
      // difference expression - binary infix
      /*return parse_binary_minus_expr (tok, std::move (left),
				      std::move (outer_attrs), restrictions);*/
      return parse_arithmetic_or_logical_expr (
	tok, std::move (left), std::move (outer_attrs),
	ArithmeticOrLogicalOperator::SUBTRACT, restrictions);
    case ASTERISK:
      // product expression - binary infix
      /*return parse_binary_mult_expr (tok, std::move (left),
				     std::move (outer_attrs), restrictions);*/
      return parse_arithmetic_or_logical_expr (
	tok, std::move (left), std::move (outer_attrs),
	ArithmeticOrLogicalOperator::MULTIPLY, restrictions);
    case DIV:
      // quotient expression - binary infix
      /*return parse_binary_div_expr (tok, std::move (left),
				    std::move (outer_attrs), restrictions);*/
      return parse_arithmetic_or_logical_expr (
	tok, std::move (left), std::move (outer_attrs),
	ArithmeticOrLogicalOperator::DIVIDE, restrictions);
    case PERCENT:
      // modulo expression - binary infix
      /*return parse_binary_mod_expr (tok, std::move (left),
				    std::move (outer_attrs), restrictions);*/
      return parse_arithmetic_or_logical_expr (
	tok, std::move (left), std::move (outer_attrs),
	ArithmeticOrLogicalOperator::MODULUS, restrictions);
    case AMP:
      // logical or bitwise and expression - binary infix
      /*return parse_bitwise_and_expr (tok, std::move (left),
				     std::move (outer_attrs), restrictions);*/
      return parse_arithmetic_or_logical_expr (
	tok, std::move (left), std::move (outer_attrs),
	ArithmeticOrLogicalOperator::BITWISE_AND, restrictions);
    case PIPE:
      // logical or bitwise or expression - binary infix
      /*return parse_bitwise_or_expr (tok, std::move (left),
				    std::move (outer_attrs), restrictions);*/
      return parse_arithmetic_or_logical_expr (
	tok, std::move (left), std::move (outer_attrs),
	ArithmeticOrLogicalOperator::BITWISE_OR, restrictions);
    case CARET:
      // logical or bitwise xor expression - binary infix
      /*return parse_bitwise_xor_expr (tok, std::move (left),
				     std::move (outer_attrs), restrictions);*/
      return parse_arithmetic_or_logical_expr (
	tok, std::move (left), std::move (outer_attrs),
	ArithmeticOrLogicalOperator::BITWISE_XOR, restrictions);
    case LEFT_SHIFT:
      // left shift expression - binary infix
      /*return parse_left_shift_expr (tok, std::move (left),
				    std::move (outer_attrs), restrictions);*/
      return parse_arithmetic_or_logical_expr (
	tok, std::move (left), std::move (outer_attrs),
	ArithmeticOrLogicalOperator::LEFT_SHIFT, restrictions);
    case RIGHT_SHIFT:
      // right shift expression - binary infix
      /*return parse_right_shift_expr (tok, std::move (left),
				     std::move (outer_attrs), restrictions);*/
      return parse_arithmetic_or_logical_expr (
	tok, std::move (left), std::move (outer_attrs),
	ArithmeticOrLogicalOperator::RIGHT_SHIFT, restrictions);
    case EQUAL_EQUAL:
      // equal to expression - binary infix (no associativity)
      /*return parse_binary_equal_expr (tok, std::move (left),
				      std::move (outer_attrs), restrictions);*/
      return parse_comparison_expr (tok, std::move (left),
				    std::move (outer_attrs),
				    ComparisonOperator::EQUAL, restrictions);
    case NOT_EQUAL:
      // not equal to expression - binary infix (no associativity)
      /*return parse_binary_not_equal_expr (tok, std::move (left),
					  std::move (outer_attrs),
					  restrictions);*/
      return parse_comparison_expr (tok, std::move (left),
				    std::move (outer_attrs),
				    ComparisonOperator::NOT_EQUAL,
				    restrictions);
    case RIGHT_ANGLE:
      // greater than expression - binary infix (no associativity)
      /*return parse_binary_greater_than_expr (tok, std::move (left),
					     std::move (outer_attrs),
					     restrictions);*/
      return parse_comparison_expr (tok, std::move (left),
				    std::move (outer_attrs),
				    ComparisonOperator::GREATER_THAN,
				    restrictions);
    case LEFT_ANGLE:
      // less than expression - binary infix (no associativity)
      /*return parse_binary_less_than_expr (tok, std::move (left),
					  std::move (outer_attrs),
					  restrictions);*/
      return parse_comparison_expr (tok, std::move (left),
				    std::move (outer_attrs),
				    ComparisonOperator::LESS_THAN,
				    restrictions);
    case GREATER_OR_EQUAL:
      // greater than or equal to expression - binary infix (no associativity)
      /*return parse_binary_greater_equal_expr (tok, std::move (left),
					      std::move (outer_attrs),
					      restrictions);*/
      return parse_comparison_expr (tok, std::move (left),
				    std::move (outer_attrs),
				    ComparisonOperator::GREATER_OR_EQUAL,
				    restrictions);
    case LESS_OR_EQUAL:
      // less than or equal to expression - binary infix (no associativity)
      /*return parse_binary_less_equal_expr (tok, std::move (left),
					   std::move (outer_attrs),
					   restrictions);*/
      return parse_comparison_expr (tok, std::move (left),
				    std::move (outer_attrs),
				    ComparisonOperator::LESS_OR_EQUAL,
				    restrictions);
    case OR:
      // lazy logical or expression - binary infix
      return parse_lazy_or_expr (tok, std::move (left), std::move (outer_attrs),
				 restrictions);
    case LOGICAL_AND:
      // lazy logical and expression - binary infix
      return parse_lazy_and_expr (tok, std::move (left),
				  std::move (outer_attrs), restrictions);
    case AS:
      /* type cast expression - kind of binary infix (RHS is actually a
       * TypeNoBounds) */
      return parse_type_cast_expr (tok, std::move (left),
				   std::move (outer_attrs), restrictions);
    case EQUAL:
      // assignment expression - binary infix (note right-to-left associativity)
      return parse_assig_expr (tok, std::move (left), std::move (outer_attrs),
			       restrictions);
    case PLUS_EQ:
      /* plus-assignment expression - binary infix (note right-to-left
       * associativity) */
      /*return parse_plus_assig_expr (tok, std::move (left),
				    std::move (outer_attrs), restrictions);*/
      return parse_compound_assignment_expr (tok, std::move (left),
					     std::move (outer_attrs),
					     CompoundAssignmentOperator::ADD,
					     restrictions);
    case MINUS_EQ:
      /* minus-assignment expression - binary infix (note right-to-left
       * associativity) */
      /*return parse_minus_assig_expr (tok, std::move (left),
				     std::move (outer_attrs), restrictions);*/
      return parse_compound_assignment_expr (
	tok, std::move (left), std::move (outer_attrs),
	CompoundAssignmentOperator::SUBTRACT, restrictions);
    case ASTERISK_EQ:
      /* multiply-assignment expression - binary infix (note right-to-left
       * associativity) */
      /*return parse_mult_assig_expr (tok, std::move (left),
				    std::move (outer_attrs), restrictions);*/
      return parse_compound_assignment_expr (
	tok, std::move (left), std::move (outer_attrs),
	CompoundAssignmentOperator::MULTIPLY, restrictions);
    case DIV_EQ:
      /* division-assignment expression - binary infix (note right-to-left
       * associativity) */
      /*return parse_div_assig_expr (tok, std::move (left),
				   std::move (outer_attrs), restrictions);*/
      return parse_compound_assignment_expr (tok, std::move (left),
					     std::move (outer_attrs),
					     CompoundAssignmentOperator::DIVIDE,
					     restrictions);
    case PERCENT_EQ:
      /* modulo-assignment expression - binary infix (note right-to-left
       * associativity) */
      /*return parse_mod_assig_expr (tok, std::move (left),
				   std::move (outer_attrs), restrictions);*/
      return parse_compound_assignment_expr (
	tok, std::move (left), std::move (outer_attrs),
	CompoundAssignmentOperator::MODULUS, restrictions);
    case AMP_EQ:
      /* bitwise and-assignment expression - binary infix (note right-to-left
       * associativity) */
      /*return parse_and_assig_expr (tok, std::move (left),
				   std::move (outer_attrs), restrictions);*/
      return parse_compound_assignment_expr (
	tok, std::move (left), std::move (outer_attrs),
	CompoundAssignmentOperator::BITWISE_AND, restrictions);
    case PIPE_EQ:
      /* bitwise or-assignment expression - binary infix (note right-to-left
       * associativity) */
      /*return parse_or_assig_expr (tok, std::move (left),
				  std::move (outer_attrs), restrictions);*/
      return parse_compound_assignment_expr (
	tok, std::move (left), std::move (outer_attrs),
	CompoundAssignmentOperator::BITWISE_OR, restrictions);
    case CARET_EQ:
      /* bitwise xor-assignment expression - binary infix (note right-to-left
       * associativity) */
      /*return parse_xor_assig_expr (tok, std::move (left),
				   std::move (outer_attrs), restrictions);*/
      return parse_compound_assignment_expr (
	tok, std::move (left), std::move (outer_attrs),
	CompoundAssignmentOperator::BITWISE_XOR, restrictions);
    case LEFT_SHIFT_EQ:
      /* left shift-assignment expression - binary infix (note right-to-left
       * associativity) */
      /*return parse_left_shift_assig_expr (tok, std::move (left),
					  std::move (outer_attrs),
					  restrictions);*/
      return parse_compound_assignment_expr (
	tok, std::move (left), std::move (outer_attrs),
	CompoundAssignmentOperator::LEFT_SHIFT, restrictions);
    case RIGHT_SHIFT_EQ:
      /* right shift-assignment expression - binary infix (note right-to-left
       * associativity) */
      /*return parse_right_shift_assig_expr (tok, std::move (left),
					   std::move (outer_attrs),
					   restrictions);*/
      return parse_compound_assignment_expr (
	tok, std::move (left), std::move (outer_attrs),
	CompoundAssignmentOperator::RIGHT_SHIFT, restrictions);
    case DOT_DOT:
      /* range exclusive expression - binary infix (no associativity)
       * either "range" or "range from" */
      return parse_led_range_exclusive_expr (tok, std::move (left),
					     std::move (outer_attrs),
					     restrictions);
    case DOT_DOT_EQ:
      /* range inclusive expression - binary infix (no associativity)
       * unambiguously RangeInclusiveExpr */
      return parse_range_inclusive_expr (tok, std::move (left),
					 std::move (outer_attrs), restrictions);
    case SCOPE_RESOLUTION:
      // path expression - binary infix? FIXME should this even be parsed here?
      add_error (
	Error (tok->get_locus (),
	       "found scope resolution operator in left denotation "
	       "function - this should probably be handled elsewhere"));

      return nullptr;
      case DOT: {
	/* field expression or method call - relies on parentheses after next
	 * identifier or await if token after is "await" (unary postfix) or
	 * tuple index if token after is a decimal int literal */

	const_TokenPtr next_tok = lexer.peek_token ();
	if (next_tok->get_id () == IDENTIFIER
	    && next_tok->get_str () == "await")
	  {
	    // await expression
	    return parse_await_expr (tok, std::move (left),
				     std::move (outer_attrs));
	  }
	else if (next_tok->get_id () == INT_LITERAL)
	  {
	    // tuple index expression - TODO check for decimal int literal
	    return parse_tuple_index_expr (tok, std::move (left),
					   std::move (outer_attrs),
					   restrictions);
	  }
	else if (next_tok->get_id () == IDENTIFIER
		 && lexer.peek_token (1)->get_id () != LEFT_PAREN
		 && lexer.peek_token (1)->get_id () != SCOPE_RESOLUTION)
	  {
	    /* field expression (or should be) - FIXME: scope resolution right
	     * after identifier should always be method, I'm pretty sure */
	    return parse_field_access_expr (tok, std::move (left),
					    std::move (outer_attrs),
					    restrictions);
	  }
	else
	  {
	    // method call (probably)
	    return parse_method_call_expr (tok, std::move (left),
					   std::move (outer_attrs),
					   restrictions);
	  }
      }
    case LEFT_PAREN:
      // function call - method call is based on dot notation first
      return parse_function_call_expr (tok, std::move (left),
				       std::move (outer_attrs), restrictions);
    case LEFT_SQUARE:
      // array or slice index expression (pseudo binary infix)
      return parse_index_expr (tok, std::move (left), std::move (outer_attrs),
			       restrictions);
    case FLOAT_LITERAL:
      /* HACK: get around lexer mis-identifying '.0' or '.1' or whatever as a
       * float literal - TODO does this happen anymore? It shouldn't. */
      return parse_tuple_index_expr_float (tok, std::move (left),
					   std::move (outer_attrs),
					   restrictions);
    default:
      add_error (Error (tok->get_locus (),
			"found unexpected token %qs in left denotation",
			tok->get_token_description ()));

      return nullptr;
    }
}

/* Returns the left binding power for the given ArithmeticOrLogicalExpr type.
 * TODO make constexpr? Would that even do anything useful? */
inline binding_powers
get_lbp_for_arithmetic_or_logical_expr (
  AST::ArithmeticOrLogicalExpr::ExprType expr_type)
{
  switch (expr_type)
    {
    case ArithmeticOrLogicalOperator::ADD:
      return LBP_PLUS;
    case ArithmeticOrLogicalOperator::SUBTRACT:
      return LBP_MINUS;
    case ArithmeticOrLogicalOperator::MULTIPLY:
      return LBP_MUL;
    case ArithmeticOrLogicalOperator::DIVIDE:
      return LBP_DIV;
    case ArithmeticOrLogicalOperator::MODULUS:
      return LBP_MOD;
    case ArithmeticOrLogicalOperator::BITWISE_AND:
      return LBP_AMP;
    case ArithmeticOrLogicalOperator::BITWISE_OR:
      return LBP_PIPE;
    case ArithmeticOrLogicalOperator::BITWISE_XOR:
      return LBP_CARET;
    case ArithmeticOrLogicalOperator::LEFT_SHIFT:
      return LBP_L_SHIFT;
    case ArithmeticOrLogicalOperator::RIGHT_SHIFT:
      return LBP_R_SHIFT;
    default:
      // WTF? should not happen, this is an error
      gcc_unreachable ();

      return LBP_PLUS;
    }
}

// Parses an arithmetic or logical expression (with Pratt parsing).
template <typename ManagedTokenSource>
std::unique_ptr<AST::ArithmeticOrLogicalExpr>
Parser<ManagedTokenSource>::parse_arithmetic_or_logical_expr (
  const_TokenPtr, std::unique_ptr<AST::Expr> left, std::vector<AST::Attribute>,
  AST::ArithmeticOrLogicalExpr::ExprType expr_type,
  ParseRestrictions restrictions)
{
  // parse RHS (as tok has already been consumed in parse_expression)
  std::unique_ptr<AST::Expr> right
    = parse_expr (get_lbp_for_arithmetic_or_logical_expr (expr_type),
		  std::vector<AST::Attribute> (), restrictions);
  if (right == nullptr)
    return nullptr;

  // TODO: check types. actually, do so during semantic analysis
  Location locus = left->get_locus_slow ();

  return std::unique_ptr<AST::ArithmeticOrLogicalExpr> (
    new AST::ArithmeticOrLogicalExpr (std::move (left), std::move (right),
				      expr_type, locus));
}

// Parses a binary addition expression (with Pratt parsing).
template <typename ManagedTokenSource>
std::unique_ptr<AST::ArithmeticOrLogicalExpr>
Parser<ManagedTokenSource>::parse_binary_plus_expr (
  const_TokenPtr tok ATTRIBUTE_UNUSED, std::unique_ptr<AST::Expr> left,
  std::vector<AST::Attribute> outer_attrs ATTRIBUTE_UNUSED,
  ParseRestrictions restrictions)
{
  // parse RHS (as tok has already been consumed in parse_expression)
  std::unique_ptr<AST::Expr> right
    = parse_expr (LBP_PLUS, std::vector<AST::Attribute> (), restrictions);
  if (right == nullptr)
    return nullptr;

  // TODO: check types. actually, do so during semantic analysis
  Location locus = left->get_locus_slow ();

  return std::unique_ptr<AST::ArithmeticOrLogicalExpr> (
    new AST::ArithmeticOrLogicalExpr (std::move (left), std::move (right),
				      ArithmeticOrLogicalOperator::ADD, locus));
}

// Parses a binary subtraction expression (with Pratt parsing).
template <typename ManagedTokenSource>
std::unique_ptr<AST::ArithmeticOrLogicalExpr>
Parser<ManagedTokenSource>::parse_binary_minus_expr (
  const_TokenPtr tok ATTRIBUTE_UNUSED, std::unique_ptr<AST::Expr> left,
  std::vector<AST::Attribute> outer_attrs ATTRIBUTE_UNUSED,
  ParseRestrictions restrictions)
{
  // parse RHS (as tok has already been consumed in parse_expression)
  std::unique_ptr<AST::Expr> right
    = parse_expr (LBP_MINUS, std::vector<AST::Attribute> (), restrictions);
  if (right == nullptr)
    return nullptr;

  // TODO: check types. actually, do so during semantic analysis
  Location locus = left->get_locus_slow ();

  return std::unique_ptr<AST::ArithmeticOrLogicalExpr> (
    new AST::ArithmeticOrLogicalExpr (std::move (left), std::move (right),
				      ArithmeticOrLogicalOperator::SUBTRACT,
				      locus));
}

// Parses a binary multiplication expression (with Pratt parsing).
template <typename ManagedTokenSource>
std::unique_ptr<AST::ArithmeticOrLogicalExpr>
Parser<ManagedTokenSource>::parse_binary_mult_expr (
  const_TokenPtr tok ATTRIBUTE_UNUSED, std::unique_ptr<AST::Expr> left,
  std::vector<AST::Attribute> outer_attrs ATTRIBUTE_UNUSED,
  ParseRestrictions restrictions)
{
  // parse RHS (as tok has already been consumed in parse_expression)
  std::unique_ptr<AST::Expr> right
    = parse_expr (LBP_MUL, std::vector<AST::Attribute> (), restrictions);
  if (right == nullptr)
    return nullptr;

  // TODO: check types. actually, do so during semantic analysis
  Location locus = left->get_locus_slow ();

  return std::unique_ptr<AST::ArithmeticOrLogicalExpr> (
    new AST::ArithmeticOrLogicalExpr (std::move (left), std::move (right),
				      ArithmeticOrLogicalOperator::MULTIPLY,
				      locus));
}

// Parses a binary division expression (with Pratt parsing).
template <typename ManagedTokenSource>
std::unique_ptr<AST::ArithmeticOrLogicalExpr>
Parser<ManagedTokenSource>::parse_binary_div_expr (
  const_TokenPtr tok ATTRIBUTE_UNUSED, std::unique_ptr<AST::Expr> left,
  std::vector<AST::Attribute> outer_attrs ATTRIBUTE_UNUSED,
  ParseRestrictions restrictions)
{
  // parse RHS (as tok has already been consumed in parse_expression)
  std::unique_ptr<AST::Expr> right
    = parse_expr (LBP_DIV, std::vector<AST::Attribute> (), restrictions);
  if (right == nullptr)
    return nullptr;

  // TODO: check types. actually, do so during semantic analysis
  Location locus = left->get_locus_slow ();

  return std::unique_ptr<AST::ArithmeticOrLogicalExpr> (
    new AST::ArithmeticOrLogicalExpr (std::move (left), std::move (right),
				      ArithmeticOrLogicalOperator::DIVIDE,
				      locus));
}

// Parses a binary modulo expression (with Pratt parsing).
template <typename ManagedTokenSource>
std::unique_ptr<AST::ArithmeticOrLogicalExpr>
Parser<ManagedTokenSource>::parse_binary_mod_expr (
  const_TokenPtr tok ATTRIBUTE_UNUSED, std::unique_ptr<AST::Expr> left,
  std::vector<AST::Attribute> outer_attrs ATTRIBUTE_UNUSED,
  ParseRestrictions restrictions)
{
  // parse RHS (as tok has already been consumed in parse_expression)
  std::unique_ptr<AST::Expr> right
    = parse_expr (LBP_MOD, std::vector<AST::Attribute> (), restrictions);
  if (right == nullptr)
    return nullptr;

  // TODO: check types. actually, do so during semantic analysis
  Location locus = left->get_locus_slow ();

  return std::unique_ptr<AST::ArithmeticOrLogicalExpr> (
    new AST::ArithmeticOrLogicalExpr (std::move (left), std::move (right),
				      ArithmeticOrLogicalOperator::MODULUS,
				      locus));
}

/* Parses a binary bitwise (or eager logical) and expression (with Pratt
 * parsing). */
template <typename ManagedTokenSource>
std::unique_ptr<AST::ArithmeticOrLogicalExpr>
Parser<ManagedTokenSource>::parse_bitwise_and_expr (
  const_TokenPtr tok ATTRIBUTE_UNUSED, std::unique_ptr<AST::Expr> left,
  std::vector<AST::Attribute> outer_attrs ATTRIBUTE_UNUSED,
  ParseRestrictions restrictions)
{
  // parse RHS (as tok has already been consumed in parse_expression)
  std::unique_ptr<AST::Expr> right
    = parse_expr (LBP_AMP, std::vector<AST::Attribute> (), restrictions);
  if (right == nullptr)
    return nullptr;

  // TODO: check types. actually, do so during semantic analysis
  Location locus = left->get_locus_slow ();

  return std::unique_ptr<AST::ArithmeticOrLogicalExpr> (
    new AST::ArithmeticOrLogicalExpr (std::move (left), std::move (right),
				      ArithmeticOrLogicalOperator::BITWISE_AND,
				      locus));
}

/* Parses a binary bitwise (or eager logical) or expression (with Pratt
 * parsing). */
template <typename ManagedTokenSource>
std::unique_ptr<AST::ArithmeticOrLogicalExpr>
Parser<ManagedTokenSource>::parse_bitwise_or_expr (
  const_TokenPtr tok ATTRIBUTE_UNUSED, std::unique_ptr<AST::Expr> left,
  std::vector<AST::Attribute> outer_attrs ATTRIBUTE_UNUSED,
  ParseRestrictions restrictions)
{
  // parse RHS (as tok has already been consumed in parse_expression)
  std::unique_ptr<AST::Expr> right
    = parse_expr (LBP_PIPE, std::vector<AST::Attribute> (), restrictions);
  if (right == nullptr)
    return nullptr;

  // TODO: check types. actually, do so during semantic analysis
  Location locus = left->get_locus_slow ();

  return std::unique_ptr<AST::ArithmeticOrLogicalExpr> (
    new AST::ArithmeticOrLogicalExpr (std::move (left), std::move (right),
				      ArithmeticOrLogicalOperator::BITWISE_OR,
				      locus));
}

/* Parses a binary bitwise (or eager logical) xor expression (with Pratt
 * parsing). */
template <typename ManagedTokenSource>
std::unique_ptr<AST::ArithmeticOrLogicalExpr>
Parser<ManagedTokenSource>::parse_bitwise_xor_expr (
  const_TokenPtr tok ATTRIBUTE_UNUSED, std::unique_ptr<AST::Expr> left,
  std::vector<AST::Attribute> outer_attrs ATTRIBUTE_UNUSED,
  ParseRestrictions restrictions)
{
  // parse RHS (as tok has already been consumed in parse_expression)
  std::unique_ptr<AST::Expr> right
    = parse_expr (LBP_CARET, std::vector<AST::Attribute> (), restrictions);
  if (right == nullptr)
    return nullptr;

  // TODO: check types. actually, do so during semantic analysis
  Location locus = left->get_locus_slow ();

  return std::unique_ptr<AST::ArithmeticOrLogicalExpr> (
    new AST::ArithmeticOrLogicalExpr (std::move (left), std::move (right),
				      ArithmeticOrLogicalOperator::BITWISE_XOR,
				      locus));
}

// Parses a binary left shift expression (with Pratt parsing).
template <typename ManagedTokenSource>
std::unique_ptr<AST::ArithmeticOrLogicalExpr>
Parser<ManagedTokenSource>::parse_left_shift_expr (
  const_TokenPtr tok ATTRIBUTE_UNUSED, std::unique_ptr<AST::Expr> left,
  std::vector<AST::Attribute> outer_attrs ATTRIBUTE_UNUSED,
  ParseRestrictions restrictions)
{
  // parse RHS (as tok has already been consumed in parse_expression)
  std::unique_ptr<AST::Expr> right
    = parse_expr (LBP_L_SHIFT, std::vector<AST::Attribute> (), restrictions);
  if (right == nullptr)
    return nullptr;

  // TODO: check types. actually, do so during semantic analysis
  Location locus = left->get_locus_slow ();

  return std::unique_ptr<AST::ArithmeticOrLogicalExpr> (
    new AST::ArithmeticOrLogicalExpr (std::move (left), std::move (right),
				      ArithmeticOrLogicalOperator::LEFT_SHIFT,
				      locus));
}

// Parses a binary right shift expression (with Pratt parsing).
template <typename ManagedTokenSource>
std::unique_ptr<AST::ArithmeticOrLogicalExpr>
Parser<ManagedTokenSource>::parse_right_shift_expr (
  const_TokenPtr tok ATTRIBUTE_UNUSED, std::unique_ptr<AST::Expr> left,
  std::vector<AST::Attribute> outer_attrs ATTRIBUTE_UNUSED,
  ParseRestrictions restrictions)
{
  // parse RHS (as tok has already been consumed in parse_expression)
  std::unique_ptr<AST::Expr> right
    = parse_expr (LBP_R_SHIFT, std::vector<AST::Attribute> (), restrictions);
  if (right == nullptr)
    return nullptr;

  // TODO: check types. actually, do so during semantic analysis
  Location locus = left->get_locus_slow ();

  return std::unique_ptr<AST::ArithmeticOrLogicalExpr> (
    new AST::ArithmeticOrLogicalExpr (std::move (left), std::move (right),
				      ArithmeticOrLogicalOperator::RIGHT_SHIFT,
				      locus));
}

/* Returns the left binding power for the given ComparisonExpr type.
 * TODO make constexpr? Would that even do anything useful? */
inline binding_powers
get_lbp_for_comparison_expr (AST::ComparisonExpr::ExprType expr_type)
{
  switch (expr_type)
    {
    case ComparisonOperator::EQUAL:
      return LBP_EQUAL;
    case ComparisonOperator::NOT_EQUAL:
      return LBP_NOT_EQUAL;
    case ComparisonOperator::GREATER_THAN:
      return LBP_GREATER_THAN;
    case ComparisonOperator::LESS_THAN:
      return LBP_SMALLER_THAN;
    case ComparisonOperator::GREATER_OR_EQUAL:
      return LBP_GREATER_EQUAL;
    case ComparisonOperator::LESS_OR_EQUAL:
      return LBP_SMALLER_EQUAL;
    default:
      // WTF? should not happen, this is an error
      gcc_unreachable ();

      return LBP_EQUAL;
    }
}

/* Parses a ComparisonExpr of given type and LBP. TODO find a way to only
 * specify one and have the other looked up - e.g. specify ExprType and binding
 * power is looked up? */
template <typename ManagedTokenSource>
std::unique_ptr<AST::ComparisonExpr>
Parser<ManagedTokenSource>::parse_comparison_expr (
  const_TokenPtr, std::unique_ptr<AST::Expr> left, std::vector<AST::Attribute>,
  AST::ComparisonExpr::ExprType expr_type, ParseRestrictions restrictions)
{
  // parse RHS (as tok has already been consumed in parse_expression)
  std::unique_ptr<AST::Expr> right
    = parse_expr (get_lbp_for_comparison_expr (expr_type),
		  std::vector<AST::Attribute> (), restrictions);
  if (right == nullptr)
    return nullptr;

  // TODO: check types. actually, do so during semantic analysis
  Location locus = left->get_locus_slow ();

  return std::unique_ptr<AST::ComparisonExpr> (
    new AST::ComparisonExpr (std::move (left), std::move (right), expr_type,
			     locus));
}

// Parses a binary equal to expression (with Pratt parsing).
template <typename ManagedTokenSource>
std::unique_ptr<AST::ComparisonExpr>
Parser<ManagedTokenSource>::parse_binary_equal_expr (
  const_TokenPtr tok ATTRIBUTE_UNUSED, std::unique_ptr<AST::Expr> left,
  std::vector<AST::Attribute> outer_attrs ATTRIBUTE_UNUSED,
  ParseRestrictions restrictions)
{
  // parse RHS (as tok has already been consumed in parse_expression)
  std::unique_ptr<AST::Expr> right
    = parse_expr (LBP_EQUAL, std::vector<AST::Attribute> (), restrictions);
  if (right == nullptr)
    return nullptr;

  // TODO: check types. actually, do so during semantic analysis
  Location locus = left->get_locus_slow ();

  return std::unique_ptr<AST::ComparisonExpr> (
    new AST::ComparisonExpr (std::move (left), std::move (right),
			     ComparisonOperator::EQUAL, locus));
}

// Parses a binary not equal to expression (with Pratt parsing).
template <typename ManagedTokenSource>
std::unique_ptr<AST::ComparisonExpr>
Parser<ManagedTokenSource>::parse_binary_not_equal_expr (
  const_TokenPtr tok ATTRIBUTE_UNUSED, std::unique_ptr<AST::Expr> left,
  std::vector<AST::Attribute> outer_attrs ATTRIBUTE_UNUSED,
  ParseRestrictions restrictions)
{
  // parse RHS (as tok has already been consumed in parse_expression)
  std::unique_ptr<AST::Expr> right
    = parse_expr (LBP_NOT_EQUAL, std::vector<AST::Attribute> (), restrictions);
  if (right == nullptr)
    return nullptr;

  // TODO: check types. actually, do so during semantic analysis
  Location locus = left->get_locus_slow ();

  return std::unique_ptr<AST::ComparisonExpr> (
    new AST::ComparisonExpr (std::move (left), std::move (right),
			     ComparisonOperator::NOT_EQUAL, locus));
}

// Parses a binary greater than expression (with Pratt parsing).
template <typename ManagedTokenSource>
std::unique_ptr<AST::ComparisonExpr>
Parser<ManagedTokenSource>::parse_binary_greater_than_expr (
  const_TokenPtr tok ATTRIBUTE_UNUSED, std::unique_ptr<AST::Expr> left,
  std::vector<AST::Attribute> outer_attrs ATTRIBUTE_UNUSED,
  ParseRestrictions restrictions)
{
  // parse RHS (as tok has already been consumed in parse_expression)
  std::unique_ptr<AST::Expr> right
    = parse_expr (LBP_GREATER_THAN, std::vector<AST::Attribute> (),
		  restrictions);
  if (right == nullptr)
    return nullptr;

  // TODO: check types. actually, do so during semantic analysis
  Location locus = left->get_locus_slow ();

  return std::unique_ptr<AST::ComparisonExpr> (
    new AST::ComparisonExpr (std::move (left), std::move (right),
			     ComparisonOperator::GREATER_THAN, locus));
}

// Parses a binary less than expression (with Pratt parsing).
template <typename ManagedTokenSource>
std::unique_ptr<AST::ComparisonExpr>
Parser<ManagedTokenSource>::parse_binary_less_than_expr (
  const_TokenPtr tok ATTRIBUTE_UNUSED, std::unique_ptr<AST::Expr> left,
  std::vector<AST::Attribute> outer_attrs ATTRIBUTE_UNUSED,
  ParseRestrictions restrictions)
{
  // parse RHS (as tok has already been consumed in parse_expression)
  std::unique_ptr<AST::Expr> right
    = parse_expr (LBP_SMALLER_THAN, std::vector<AST::Attribute> (),
		  restrictions);
  if (right == nullptr)
    return nullptr;

  // TODO: check types. actually, do so during semantic analysis
  Location locus = left->get_locus_slow ();

  return std::unique_ptr<AST::ComparisonExpr> (
    new AST::ComparisonExpr (std::move (left), std::move (right),
			     ComparisonOperator::LESS_THAN, locus));
}

// Parses a binary greater than or equal to expression (with Pratt parsing).
template <typename ManagedTokenSource>
std::unique_ptr<AST::ComparisonExpr>
Parser<ManagedTokenSource>::parse_binary_greater_equal_expr (
  const_TokenPtr tok ATTRIBUTE_UNUSED, std::unique_ptr<AST::Expr> left,
  std::vector<AST::Attribute> outer_attrs ATTRIBUTE_UNUSED,
  ParseRestrictions restrictions)
{
  // parse RHS (as tok has already been consumed in parse_expression)
  std::unique_ptr<AST::Expr> right
    = parse_expr (LBP_GREATER_EQUAL, std::vector<AST::Attribute> (),
		  restrictions);
  if (right == nullptr)
    return nullptr;

  // TODO: check types. actually, do so during semantic analysis
  Location locus = left->get_locus_slow ();

  return std::unique_ptr<AST::ComparisonExpr> (
    new AST::ComparisonExpr (std::move (left), std::move (right),
			     ComparisonOperator::GREATER_OR_EQUAL, locus));
}

// Parses a binary less than or equal to expression (with Pratt parsing).
template <typename ManagedTokenSource>
std::unique_ptr<AST::ComparisonExpr>
Parser<ManagedTokenSource>::parse_binary_less_equal_expr (
  const_TokenPtr tok ATTRIBUTE_UNUSED, std::unique_ptr<AST::Expr> left,
  std::vector<AST::Attribute> outer_attrs ATTRIBUTE_UNUSED,
  ParseRestrictions restrictions)
{
  // parse RHS (as tok has already been consumed in parse_expression)
  std::unique_ptr<AST::Expr> right
    = parse_expr (LBP_SMALLER_EQUAL, std::vector<AST::Attribute> (),
		  restrictions);
  if (right == nullptr)
    return nullptr;

  // TODO: check types. actually, do so during semantic analysis
  Location locus = left->get_locus_slow ();

  return std::unique_ptr<AST::ComparisonExpr> (
    new AST::ComparisonExpr (std::move (left), std::move (right),
			     ComparisonOperator::LESS_OR_EQUAL, locus));
}

// Parses a binary lazy boolean or expression (with Pratt parsing).
template <typename ManagedTokenSource>
std::unique_ptr<AST::LazyBooleanExpr>
Parser<ManagedTokenSource>::parse_lazy_or_expr (
  const_TokenPtr tok ATTRIBUTE_UNUSED, std::unique_ptr<AST::Expr> left,
  std::vector<AST::Attribute> outer_attrs ATTRIBUTE_UNUSED,
  ParseRestrictions restrictions)
{
  // parse RHS (as tok has already been consumed in parse_expression)
  std::unique_ptr<AST::Expr> right
    = parse_expr (LBP_LOGICAL_OR, std::vector<AST::Attribute> (), restrictions);
  if (right == nullptr)
    return nullptr;

  // TODO: check types. actually, do so during semantic analysis
  Location locus = left->get_locus_slow ();

  return std::unique_ptr<AST::LazyBooleanExpr> (
    new AST::LazyBooleanExpr (std::move (left), std::move (right),
			      LazyBooleanOperator::LOGICAL_OR, locus));
}

// Parses a binary lazy boolean and expression (with Pratt parsing).
template <typename ManagedTokenSource>
std::unique_ptr<AST::LazyBooleanExpr>
Parser<ManagedTokenSource>::parse_lazy_and_expr (
  const_TokenPtr tok ATTRIBUTE_UNUSED, std::unique_ptr<AST::Expr> left,
  std::vector<AST::Attribute> outer_attrs ATTRIBUTE_UNUSED,
  ParseRestrictions restrictions)
{
  // parse RHS (as tok has already been consumed in parse_expression)
  std::unique_ptr<AST::Expr> right
    = parse_expr (LBP_LOGICAL_AND, std::vector<AST::Attribute> (),
		  restrictions);
  if (right == nullptr)
    return nullptr;

  // TODO: check types. actually, do so during semantic analysis
  Location locus = left->get_locus_slow ();

  return std::unique_ptr<AST::LazyBooleanExpr> (
    new AST::LazyBooleanExpr (std::move (left), std::move (right),
			      LazyBooleanOperator::LOGICAL_AND, locus));
}

// Parses a pseudo-binary infix type cast expression (with Pratt parsing).
template <typename ManagedTokenSource>
std::unique_ptr<AST::TypeCastExpr>
Parser<ManagedTokenSource>::parse_type_cast_expr (
  const_TokenPtr tok ATTRIBUTE_UNUSED, std::unique_ptr<AST::Expr> expr_to_cast,
  std::vector<AST::Attribute> outer_attrs ATTRIBUTE_UNUSED,
  ParseRestrictions restrictions ATTRIBUTE_UNUSED)
{
  // parse RHS (as tok has already been consumed in parse_expression)
  std::unique_ptr<AST::TypeNoBounds> type = parse_type_no_bounds ();
  if (type == nullptr)
    return nullptr;
  // FIXME: how do I get precedence put in here?

  // TODO: check types. actually, do so during semantic analysis
  Location locus = expr_to_cast->get_locus_slow ();

  return std::unique_ptr<AST::TypeCastExpr> (
    new AST::TypeCastExpr (std::move (expr_to_cast), std::move (type), locus));
}

// Parses a binary assignment expression (with Pratt parsing).
template <typename ManagedTokenSource>
std::unique_ptr<AST::AssignmentExpr>
Parser<ManagedTokenSource>::parse_assig_expr (
  const_TokenPtr tok ATTRIBUTE_UNUSED, std::unique_ptr<AST::Expr> left,
  std::vector<AST::Attribute> outer_attrs ATTRIBUTE_UNUSED,
  ParseRestrictions restrictions)
{
  // parse RHS (as tok has already been consumed in parse_expression)
  std::unique_ptr<AST::Expr> right
    = parse_expr (LBP_ASSIG - 1, std::vector<AST::Attribute> (), restrictions);
  if (right == nullptr)
    return nullptr;
  // FIXME: ensure right-associativity for this - 'LBP - 1' may do this?

  // TODO: check types. actually, do so during semantic analysis
  Location locus = left->get_locus_slow ();

  return std::unique_ptr<AST::AssignmentExpr> (
    new AST::AssignmentExpr (std::move (left), std::move (right), locus));
}

/* Returns the left binding power for the given CompoundAssignmentExpr type.
 * TODO make constexpr? Would that even do anything useful? */
inline binding_powers
get_lbp_for_compound_assignment_expr (
  AST::CompoundAssignmentExpr::ExprType expr_type)
{
  switch (expr_type)
    {
    case CompoundAssignmentOperator::ADD:
      return LBP_PLUS;
    case CompoundAssignmentOperator::SUBTRACT:
      return LBP_MINUS;
    case CompoundAssignmentOperator::MULTIPLY:
      return LBP_MUL;
    case CompoundAssignmentOperator::DIVIDE:
      return LBP_DIV;
    case CompoundAssignmentOperator::MODULUS:
      return LBP_MOD;
    case CompoundAssignmentOperator::BITWISE_AND:
      return LBP_AMP;
    case CompoundAssignmentOperator::BITWISE_OR:
      return LBP_PIPE;
    case CompoundAssignmentOperator::BITWISE_XOR:
      return LBP_CARET;
    case CompoundAssignmentOperator::LEFT_SHIFT:
      return LBP_L_SHIFT;
    case CompoundAssignmentOperator::RIGHT_SHIFT:
      return LBP_R_SHIFT;
    default:
      // WTF? should not happen, this is an error
      gcc_unreachable ();

      return LBP_PLUS;
    }
}

// Parses a compound assignment expression (with Pratt parsing).
template <typename ManagedTokenSource>
std::unique_ptr<AST::CompoundAssignmentExpr>
Parser<ManagedTokenSource>::parse_compound_assignment_expr (
  const_TokenPtr, std::unique_ptr<AST::Expr> left, std::vector<AST::Attribute>,
  AST::CompoundAssignmentExpr::ExprType expr_type,
  ParseRestrictions restrictions)
{
  // parse RHS (as tok has already been consumed in parse_expression)
  std::unique_ptr<AST::Expr> right
    = parse_expr (get_lbp_for_compound_assignment_expr (expr_type) - 1,
		  std::vector<AST::Attribute> (), restrictions);
  if (right == nullptr)
    return nullptr;
  // FIXME: ensure right-associativity for this - 'LBP - 1' may do this?

  // TODO: check types. actually, do so during semantic analysis
  Location locus = left->get_locus_slow ();

  return std::unique_ptr<AST::CompoundAssignmentExpr> (
    new AST::CompoundAssignmentExpr (std::move (left), std::move (right),
				     expr_type, locus));
}

// Parses a binary add-assignment expression (with Pratt parsing).
template <typename ManagedTokenSource>
std::unique_ptr<AST::CompoundAssignmentExpr>
Parser<ManagedTokenSource>::parse_plus_assig_expr (
  const_TokenPtr tok ATTRIBUTE_UNUSED, std::unique_ptr<AST::Expr> left,
  std::vector<AST::Attribute> outer_attrs ATTRIBUTE_UNUSED,
  ParseRestrictions restrictions)
{
  // parse RHS (as tok has already been consumed in parse_expression)
  std::unique_ptr<AST::Expr> right
    = parse_expr (LBP_PLUS_ASSIG - 1, std::vector<AST::Attribute> (),
		  restrictions);
  if (right == nullptr)
    return nullptr;
  // FIXME: ensure right-associativity for this - 'LBP - 1' may do this?

  // TODO: check types. actually, do so during semantic analysis
  Location locus = left->get_locus_slow ();

  return std::unique_ptr<AST::CompoundAssignmentExpr> (
    new AST::CompoundAssignmentExpr (std::move (left), std::move (right),
				     CompoundAssignmentOperator::ADD, locus));
}

// Parses a binary minus-assignment expression (with Pratt parsing).
template <typename ManagedTokenSource>
std::unique_ptr<AST::CompoundAssignmentExpr>
Parser<ManagedTokenSource>::parse_minus_assig_expr (
  const_TokenPtr tok ATTRIBUTE_UNUSED, std::unique_ptr<AST::Expr> left,
  std::vector<AST::Attribute> outer_attrs ATTRIBUTE_UNUSED,
  ParseRestrictions restrictions)
{
  // parse RHS (as tok has already been consumed in parse_expression)
  std::unique_ptr<AST::Expr> right
    = parse_expr (LBP_MINUS_ASSIG - 1, std::vector<AST::Attribute> (),
		  restrictions);
  if (right == nullptr)
    return nullptr;
  // FIXME: ensure right-associativity for this - 'LBP - 1' may do this?

  // TODO: check types. actually, do so during semantic analysis
  Location locus = left->get_locus_slow ();

  return std::unique_ptr<AST::CompoundAssignmentExpr> (
    new AST::CompoundAssignmentExpr (std::move (left), std::move (right),
				     CompoundAssignmentOperator::SUBTRACT,
				     locus));
}

// Parses a binary multiplication-assignment expression (with Pratt parsing).
template <typename ManagedTokenSource>
std::unique_ptr<AST::CompoundAssignmentExpr>
Parser<ManagedTokenSource>::parse_mult_assig_expr (
  const_TokenPtr tok ATTRIBUTE_UNUSED, std::unique_ptr<AST::Expr> left,
  std::vector<AST::Attribute> outer_attrs ATTRIBUTE_UNUSED,
  ParseRestrictions restrictions)
{
  // parse RHS (as tok has already been consumed in parse_expression)
  std::unique_ptr<AST::Expr> right
    = parse_expr (LBP_MULT_ASSIG - 1, std::vector<AST::Attribute> (),
		  restrictions);
  if (right == nullptr)
    return nullptr;
  // FIXME: ensure right-associativity for this - 'LBP - 1' may do this?

  // TODO: check types. actually, do so during semantic analysis
  Location locus = left->get_locus_slow ();

  return std::unique_ptr<AST::CompoundAssignmentExpr> (
    new AST::CompoundAssignmentExpr (std::move (left), std::move (right),
				     CompoundAssignmentOperator::MULTIPLY,
				     locus));
}

// Parses a binary division-assignment expression (with Pratt parsing).
template <typename ManagedTokenSource>
std::unique_ptr<AST::CompoundAssignmentExpr>
Parser<ManagedTokenSource>::parse_div_assig_expr (
  const_TokenPtr tok ATTRIBUTE_UNUSED, std::unique_ptr<AST::Expr> left,
  std::vector<AST::Attribute> outer_attrs ATTRIBUTE_UNUSED,
  ParseRestrictions restrictions)
{
  // parse RHS (as tok has already been consumed in parse_expression)
  std::unique_ptr<AST::Expr> right
    = parse_expr (LBP_DIV_ASSIG - 1, std::vector<AST::Attribute> (),
		  restrictions);
  if (right == nullptr)
    return nullptr;
  // FIXME: ensure right-associativity for this - 'LBP - 1' may do this?

  // TODO: check types. actually, do so during semantic analysis
  Location locus = left->get_locus_slow ();

  return std::unique_ptr<AST::CompoundAssignmentExpr> (
    new AST::CompoundAssignmentExpr (std::move (left), std::move (right),
				     CompoundAssignmentOperator::DIVIDE,
				     locus));
}

// Parses a binary modulo-assignment expression (with Pratt parsing).
template <typename ManagedTokenSource>
std::unique_ptr<AST::CompoundAssignmentExpr>
Parser<ManagedTokenSource>::parse_mod_assig_expr (
  const_TokenPtr tok ATTRIBUTE_UNUSED, std::unique_ptr<AST::Expr> left,
  std::vector<AST::Attribute> outer_attrs ATTRIBUTE_UNUSED,
  ParseRestrictions restrictions)
{
  // parse RHS (as tok has already been consumed in parse_expression)
  std::unique_ptr<AST::Expr> right
    = parse_expr (LBP_MOD_ASSIG - 1, std::vector<AST::Attribute> (),
		  restrictions);
  if (right == nullptr)
    return nullptr;
  // FIXME: ensure right-associativity for this - 'LBP - 1' may do this?

  // TODO: check types. actually, do so during semantic analysis
  Location locus = left->get_locus_slow ();

  return std::unique_ptr<AST::CompoundAssignmentExpr> (
    new AST::CompoundAssignmentExpr (std::move (left), std::move (right),
				     CompoundAssignmentOperator::MODULUS,
				     locus));
}

// Parses a binary and-assignment expression (with Pratt parsing).
template <typename ManagedTokenSource>
std::unique_ptr<AST::CompoundAssignmentExpr>
Parser<ManagedTokenSource>::parse_and_assig_expr (
  const_TokenPtr tok ATTRIBUTE_UNUSED, std::unique_ptr<AST::Expr> left,
  std::vector<AST::Attribute> outer_attrs ATTRIBUTE_UNUSED,
  ParseRestrictions restrictions)
{
  // parse RHS (as tok has already been consumed in parse_expression)
  std::unique_ptr<AST::Expr> right
    = parse_expr (LBP_AMP_ASSIG - 1, std::vector<AST::Attribute> (),
		  restrictions);
  if (right == nullptr)
    return nullptr;
  // FIXME: ensure right-associativity for this - 'LBP - 1' may do this?

  // TODO: check types. actually, do so during semantic analysis
  Location locus = left->get_locus_slow ();

  return std::unique_ptr<AST::CompoundAssignmentExpr> (
    new AST::CompoundAssignmentExpr (std::move (left), std::move (right),
				     CompoundAssignmentOperator::BITWISE_AND,
				     locus));
}

// Parses a binary or-assignment expression (with Pratt parsing).
template <typename ManagedTokenSource>
std::unique_ptr<AST::CompoundAssignmentExpr>
Parser<ManagedTokenSource>::parse_or_assig_expr (
  const_TokenPtr tok ATTRIBUTE_UNUSED, std::unique_ptr<AST::Expr> left,
  std::vector<AST::Attribute> outer_attrs ATTRIBUTE_UNUSED,
  ParseRestrictions restrictions)
{
  // parse RHS (as tok has already been consumed in parse_expression)
  std::unique_ptr<AST::Expr> right
    = parse_expr (LBP_PIPE_ASSIG - 1, std::vector<AST::Attribute> (),
		  restrictions);
  if (right == nullptr)
    return nullptr;
  // FIXME: ensure right-associativity for this - 'LBP - 1' may do this?

  // TODO: check types. actually, do so during semantic analysis
  Location locus = left->get_locus_slow ();

  return std::unique_ptr<AST::CompoundAssignmentExpr> (
    new AST::CompoundAssignmentExpr (std::move (left), std::move (right),
				     CompoundAssignmentOperator::BITWISE_OR,
				     locus));
}

// Parses a binary xor-assignment expression (with Pratt parsing).
template <typename ManagedTokenSource>
std::unique_ptr<AST::CompoundAssignmentExpr>
Parser<ManagedTokenSource>::parse_xor_assig_expr (
  const_TokenPtr tok ATTRIBUTE_UNUSED, std::unique_ptr<AST::Expr> left,
  std::vector<AST::Attribute> outer_attrs ATTRIBUTE_UNUSED,
  ParseRestrictions restrictions)
{
  // parse RHS (as tok has already been consumed in parse_expression)
  std::unique_ptr<AST::Expr> right
    = parse_expr (LBP_CARET_ASSIG - 1, std::vector<AST::Attribute> (),
		  restrictions);
  if (right == nullptr)
    return nullptr;
  // FIXME: ensure right-associativity for this - 'LBP - 1' may do this?

  // TODO: check types. actually, do so during semantic analysis
  Location locus = left->get_locus_slow ();

  return std::unique_ptr<AST::CompoundAssignmentExpr> (
    new AST::CompoundAssignmentExpr (std::move (left), std::move (right),
				     CompoundAssignmentOperator::BITWISE_XOR,
				     locus));
}

// Parses a binary left shift-assignment expression (with Pratt parsing).
template <typename ManagedTokenSource>
std::unique_ptr<AST::CompoundAssignmentExpr>
Parser<ManagedTokenSource>::parse_left_shift_assig_expr (
  const_TokenPtr tok ATTRIBUTE_UNUSED, std::unique_ptr<AST::Expr> left,
  std::vector<AST::Attribute> outer_attrs ATTRIBUTE_UNUSED,
  ParseRestrictions restrictions)
{
  // parse RHS (as tok has already been consumed in parse_expression)
  std::unique_ptr<AST::Expr> right
    = parse_expr (LBP_L_SHIFT_ASSIG - 1, std::vector<AST::Attribute> (),
		  restrictions);
  if (right == nullptr)
    return nullptr;
  // FIXME: ensure right-associativity for this - 'LBP - 1' may do this?

  // TODO: check types. actually, do so during semantic analysis
  Location locus = left->get_locus_slow ();

  return std::unique_ptr<AST::CompoundAssignmentExpr> (
    new AST::CompoundAssignmentExpr (std::move (left), std::move (right),
				     CompoundAssignmentOperator::LEFT_SHIFT,
				     locus));
}

// Parses a binary right shift-assignment expression (with Pratt parsing).
template <typename ManagedTokenSource>
std::unique_ptr<AST::CompoundAssignmentExpr>
Parser<ManagedTokenSource>::parse_right_shift_assig_expr (
  const_TokenPtr tok ATTRIBUTE_UNUSED, std::unique_ptr<AST::Expr> left,
  std::vector<AST::Attribute> outer_attrs ATTRIBUTE_UNUSED,
  ParseRestrictions restrictions)
{
  // parse RHS (as tok has already been consumed in parse_expression)
  std::unique_ptr<AST::Expr> right
    = parse_expr (LBP_R_SHIFT_ASSIG - 1, std::vector<AST::Attribute> (),
		  restrictions);
  if (right == nullptr)
    return nullptr;
  // FIXME: ensure right-associativity for this - 'LBP - 1' may do this?

  // TODO: check types. actually, do so during semantic analysis
  Location locus = left->get_locus_slow ();

  return std::unique_ptr<AST::CompoundAssignmentExpr> (
    new AST::CompoundAssignmentExpr (std::move (left), std::move (right),
				     CompoundAssignmentOperator::RIGHT_SHIFT,
				     locus));
}

// Parses a postfix unary await expression (with Pratt parsing).
template <typename ManagedTokenSource>
std::unique_ptr<AST::AwaitExpr>
Parser<ManagedTokenSource>::parse_await_expr (
  const_TokenPtr tok, std::unique_ptr<AST::Expr> expr_to_await,
  std::vector<AST::Attribute> outer_attrs)
{
  /* skip "await" identifier (as "." has already been consumed in
   * parse_expression) this assumes that the identifier was already identified
   * as await */
  if (!skip_token (IDENTIFIER))
    {
      Error error (tok->get_locus (), "failed to skip %<await%> in await expr "
				      "- this is probably a deep issue");
      add_error (std::move (error));

      // skip somewhere?
      return nullptr;
    }

  // TODO: check inside async block in semantic analysis
  Location locus = expr_to_await->get_locus_slow ();

  return std::unique_ptr<AST::AwaitExpr> (
    new AST::AwaitExpr (std::move (expr_to_await), std::move (outer_attrs),
			locus));
}

/* Parses an exclusive range ('..') in left denotation position (i.e.
 * RangeFromExpr or RangeFromToExpr). */
template <typename ManagedTokenSource>
std::unique_ptr<AST::RangeExpr>
Parser<ManagedTokenSource>::parse_led_range_exclusive_expr (
  const_TokenPtr tok ATTRIBUTE_UNUSED, std::unique_ptr<AST::Expr> left,
  std::vector<AST::Attribute> outer_attrs ATTRIBUTE_UNUSED,
  ParseRestrictions restrictions)
{
  // FIXME: this probably parses expressions accidently or whatever
  // try parsing RHS (as tok has already been consumed in parse_expression)
  std::unique_ptr<AST::Expr> right
    = parse_expr (LBP_DOT_DOT, std::vector<AST::Attribute> (), restrictions);

  Location locus = left->get_locus_slow ();

  if (right == nullptr)
    {
      // range from expr
      return std::unique_ptr<AST::RangeFromExpr> (
	new AST::RangeFromExpr (std::move (left), locus));
    }
  else
    {
      return std::unique_ptr<AST::RangeFromToExpr> (
	new AST::RangeFromToExpr (std::move (left), std::move (right), locus));
    }
  // FIXME: make non-associative
}

/* Parses an exclusive range ('..') in null denotation position (i.e.
 * RangeToExpr or RangeFullExpr). */
template <typename ManagedTokenSource>
std::unique_ptr<AST::RangeExpr>
Parser<ManagedTokenSource>::parse_nud_range_exclusive_expr (
  const_TokenPtr tok, std::vector<AST::Attribute> outer_attrs ATTRIBUTE_UNUSED)
{
  // FIXME: this probably parses expressions accidently or whatever
  // try parsing RHS (as tok has already been consumed in parse_expression)
  std::unique_ptr<AST::Expr> right
    = parse_expr (LBP_DOT_DOT, std::vector<AST::Attribute> ());

  Location locus = tok->get_locus ();

  if (right == nullptr)
    {
      // range from expr
      return std::unique_ptr<AST::RangeFullExpr> (
	new AST::RangeFullExpr (locus));
    }
  else
    {
      return std::unique_ptr<AST::RangeToExpr> (
	new AST::RangeToExpr (std::move (right), locus));
    }
  // FIXME: make non-associative
}

// Parses a full binary range inclusive expression.
template <typename ManagedTokenSource>
std::unique_ptr<AST::RangeFromToInclExpr>
Parser<ManagedTokenSource>::parse_range_inclusive_expr (
  const_TokenPtr tok ATTRIBUTE_UNUSED, std::unique_ptr<AST::Expr> left,
  std::vector<AST::Attribute> outer_attrs ATTRIBUTE_UNUSED,
  ParseRestrictions restrictions)
{
  // parse RHS (as tok has already been consumed in parse_expression)
  std::unique_ptr<AST::Expr> right
    = parse_expr (LBP_DOT_DOT_EQ, std::vector<AST::Attribute> (), restrictions);
  if (right == nullptr)
    return nullptr;
  // FIXME: make non-associative

  // TODO: check types. actually, do so during semantic analysis
  Location locus = left->get_locus_slow ();

  return std::unique_ptr<AST::RangeFromToInclExpr> (
    new AST::RangeFromToInclExpr (std::move (left), std::move (right), locus));
}

// Parses an inclusive range-to prefix unary expression.
template <typename ManagedTokenSource>
std::unique_ptr<AST::RangeToInclExpr>
Parser<ManagedTokenSource>::parse_range_to_inclusive_expr (
  const_TokenPtr tok, std::vector<AST::Attribute> outer_attrs ATTRIBUTE_UNUSED)
{
  // parse RHS (as tok has already been consumed in parse_expression)
  std::unique_ptr<AST::Expr> right = parse_expr (LBP_DOT_DOT_EQ);
  if (right == nullptr)
    return nullptr;
  // FIXME: make non-associative

  // TODO: check types. actually, do so during semantic analysis

  return std::unique_ptr<AST::RangeToInclExpr> (
    new AST::RangeToInclExpr (std::move (right), tok->get_locus ()));
}

// Parses a pseudo-binary infix tuple index expression.
template <typename ManagedTokenSource>
std::unique_ptr<AST::TupleIndexExpr>
Parser<ManagedTokenSource>::parse_tuple_index_expr (
  const_TokenPtr tok ATTRIBUTE_UNUSED, std::unique_ptr<AST::Expr> tuple_expr,
  std::vector<AST::Attribute> outer_attrs,
  ParseRestrictions restrictions ATTRIBUTE_UNUSED)
{
  // parse int literal (as token already skipped)
  const_TokenPtr index_tok = expect_token (INT_LITERAL);
  if (index_tok == nullptr)
    {
      return nullptr;
    }
  std::string index = index_tok->get_str ();

  // convert to integer
  int index_int = atoi (index.c_str ());

  Location locus = tuple_expr->get_locus_slow ();

  return std::unique_ptr<AST::TupleIndexExpr> (
    new AST::TupleIndexExpr (std::move (tuple_expr), index_int,
			     std::move (outer_attrs), locus));
}

// Parses a pseudo-binary infix array (or slice) index expression.
template <typename ManagedTokenSource>
std::unique_ptr<AST::ArrayIndexExpr>
Parser<ManagedTokenSource>::parse_index_expr (
  const_TokenPtr, std::unique_ptr<AST::Expr> array_expr,
  std::vector<AST::Attribute> outer_attrs, ParseRestrictions)
{
  // parse RHS (as tok has already been consumed in parse_expression)
  /*std::unique_ptr<AST::Expr> index_expr
    = parse_expr (LBP_ARRAY_REF, std::vector<AST::Attribute> (),
    restrictions);*/
  // TODO: conceptually, should treat [] as brackets, so just parse all expr
  std::unique_ptr<AST::Expr> index_expr = parse_expr ();
  if (index_expr == nullptr)
    return nullptr;

  // skip ']' at end of array
  if (!skip_token (RIGHT_SQUARE))
    {
      // skip somewhere?
      return nullptr;
    }

  // TODO: check types. actually, do so during semantic analysis
  Location locus = array_expr->get_locus_slow ();

  return std::unique_ptr<AST::ArrayIndexExpr> (
    new AST::ArrayIndexExpr (std::move (array_expr), std::move (index_expr),
			     std::move (outer_attrs), locus));
}

// Parses a pseudo-binary infix struct field access expression.
template <typename ManagedTokenSource>
std::unique_ptr<AST::FieldAccessExpr>
Parser<ManagedTokenSource>::parse_field_access_expr (
  const_TokenPtr tok ATTRIBUTE_UNUSED, std::unique_ptr<AST::Expr> struct_expr,
  std::vector<AST::Attribute> outer_attrs,
  ParseRestrictions restrictions ATTRIBUTE_UNUSED)
{
  /* get field name identifier (assume that this is a field access expr and not
   * await, for instance) */
  const_TokenPtr ident_tok = expect_token (IDENTIFIER);
  Identifier ident = ident_tok->get_str ();

  Location locus = struct_expr->get_locus_slow ();

  // TODO: check types. actually, do so during semantic analysis
  return std::unique_ptr<AST::FieldAccessExpr> (
    new AST::FieldAccessExpr (std::move (struct_expr), std::move (ident),
			      std::move (outer_attrs), locus));
}

// Parses a pseudo-binary infix method call expression.
template <typename ManagedTokenSource>
std::unique_ptr<AST::MethodCallExpr>
Parser<ManagedTokenSource>::parse_method_call_expr (
  const_TokenPtr tok, std::unique_ptr<AST::Expr> receiver_expr,
  std::vector<AST::Attribute> outer_attrs, ParseRestrictions)
{
  // parse path expr segment
  AST::PathExprSegment segment = parse_path_expr_segment ();
  if (segment.is_error ())
    {
      Error error (tok->get_locus (),
		   "failed to parse path expr segment of method call expr");
      add_error (std::move (error));

      return nullptr;
    }

  // skip left parentheses
  if (!skip_token (LEFT_PAREN))
    {
      return nullptr;
    }

  // parse method params (if they exist)
  std::vector<std::unique_ptr<AST::Expr>> params;

  const_TokenPtr t = lexer.peek_token ();
  while (t->get_id () != RIGHT_PAREN)
    {
      std::unique_ptr<AST::Expr> param = parse_expr ();
      if (param == nullptr)
	{
	  Error error (t->get_locus (),
		       "failed to parse method param in method call");
	  add_error (std::move (error));

	  return nullptr;
	}
      params.push_back (std::move (param));

      if (lexer.peek_token ()->get_id () != COMMA)
	break;

      lexer.skip_token ();
      t = lexer.peek_token ();
    }

  // skip right paren
  if (!skip_token (RIGHT_PAREN))
    {
      return nullptr;
    }

  // TODO: check types. actually do so in semantic analysis pass.
  Location locus = receiver_expr->get_locus_slow ();

  return std::unique_ptr<AST::MethodCallExpr> (
    new AST::MethodCallExpr (std::move (receiver_expr), std::move (segment),
			     std::move (params), std::move (outer_attrs),
			     locus));
}

// Parses a pseudo-binary infix function call expression.
template <typename ManagedTokenSource>
std::unique_ptr<AST::CallExpr>
Parser<ManagedTokenSource>::parse_function_call_expr (
  const_TokenPtr, std::unique_ptr<AST::Expr> function_expr,
  std::vector<AST::Attribute> outer_attrs, ParseRestrictions)
{
  // parse function params (if they exist)
  std::vector<std::unique_ptr<AST::Expr>> params;

  const_TokenPtr t = lexer.peek_token ();
  while (t->get_id () != RIGHT_PAREN)
    {
      std::unique_ptr<AST::Expr> param = parse_expr ();
      if (param == nullptr)
	{
	  Error error (t->get_locus (),
		       "failed to parse function param in function call");
	  add_error (std::move (error));

	  return nullptr;
	}
      params.push_back (std::move (param));

      if (lexer.peek_token ()->get_id () != COMMA)
	break;

      lexer.skip_token ();
      t = lexer.peek_token ();
    }

  // skip ')' at end of param list
  if (!skip_token (RIGHT_PAREN))
    {
      // skip somewhere?
      return nullptr;
    }

  // TODO: check types. actually, do so during semantic analysis
  Location locus = function_expr->get_locus_slow ();

  return std::unique_ptr<AST::CallExpr> (
    new AST::CallExpr (std::move (function_expr), std::move (params),
		       std::move (outer_attrs), locus));
}

/* Parses a macro invocation with a path in expression already parsed (but not
 * '!' token). */
template <typename ManagedTokenSource>
std::unique_ptr<AST::MacroInvocation>
Parser<ManagedTokenSource>::parse_macro_invocation_partial (
  AST::PathInExpression path, std::vector<AST::Attribute> outer_attrs)
{
  // macro invocation
  if (!skip_token (EXCLAM))
    {
      return nullptr;
    }

  // convert PathInExpression to SimplePath - if this isn't possible, error
  AST::SimplePath converted_path = path.as_simple_path ();
  if (converted_path.is_empty ())
    {
      Error error (lexer.peek_token ()->get_locus (),
		   "failed to parse simple path in macro invocation");
      add_error (std::move (error));

      return nullptr;
    }

  AST::DelimTokenTree tok_tree = parse_delim_token_tree ();

  fprintf (stderr, "successfully parsed macro invocation (via partial)\n");

  Location macro_locus = converted_path.get_locus ();

  return std::unique_ptr<AST::MacroInvocation> (
    new AST::MacroInvocation (AST::MacroInvocData (std::move (converted_path),
						   std::move (tok_tree)),
			      std::move (outer_attrs), macro_locus));
}

/* Parses a struct expr struct with a path in expression already parsed (but not
 * '{' token). */
template <typename ManagedTokenSource>
std::unique_ptr<AST::StructExprStruct>
Parser<ManagedTokenSource>::parse_struct_expr_struct_partial (
  AST::PathInExpression path, std::vector<AST::Attribute> outer_attrs)
{
  // assume struct expr struct (as struct-enum disambiguation requires name
  // lookup) again, make statement if final ';'
  if (!skip_token (LEFT_CURLY))
    {
      return nullptr;
    }

  // parse inner attributes
  std::vector<AST::Attribute> inner_attrs = parse_inner_attributes ();

  // branch based on next token
  const_TokenPtr t = lexer.peek_token ();
  Location path_locus = path.get_locus ();
  switch (t->get_id ())
    {
    case RIGHT_CURLY:
      // struct with no body
      lexer.skip_token ();

      return std::unique_ptr<AST::StructExprStruct> (
	new AST::StructExprStruct (std::move (path), std::move (inner_attrs),
				   std::move (outer_attrs), path_locus));
    case DOT_DOT:
      /* technically this would give a struct base-only struct, but this
       * algorithm should work too. As such, AST type not happening. */
    case IDENTIFIER:
      case INT_LITERAL: {
	// struct with struct expr fields

	// parse struct expr fields
	std::vector<std::unique_ptr<AST::StructExprField>> fields;

	while (t->get_id () != RIGHT_CURLY && t->get_id () != DOT_DOT)
	  {
	    std::unique_ptr<AST::StructExprField> field
	      = parse_struct_expr_field ();
	    if (field == nullptr)
	      {
		Error error (t->get_locus (),
			     "failed to parse struct (or enum) expr field");
		add_error (std::move (error));

		return nullptr;
	      }

	    // DEBUG:
	    fprintf (stderr,
		     "struct/enum expr field validated to not be null \n");

	    fields.push_back (std::move (field));

	    // DEBUG:
	    fprintf (stderr, "struct/enum expr field pushed back \n");

	    if (lexer.peek_token ()->get_id () != COMMA)
	      {
		// DEBUG:
		fprintf (stderr, "lack of comma detected in struct/enum expr "
				 "fields - break \n");
		break;
	      }
	    lexer.skip_token ();

	    // DEBUG:
	    fprintf (stderr, "struct/enum expr fields comma skipped \n");

	    t = lexer.peek_token ();
	  }

	// DEBUG:
	fprintf (stderr, "struct/enum expr about to parse struct base \n");

	// parse struct base if it exists
	AST::StructBase struct_base = AST::StructBase::error ();
	if (lexer.peek_token ()->get_id () == DOT_DOT)
	  {
	    lexer.skip_token ();

	    // parse required struct base expr
	    std::unique_ptr<AST::Expr> base_expr = parse_expr ();
	    if (base_expr == nullptr)
	      {
		Error error (lexer.peek_token ()->get_locus (),
			     "failed to parse struct base expression in struct "
			     "expression");
		add_error (std::move (error));

		return nullptr;
	      }

	    // DEBUG:
	    fprintf (stderr,
		     "struct/enum expr - parsed and validated base expr \n");

	    struct_base = AST::StructBase (std::move (base_expr));

	    // DEBUG:
	    fprintf (stderr, "assigned struct base to new struct base \n");
	  }

	if (!skip_token (RIGHT_CURLY))
	  {
	    return nullptr;
	  }

	// DEBUG:
	fprintf (
	  stderr,
	  "struct/enum expr skipped right curly - done and ready to return \n");

	return std::unique_ptr<AST::StructExprStructFields> (
	  new AST::StructExprStructFields (std::move (path), std::move (fields),
					   path_locus, std::move (struct_base),
					   std::move (inner_attrs),
					   std::move (outer_attrs)));
      }
    default:
      add_error (
	Error (t->get_locus (),
	       "unrecognised token %qs in struct (or enum) expression - "
	       "expected %<}%>, identifier, int literal, or %<..%>",
	       t->get_token_description ()));

      return nullptr;
    }
}

/* Parses a struct expr tuple with a path in expression already parsed (but not
 * '(' token).
 * FIXME: this currently outputs a call expr, as they cannot be disambiguated.
 * A better solution would be to just get this to call that function directly.
 * */
template <typename ManagedTokenSource>
std::unique_ptr<AST::CallExpr>
Parser<ManagedTokenSource>::parse_struct_expr_tuple_partial (
  AST::PathInExpression path, std::vector<AST::Attribute> outer_attrs)
{
  if (!skip_token (LEFT_PAREN))
    {
      return nullptr;
    }

  std::vector<AST::Attribute> inner_attrs = parse_inner_attributes ();

  std::vector<std::unique_ptr<AST::Expr>> exprs;

  const_TokenPtr t = lexer.peek_token ();
  while (t->get_id () != RIGHT_PAREN)
    {
      // parse expression (required)
      std::unique_ptr<AST::Expr> expr = parse_expr ();
      if (expr == nullptr)
	{
	  Error error (
	    t->get_locus (),
	    "failed to parse expression in struct (or enum) expression tuple");
	  add_error (std::move (error));

	  return nullptr;
	}
      exprs.push_back (std::move (expr));

      if (lexer.peek_token ()->get_id () != COMMA)
	break;

      lexer.skip_token ();

      t = lexer.peek_token ();
    }

  if (!skip_token (RIGHT_PAREN))
    {
      return nullptr;
    }

  Location path_locus = path.get_locus ();

  auto pathExpr = std::unique_ptr<AST::PathInExpression> (
    new AST::PathInExpression (std::move (path)));

  return std::unique_ptr<AST::CallExpr> (
    new AST::CallExpr (std::move (pathExpr), std::move (exprs),
		       std::move (outer_attrs), path_locus));
}

/* Parses a path in expression with the first token passed as a parameter (as it
 * is skipped in token stream). Note that this only parses segment-first paths,
 * not global ones. */
template <typename ManagedTokenSource>
AST::PathInExpression
Parser<ManagedTokenSource>::parse_path_in_expression_pratt (const_TokenPtr tok)
{
  // HACK-y way of making up for pratt-parsing consuming first token

  // DEBUG
  fprintf (stderr, "current peek token when starting path pratt parse: '%s'\n",
	   lexer.peek_token ()->get_token_description ());

  // create segment vector
  std::vector<AST::PathExprSegment> segments;

  std::string initial_str;

  switch (tok->get_id ())
    {
    case IDENTIFIER:
      initial_str = tok->get_str ();
      break;
    case SUPER:
      initial_str = "super";
      break;
    case SELF:
      initial_str = "self";
      break;
    case SELF_ALIAS:
      initial_str = "Self";
      break;
    case CRATE:
      initial_str = "crate";
      break;
    case DOLLAR_SIGN:
      if (lexer.peek_token ()->get_id () == CRATE)
	{
	  initial_str = "$crate";
	  break;
	}
      gcc_fallthrough ();
    default:
      add_error (Error (tok->get_locus (),
			"unrecognised token %qs in path in expression",
			tok->get_token_description ()));

      return AST::PathInExpression::create_error ();
    }

  // parse required initial segment
  AST::PathExprSegment initial_segment (initial_str, tok->get_locus ());
  // parse generic args (and turbofish), if they exist
  /* use lookahead to determine if they actually exist (don't want to accidently
   * parse over next ident segment) */
  if (lexer.peek_token ()->get_id () == SCOPE_RESOLUTION
      && lexer.peek_token (1)->get_id () == LEFT_ANGLE)
    {
      // skip scope resolution
      lexer.skip_token ();

      AST::GenericArgs generic_args = parse_path_generic_args ();

      initial_segment = AST::PathExprSegment (initial_str, tok->get_locus (),
					      std::move (generic_args));
    }
  if (initial_segment.is_error ())
    {
      // skip after somewhere?
      // don't necessarily throw error but yeah

      // DEBUG
      fprintf (stderr, "initial segment is error - returning null\n");

      return AST::PathInExpression::create_error ();
    }
  segments.push_back (std::move (initial_segment));

  // parse optional segments (as long as scope resolution operator exists)
  const_TokenPtr t = lexer.peek_token ();
  while (t->get_id () == SCOPE_RESOLUTION)
    {
      // skip scope resolution operator
      lexer.skip_token ();

      // parse the actual segment - it is an error if it doesn't exist now
      AST::PathExprSegment segment = parse_path_expr_segment ();
      if (segment.is_error ())
	{
	  // skip after somewhere?
	  Error error (t->get_locus (),
		       "could not parse path expression segment");
	  add_error (std::move (error));

	  return AST::PathInExpression::create_error ();
	}

      segments.push_back (std::move (segment));

      t = lexer.peek_token ();
    }

  // DEBUG:
  fprintf (
    stderr,
    "current token (just about to return path to null denotation): '%s'\n",
    lexer.peek_token ()->get_token_description ());

  return AST::PathInExpression (std::move (segments), {}, tok->get_locus (),
				false);
}

// Parses a closure expression with pratt parsing (from null denotation).
template <typename ManagedTokenSource>
std::unique_ptr<AST::ClosureExpr>
Parser<ManagedTokenSource>::parse_closure_expr_pratt (
  const_TokenPtr tok, std::vector<AST::Attribute> outer_attrs)
{
  // TODO: does this need pratt parsing (for precedence)? probably not, but idk
  Location locus = tok->get_locus ();
  bool has_move = false;
  if (tok->get_id () == MOVE)
    {
      has_move = true;
      tok = lexer.peek_token ();
      lexer.skip_token ();
      // skip token and reassign
    }

  // handle parameter list
  std::vector<AST::ClosureParam> params;

  switch (tok->get_id ())
    {
    case OR:
      // no parameters, don't skip token
      break;
      case PIPE: {
	// actually may have parameters
	// don't skip token
	const_TokenPtr t = lexer.peek_token ();
	while (t->get_id () != PIPE)
	  {
	    AST::ClosureParam param = parse_closure_param ();
	    if (param.is_error ())
	      {
		// TODO is this really an error?
		Error error (t->get_locus (), "could not parse closure param");
		add_error (std::move (error));

		return nullptr;
	      }
	    params.push_back (std::move (param));

	    if (lexer.peek_token ()->get_id () != COMMA)
	      {
		// not an error but means param list is done
		break;
	      }
	    // skip comma
	    lexer.skip_token ();

	    t = lexer.peek_token ();
	  }

	if (!skip_token (PIPE))
	  {
	    return nullptr;
	  }
	break;
      }
    default:
      add_error (Error (tok->get_locus (),
			"unexpected token %qs in closure expression - expected "
			"%<|%> or %<||%>",
			tok->get_token_description ()));

      // skip somewhere?
      return nullptr;
    }

  // again branch based on next token
  tok = lexer.peek_token ();
  if (tok->get_id () == RETURN_TYPE)
    {
      // must be return type closure with block expr

      // skip "return type" token
      lexer.skip_token ();

      // parse actual type, which is required
      std::unique_ptr<AST::TypeNoBounds> type = parse_type_no_bounds ();
      if (type == nullptr)
	{
	  // error
	  Error error (tok->get_locus (), "failed to parse type for closure");
	  add_error (std::move (error));

	  // skip somewhere?
	  return nullptr;
	}

      // parse block expr, which is required
      std::unique_ptr<AST::BlockExpr> block = parse_block_expr ();
      if (block == nullptr)
	{
	  // error
	  Error error (lexer.peek_token ()->get_locus (),
		       "failed to parse block expr in closure");
	  add_error (std::move (error));

	  // skip somewhere?
	  return nullptr;
	}

      return std::unique_ptr<AST::ClosureExprInnerTyped> (
	new AST::ClosureExprInnerTyped (std::move (type), std::move (block),
					std::move (params), locus, has_move,
					std::move (outer_attrs)));
    }
  else
    {
      // must be expr-only closure

      // parse expr, which is required
      std::unique_ptr<AST::Expr> expr = parse_expr ();
      if (expr == nullptr)
	{
	  Error error (tok->get_locus (),
		       "failed to parse expression in closure");
	  add_error (std::move (error));

	  // skip somewhere?
	  return nullptr;
	}

      return std::unique_ptr<AST::ClosureExprInner> (
	new AST::ClosureExprInner (std::move (expr), std::move (params), locus,
				   has_move, std::move (outer_attrs)));
    }
}

/* Parses a tuple index expression (pratt-parsed) from a 'float' token as a
 * result of lexer misidentification. */
template <typename ManagedTokenSource>
std::unique_ptr<AST::TupleIndexExpr>
Parser<ManagedTokenSource>::parse_tuple_index_expr_float (
  const_TokenPtr tok, std::unique_ptr<AST::Expr> tuple_expr,
  std::vector<AST::Attribute> outer_attrs,
  ParseRestrictions restrictions ATTRIBUTE_UNUSED)
{
  // only works on float literals
  if (tok->get_id () != FLOAT_LITERAL)
    return nullptr;

  // DEBUG:
  fprintf (stderr, "exact string form of float: '%s'\n",
	   tok->get_str ().c_str ());

  // get float string and remove dot and initial 0
  std::string index_str = tok->get_str ();
  index_str.erase (index_str.begin ());

  // get int from string
  int index = atoi (index_str.c_str ());

  Location locus = tuple_expr->get_locus_slow ();

  return std::unique_ptr<AST::TupleIndexExpr> (
    new AST::TupleIndexExpr (std::move (tuple_expr), index,
			     std::move (outer_attrs), locus));
}

// Returns true if the next token is END, ELSE, or EOF;
template <typename ManagedTokenSource>
bool
Parser<ManagedTokenSource>::done_end_or_else ()
{
  const_TokenPtr t = lexer.peek_token ();
  return (t->get_id () == RIGHT_CURLY || t->get_id () == ELSE
	  || t->get_id () == END_OF_FILE);
}

// Returns true if the next token is END or EOF.
template <typename ManagedTokenSource>
bool
Parser<ManagedTokenSource>::done_end ()
{
  const_TokenPtr t = lexer.peek_token ();
  return (t->get_id () == RIGHT_CURLY || t->get_id () == END_OF_FILE);
}

// Dumps lexer output to stderr.
template <typename ManagedTokenSource>
void
Parser<ManagedTokenSource>::debug_dump_lex_output (std::ostream &out)
{
  /* TODO: a better implementation of "lexer dump" (as in dump what was actually
   * tokenised) would actually be to "write" a token to a file every time
   * skip_token() here was called. This would reflect the parser modifications
   * to the token stream, such as fixing the template angle brackets. */

  const_TokenPtr tok = lexer.peek_token ();

  while (true)
    {
      if (tok->get_id () == Rust::END_OF_FILE)
	break;

      bool has_text = tok->get_id () == Rust::IDENTIFIER
		      || tok->get_id () == Rust::INT_LITERAL
		      || tok->get_id () == Rust::FLOAT_LITERAL
		      || tok->get_id () == Rust::STRING_LITERAL
		      || tok->get_id () == Rust::CHAR_LITERAL
		      || tok->get_id () == Rust::BYTE_STRING_LITERAL
		      || tok->get_id () == Rust::BYTE_CHAR_LITERAL;

      Location loc = tok->get_locus ();

      out << "<id=";
      out << tok->token_id_to_str ();
      out << has_text ? (std::string (", text=") + tok->get_str ()
			 + std::string (", typehint=")
			 + std::string (tok->get_type_hint_str ()))
		      : "";
      out << lexer.get_line_map ()->to_string (loc);

      lexer.skip_token ();
      tok = lexer.peek_token ();
    }
}

// Parses crate and dumps AST to stderr, recursively.
template <typename ManagedTokenSource>
void
Parser<ManagedTokenSource>::debug_dump_ast_output (AST::Crate &crate,
						   std::ostream &out)
{
  out << crate.as_string ();
}
} // namespace Rust<|MERGE_RESOLUTION|>--- conflicted
+++ resolved
@@ -4896,12 +4896,7 @@
   const_TokenPtr ident_tok = expect_token (IDENTIFIER);
   Identifier ident = ident_tok->get_str ();
 
-<<<<<<< HEAD
-  bool has_colon = false;
-  std::vector<std::unique_ptr<AST::TypeParamBound>> bounds;
-=======
   std::vector<std::unique_ptr<AST::TypeParamBound> > bounds;
->>>>>>> 4937562f
 
   // parse optional colon
   if (lexer.peek_token ()->get_id () == COLON)

--- conflicted
+++ resolved
@@ -1793,11 +1793,7 @@
       // FIXME
       // we need to have a unified way or error'ing when we are missing lang
       // items that is useful
-<<<<<<< HEAD
-      rust_fatal_error (expr.get_locus (), "unable to find lang item: %<%s%>",
-=======
       rust_fatal_error (expr.get_locus (), "unable to find lang item: %qs",
->>>>>>> beced835
 			LangItem::ToString (lang_item_type).c_str ());
     }
   DefId &respective_lang_item_id = lang_item_defined.value ();

--- conflicted
+++ resolved
@@ -18,192 +18,11 @@
 #include <utility>
 
 namespace Rust {
-<<<<<<< HEAD
-    // parser forward decl
-    class Parser;
-    // crate forward decl
-    namespace AST {
-        struct Crate;
-    }
-
-    // Data related to target, most useful for conditional compilation and whatever.
-    struct TargetOptions {
-        // TODO: maybe make private and access through helpers to allow changes to impl
-        std::unordered_map<std::string, std::unordered_set<std::string>> features;
-
-      public:
-        // Returns whether a key is defined in the feature set.
-        bool has_key(std::string key) const {
-            return features.find(key) != features.end();
-        }
-
-        // Returns whether a key exists with the given value in the feature set.
-        bool has_key_value_pair(std::string key, std::string value) const {
-            auto it = features.find(key);
-            if (it != features.end()) {
-                auto set = it->second;
-                auto it2 = set.find(value);
-                if (it2 != set.end())
-                    return true;
-            }
-            return false;
-        }
-
-        // Returns the singular value from the key, or if the key has multiple, an empty string.
-        std::string get_singular_value(std::string key) const {
-            auto it = features.find(key);
-            if (it != features.end()) {
-                auto set = it->second;
-                if (set.size() == 1)
-                    return *set.begin();
-            }
-            return "";
-        }
-
-        // Returns all values associated with a key (including none), or an empty set if no key is found.
-        std::unordered_set< ::std::string> get_values_for_key(std::string key) const {
-            auto it = features.find(key);
-            if (it != features.end()) {
-                return it->second;
-            }
-            return {};
-        }
-
-        /* Inserts a key (no value) into the feature set. This will do nothing if the key already exists. 
-         * This returns whether the insertion was successful (i.e. whether key already existed). */
-        bool insert_key(std::string key) {
-            return features.insert(std::make_pair(key, std::unordered_set<std::string>())).second;
-        }
-
-        // Inserts a key-value pair into the feature set. 
-        void insert_key_value_pair(std::string key, std::string value) {
-            auto existing_set = get_values_for_key(key);
-            existing_set.insert(std::move(value));
-            features[std::move(key)] = std::move(existing_set);
-        }
-
-        // Dump all target options to stderr.
-        void dump_target_options() const; 
-
-        // Creates derived values and implicit enables after all target info is added (e.g. "unix").
-        void init_derived_values();
-
-        // Enables all requirements for the feature given, and will enable feature itself if not enabled.
-        void enable_implicit_feature_reqs(std::string feature);
-
-        /* According to reference, Rust uses either multi-map key-values or just values (although
-         * values may be aliases for a key-value value). This seems like overkill. Thus, depending on
-         * whether the attributes used in cfg are fixed or not, I think I'll either put each
-         * non-multimap "key-value" as a separate field and have the multimap "key-values" in a
-         * regular map for that one key, or actually use a multimap.
-         *
-         * rustc itself uses a set of key-value tuples where the second tuple element is optional.
-         * This gets rid of the requirement to make a multi-map, I guess, but seems like it might make
-         * search slow (unless all "is defined"-only ones have empty string as second element). */
-        /* cfg attributes:
-         * - target_arch: single value
-         * - target_feature: multiple values possible
-         * - target_os: single value
-         * - target_family: single value (or no value?)
-         * - unix: set when target_family = "unix"
-         * - windows: set when target_family = "windows"
-         *  - if these are just syntactic sugar, then maybe have a separate set or map for this kind
-         * of stuff
-         * - target_env: set when needed for disambiguation about ABI - usually empty string for GNU,
-         * complicated
-         *  - seems to be a single value (if any)
-         * - target_endian: single value; "little" or "big"
-         * - target_pointer_width: single value, "32" for 32-bit pointers, etc.
-         * - target_vendor, single value
-         * - test: set when testing is being done
-         *  - again, seems similar to a "is defined" rather than "is equal to" like unix
-         * - debug_assertions: seems to "is defined"
-         * - proc_macro: no idea, bad docs. seems to be boolean, so maybe "is defined" */
-    };
-
-    // Defines compiler options (e.g. dump, etc.).
-    struct CompileOptions {
-        // TODO: use bitfield for smaller memory requirements?
-
-        // FIXME: this is set up for "instead of" dumping - in future, dumps should not inhibit
-        // compilation
-        enum DumpOptions {
-            NO_DUMP,
-            LEXER_DUMP,
-            PARSER_AST_DUMP,
-            REGISTER_PLUGINS_DUMP,
-            INJECTION_DUMP,
-            EXPANSION_DUMP,
-            NAME_RESOLUTION_DUMP,
-            TARGET_OPTION_DUMP,
-            // TODO: add more?
-        } dump_option;
-
-        // configuration options - actually useful for conditional compilation and whatever
-        // data related to target arch, features, os, family, env, endian, pointer width, vendor
-        TargetOptions target_data;
-        bool enable_test = false;
-        bool debug_assertions = false;
-        bool proc_macro = false;
-    };
-
-    /* Defines a compiler session. This is for a single compiler invocation, so potentially includes
-     * parsing multiple crates. */
-    struct Session {
-        CompileOptions options;
-        // This should really be in a per-crate storage area but it is wiped with every file so eh.
-        ::std::string injected_crate_name;
-
-        // backend wrapper to GCC GENERIC
-        Backend* backend;
-
-        // backend linemap
-        Linemap* linemap;
-
-        // TODO: replace raw pointers with smart pointers?
-
-      public:
-        /* Initialise compiler session. Corresponds to langhook grs_langhook_init(). Note that this is
-         * called after option handling. */
-        void init();
-        bool handle_option(enum opt_code code, const char* arg, HOST_WIDE_INT value, int kind,
-          location_t loc, const struct cl_option_handlers* handlers);
-        void parse_files(int num_files, const char** files);
-        void init_options();
-
-      private:
-        // TODO: should this be private or public?
-        void parse_file(const char* filename);
-        bool enable_dump(::std::string arg);
-
-        void debug_dump_load_crates(Parser& parser);
-
-        void implicitly_enable_feature(::std::string feature_name);
-        void enable_features();
-
-        // pipeline stages - TODO maybe move?
-        /* Register plugins pipeline stage. TODO maybe move to another object? Currently dummy stage.
-         * In future will handle attribute injection (top-level inner attribute creation from command
-         * line arguments), setting options maybe, registering lints maybe, loading plugins maybe. */
-        void register_plugins(AST::Crate& crate);
-        /* Injection pipeline stage. TODO maybe move to another object? Maybe have some lint checks
-         * (in future, obviously), register builtin macros, crate injection. */
-        void injection(AST::Crate& crate);
-        /* Expansion pipeline stage. TODO maybe move to another object? Expands all macros, maybe
-         * build test harness in future, AST validation, maybe create macro crate (if not rustdoc).*/
-        void expansion(AST::Crate& crate);
-        /* Name resolution pipeline stage. TODO maybe move to another object. Performs name
-         * resolution, maybe complete gated feature checking, maybe create buffered lints in future.
-         */
-        void name_resolution(AST::Crate& crate);
-    };
-=======
 // parser forward decl
 class Parser;
 // crate forward decl
 namespace AST {
 struct Crate;
->>>>>>> 3ee17204
 }
 
 // Data related to target, most useful for conditional compilation and
@@ -278,6 +97,15 @@
     existing_set.insert (std::move (value));
     features[std::move (key)] = std::move (existing_set);
   }
+
+  // Dump all target options to stderr.
+  void dump_target_options() const; 
+
+  // Creates derived values and implicit enables after all target info is added (e.g. "unix").
+  void init_derived_values();
+
+  // Enables all requirements for the feature given, and will enable feature itself if not enabled.
+  void enable_implicit_feature_reqs(std::string feature);
 
   /* According to reference, Rust uses either multi-map key-values or just
    * values (although values may be aliases for a key-value value). This seems
@@ -330,6 +158,7 @@
     INJECTION_DUMP,
     EXPANSION_DUMP,
     NAME_RESOLUTION_DUMP,
+    TARGET_OPTION_DUMP,
     // TODO: add more?
   } dump_option;
 

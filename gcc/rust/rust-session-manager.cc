--- conflicted
+++ resolved
@@ -110,8 +110,136 @@
       // enable "crt-static" attribute
     }
 
-<<<<<<< HEAD
-    void Session::init() {
+  /* TODO: do this via target hook. have one for each target that implicitly
+   * enables the
+   * features for that platform. Would probably have to make custom target hook.
+   */
+
+  /*
+  if (target == "x86" || target == "x86_64") {
+      if (TARGET_ISA_AES) {
+	  // enable aes, implicitly enable sse2
+	  implicitly_enable_feature("aes");
+      }
+
+      if (TARGET_ISA_AVX) {
+	  // enable avx, implicitly enable sse4.2
+	  implicitly_enable_feature("sse4.2");
+      }
+
+      if (TARGET_ISA_AVX2) {
+	  // enable avx2, implicitly enable avx
+	  implicitly_enable_feature("avx");
+      }
+
+      if (TARGET_ISA_BMI) {
+	  // enable bmi1
+	  implicitly_enable_feature("bmi1");
+      }
+
+      if (TARGET_ISA_BMI2) {
+	  // enable bmi2
+	  implicitly_enable_feature("bmi2");
+      }
+
+      if (TARGET_ISA_FMA) {
+	  // enable fma, implicitly enable avx
+	  implicitly_enable_feature("fma");
+      }
+
+      if (TARGET_ISA_FXSR) {
+	  // enable fxsr
+	  implicitly_enable_feature("fxsr");
+      }
+
+      if (TARGET_ISA_LZCNT) {
+	  // enable lzcnt
+	  implicitly_enable_feature("lzcnt");
+      }
+
+      if (TARGET_ISA_VPCLMULQDQ) {
+	  // enable pclmulqdq, implicitly enable sse2
+	  implicitly_enable_feature("pclmulqdq");
+      }
+
+      if (TARGET_ISA_POPCNT) {
+	  // enable popcnt
+	  implicitly_enable_feature("popcnt");
+      }
+
+      if (TARGET_ISA_RDRND) {
+	  // enable rdrand
+	  implicitly_enable_feature("rdrand");
+      }
+
+      if (TARGET_ISA_RDSEED) {
+	  // enable rdseed
+	  implicitly_enable_feature("rdseed");
+      }
+
+      if (TARGET_ISA_SHA) {
+	  // enable sha, implicitly enable sse2
+	  implicitly_enable_feature("sha");
+      }
+
+      if (TARGET_ISA_SSE) {
+	  // enable sse
+	  implicitly_enable_feature("sse");
+      }
+
+      if (TARGET_ISA_SSE2) {
+	  // enable sse2, implicitly enable sse
+	  implicitly_enable_feature("sse2");
+      }
+
+      if (TARGET_ISA_SSE3) {
+	  // enable sse3, implicitly enable sse2
+	  implicitly_enable_feature("sse3");
+      }
+
+      if (TARGET_ISA_SSE4_1) {
+	  // enable sse4.1, implicitly enable sse3
+	  implicitly_enable_feature("sse4.1");
+      }
+
+      if (TARGET_ISA_SSE4_2) {
+	  // enable sse4.2, implicitly enable sse4.1
+	  implicitly_enable_feature("sse4.2");
+      }
+
+      if (TARGET_ISA_SSSE3) {
+	  // enable ssse3, implicitly enable sse3
+	  implicitly_enable_feature("ssse3");
+      }
+
+      if (TARGET_ISA_XSAVE) {
+	  // enable xsave
+	  implicitly_enable_feature("xsave");
+      }
+
+      if (TARGET_ISA_XSAVEC) {
+	  // enable xsavec
+	  implicitly_enable_feature("xsavec");
+      }
+
+      if (TARGET_ISA_XSAVEOPT) {
+	  // enable xsaveopt
+	  implicitly_enable_feature("xsaveopt");
+      }
+
+      if (TARGET_ISA_XSAVES) {
+	  // enable xsaves
+	  implicitly_enable_feature("xsaves");
+      }
+  }
+  options.target_data.features.shrink_to_fit();
+  ::std::sort(options.target_data.features.begin(),
+  options.target_data.features.end());*/
+}
+
+void
+Session::init ()
+{
 #ifndef TARGET_RUST_OS_INFO
 # define TARGET_RUST_OS_INFO()
 #endif
@@ -119,162 +247,30 @@
 // might as well use c++ stuff
 #define builtin_rust_info(KEY, VALUE) options.target_data.insert_key_value_pair(KEY, VALUE)
 
-        // initialise target hooks
-        //targetrustm.rust_cpu_info();
-        //targetrustm.rust_os_info();
-        // ok, that's not working too well TODO - see if can salvage old implementation 
-        TARGET_RUST_CPU_INFO();
-        TARGET_RUST_OS_INFO();
+    // initialise target hooks
+    //targetrustm.rust_cpu_info();
+    //targetrustm.rust_os_info();
+    // ok, that's not working too well TODO - see if can salvage old implementation 
+    TARGET_RUST_CPU_INFO ();
+    TARGET_RUST_OS_INFO ();
         
 #undef builtin_rust_info
 
-        // target-independent values that should exist in all targets
-        options.target_data.insert_key_value_pair("target_pointer_width", std::to_string(POINTER_SIZE));
-        options.target_data.insert_key_value_pair("target_endian", BYTES_BIG_ENDIAN ? "big" : "little");
-
-        // TODO: find min atomic width and max atomic width
-        // from it, add atomic-related stuff for sizes 8, 16, 32, 64, and 128 (if inside bounds)
-        // in rustc, min atomic width is a known quantity (or 8 if not known), and max is also a known quantity (or is pointer size if not known)
-        // TODO: add atomic pointer if some criteria is satisfied
-
-        // TODO: find whether target has "atomic cas"
-
-        // add debug_assertions if enabled and proc_macro if crate type has it or whatever
-
-        // derived values from hook
-        options.target_data.init_derived_values();
-=======
-  /* TODO: do this via target hook. have one for each target that implicitly
-   * enables the
-   * features for that platform. Would probably have to make custom target hook.
-   */
-
-  /*
-  if (target == "x86" || target == "x86_64") {
-      if (TARGET_ISA_AES) {
-	  // enable aes, implicitly enable sse2
-	  implicitly_enable_feature("aes");
-      }
-
-      if (TARGET_ISA_AVX) {
-	  // enable avx, implicitly enable sse4.2
-	  implicitly_enable_feature("sse4.2");
-      }
-
-      if (TARGET_ISA_AVX2) {
-	  // enable avx2, implicitly enable avx
-	  implicitly_enable_feature("avx");
-      }
-
-      if (TARGET_ISA_BMI) {
-	  // enable bmi1
-	  implicitly_enable_feature("bmi1");
-      }
-
-      if (TARGET_ISA_BMI2) {
-	  // enable bmi2
-	  implicitly_enable_feature("bmi2");
-      }
-
-      if (TARGET_ISA_FMA) {
-	  // enable fma, implicitly enable avx
-	  implicitly_enable_feature("fma");
-      }
-
-      if (TARGET_ISA_FXSR) {
-	  // enable fxsr
-	  implicitly_enable_feature("fxsr");
-      }
-
-      if (TARGET_ISA_LZCNT) {
-	  // enable lzcnt
-	  implicitly_enable_feature("lzcnt");
-      }
-
-      if (TARGET_ISA_VPCLMULQDQ) {
-	  // enable pclmulqdq, implicitly enable sse2
-	  implicitly_enable_feature("pclmulqdq");
-      }
-
-      if (TARGET_ISA_POPCNT) {
-	  // enable popcnt
-	  implicitly_enable_feature("popcnt");
-      }
-
-      if (TARGET_ISA_RDRND) {
-	  // enable rdrand
-	  implicitly_enable_feature("rdrand");
-      }
-
-      if (TARGET_ISA_RDSEED) {
-	  // enable rdseed
-	  implicitly_enable_feature("rdseed");
-      }
-
-      if (TARGET_ISA_SHA) {
-	  // enable sha, implicitly enable sse2
-	  implicitly_enable_feature("sha");
-      }
-
-      if (TARGET_ISA_SSE) {
-	  // enable sse
-	  implicitly_enable_feature("sse");
-      }
-
-      if (TARGET_ISA_SSE2) {
-	  // enable sse2, implicitly enable sse
-	  implicitly_enable_feature("sse2");
-      }
-
-      if (TARGET_ISA_SSE3) {
-	  // enable sse3, implicitly enable sse2
-	  implicitly_enable_feature("sse3");
-      }
-
-      if (TARGET_ISA_SSE4_1) {
-	  // enable sse4.1, implicitly enable sse3
-	  implicitly_enable_feature("sse4.1");
-      }
-
-      if (TARGET_ISA_SSE4_2) {
-	  // enable sse4.2, implicitly enable sse4.1
-	  implicitly_enable_feature("sse4.2");
-      }
-
-      if (TARGET_ISA_SSSE3) {
-	  // enable ssse3, implicitly enable sse3
-	  implicitly_enable_feature("ssse3");
-      }
-
-      if (TARGET_ISA_XSAVE) {
-	  // enable xsave
-	  implicitly_enable_feature("xsave");
-      }
-
-      if (TARGET_ISA_XSAVEC) {
-	  // enable xsavec
-	  implicitly_enable_feature("xsavec");
-      }
-
-      if (TARGET_ISA_XSAVEOPT) {
-	  // enable xsaveopt
-	  implicitly_enable_feature("xsaveopt");
-      }
-
-      if (TARGET_ISA_XSAVES) {
-	  // enable xsaves
-	  implicitly_enable_feature("xsaves");
-      }
-  }
-  options.target_data.features.shrink_to_fit();
-  ::std::sort(options.target_data.features.begin(),
-  options.target_data.features.end());*/
-}
-
-void
-Session::init ()
-{
-  // nothing yet
+    // target-independent values that should exist in all targets
+    options.target_data.insert_key_value_pair ("target_pointer_width", std::to_string (POINTER_SIZE));
+    options.target_data.insert_key_value_pair ("target_endian", BYTES_BIG_ENDIAN ? "big" : "little");
+
+    // TODO: find min atomic width and max atomic width
+    // from it, add atomic-related stuff for sizes 8, 16, 32, 64, and 128 (if inside bounds)
+    // in rustc, min atomic width is a known quantity (or 8 if not known), and max is also a known quantity (or is pointer size if not known)
+    // TODO: add atomic pointer if some criteria is satisfied
+
+    // TODO: find whether target has "atomic cas"
+
+    // add debug_assertions if enabled and proc_macro if crate type has it or whatever
+
+    // derived values from hook
+    options.target_data.init_derived_values ();
 }
 
 // Initialise default options. Actually called before handle_option, unlike init
@@ -319,7 +315,6 @@
     default:
       // return 1 to indicate option is valid
       break;
->>>>>>> 3ee17204
     }
 
   return ret;
@@ -343,152 +338,17 @@
     {
       options.dump_option = CompileOptions::LEXER_DUMP;
     }
-<<<<<<< HEAD
-
-    /* Enables a certain dump depending on the name passed in. Returns true if name is valid, false
-     * otherwise. */
-    bool Session::enable_dump(::std::string arg) {
-        // FIXME: change dumping algorithm when new non-inhibiting dump system is created
-        if (arg == "all") {
-            error_at(
-              UNKNOWN_LOCATION, "dumping all is not supported as of now. choose 'lex' or 'parse'");
-            return false;
-        } else if (arg == "lex") {
-            options.dump_option = CompileOptions::LEXER_DUMP;
-        } else if (arg == "parse") {
-            options.dump_option = CompileOptions::PARSER_AST_DUMP;
-        } else if (arg == "register_plugins") {
-            options.dump_option = CompileOptions::REGISTER_PLUGINS_DUMP;
-        } else if (arg == "injection") {
-            options.dump_option = CompileOptions::INJECTION_DUMP;
-        } else if (arg == "expansion") {
-            options.dump_option = CompileOptions::EXPANSION_DUMP;
-        } else if (arg == "name_resolution") {
-            options.dump_option = CompileOptions::NAME_RESOLUTION_DUMP;
-        } else if (arg == "target_options") {
-            // special case - dump all target options, and then quit compilation
-            // nope, option handling called before init, so have to make this an actual compile option
-            //options.target_data.dump_target_options();
-            //return false;
-            options.dump_option = CompileOptions::TARGET_OPTION_DUMP;
-        } else if (arg == "") {
-            error_at(UNKNOWN_LOCATION, "dump option was not given a name. choose 'lex' or 'parse'");
-            return false;
-        } else {
-            error_at(UNKNOWN_LOCATION, "dump option '%s' was unrecognised. choose 'lex' or 'parse'",
-              arg.c_str());
-            return false;
-        }
-        return true;
-=======
   else if (arg == "parse")
     {
       options.dump_option = CompileOptions::PARSER_AST_DUMP;
->>>>>>> 3ee17204
     }
   else if (arg == "register_plugins")
     {
       options.dump_option = CompileOptions::REGISTER_PLUGINS_DUMP;
     }
-<<<<<<< HEAD
-
-    // Parses a single file with filename filename.
-    void Session::parse_file(const char* filename) {
-        RAIIFile file_wrap(filename);
-
-        if (file_wrap.file == NULL) {
-            fatal_error(UNKNOWN_LOCATION, "cannot open filename %s: %m", filename);
-        }
-
-        // parse file here
-        // create lexer and parser - these are file-specific and so aren't instance variables
-        Rust::Lexer lex(filename, file_wrap.file, rust_get_linemap());
-        Rust::Parser parser(lex);
-
-        // determine parsing method from options
-        /* FIXME: currently, the dump means that full compilation will not occur as of present. In
-         * future, dumps should not inhibit full compilation. */
-        switch (options.dump_option) {
-            case CompileOptions::NO_DUMP:
-                fatal_error(UNKNOWN_LOCATION, "no-dump parsing has not been enabled yet");
-                return;
-            case CompileOptions::LEXER_DUMP:
-                parser.debug_dump_lex_output();
-                return;
-            case CompileOptions::PARSER_AST_DUMP:
-                parser.debug_dump_ast_output();
-                return;
-            case CompileOptions::REGISTER_PLUGINS_DUMP:
-            case CompileOptions::INJECTION_DUMP:
-            case CompileOptions::EXPANSION_DUMP:
-            case CompileOptions::NAME_RESOLUTION_DUMP:
-                // will break later after more stages
-                break;
-            // semantic analysis when completed
-            case CompileOptions::TARGET_OPTION_DUMP:
-                options.target_data.dump_target_options();
-                return;
-            default:
-                fatal_error(UNKNOWN_LOCATION, "unrecognised dump option: '%u'", options.dump_option);
-                return;
-        }
-
-        /* basic pipeline:
-         *  - lex
-         *  - parse
-         *  - register plugins (dummy stage for now) - attribute injection? what is this?
-         *    (attribute injection is injecting attributes specified in command line into crate root)
-         *  - injection (some lint checks or dummy, register builtin macros, crate injection)
-         *  - expansion (expands all macros, maybe build test harness, AST validation, maybe macro
-         * crate)
-         *  - name resolution (name resolution, maybe feature checking, maybe buffered lints)
-         *  TODO not done */
-
-        // generate crate from parser
-        AST::Crate parsed_crate = parser.parse_crate();
-
-        fprintf(stderr, "\033[0;31mSUCCESSFULLY PARSED CRATE \n\033[0m");
-
-        // register plugins pipeline stage
-        register_plugins(parsed_crate);
-        fprintf(stderr, "\033[0;31mSUCCESSFULLY REGISTERED PLUGINS \n\033[0m");
-
-        if (options.dump_option == CompileOptions::REGISTER_PLUGINS_DUMP) {
-            // TODO: what do I dump here?
-            return;
-        }
-
-        // injection pipeline stage
-        injection(parsed_crate);
-        fprintf(stderr, "\033[0;31mSUCCESSFULLY FINISHED INJECTION \n\033[0m");
-
-        if (options.dump_option == CompileOptions::INJECTION_DUMP) {
-            // TODO: what do I dump here? injected crate names?
-            return;
-        }
-
-        // expansion pipeline stage
-        expansion(parsed_crate);
-        fprintf(stderr, "\033[0;31mSUCCESSFULLY FINISHED EXPANSION \n\033[0m");
-
-        if (options.dump_option == CompileOptions::EXPANSION_DUMP) {
-            // TODO: what do I dump here? expanded macros? AST with expanded macros?
-            return;
-        }
-
-        // name resolution pipeline stage
-        name_resolution(parsed_crate);
-        fprintf(stderr, "\033[0;31mSUCCESSFULLY FINISHED NAME RESOLUTION \n\033[0m");
-
-        if (options.dump_option == CompileOptions::NAME_RESOLUTION_DUMP) {
-            // TODO: what do I dump here? resolved names? AST with resolved names?
-            return;
-        }
-=======
   else if (arg == "injection")
     {
       options.dump_option = CompileOptions::INJECTION_DUMP;
->>>>>>> 3ee17204
     }
   else if (arg == "expansion")
     {
@@ -497,6 +357,13 @@
   else if (arg == "name_resolution")
     {
       options.dump_option = CompileOptions::NAME_RESOLUTION_DUMP;
+    } 
+  else if (arg == "target_options") {
+      // special case - dump all target options, and then quit compilation
+      // nope, option handling called before init, so have to make this an actual compile option
+      //options.target_data.dump_target_options();
+      //return false;
+      options.dump_option = CompileOptions::TARGET_OPTION_DUMP;
     }
   else if (arg == "")
     {
@@ -538,15 +405,6 @@
       fatal_error (UNKNOWN_LOCATION, "cannot open filename %s: %m", filename);
     }
 
-<<<<<<< HEAD
-    // TODO: move somewhere else
-    bool contains_name(const std::vector<AST::Attribute>& attrs, std::string name) {
-        for (const auto& attr : attrs) {
-            if (attr.get_path() == name) {
-                return true;
-            }
-        }
-=======
   Backend *backend = rust_get_backend ();
 
   // parse file here
@@ -563,14 +421,17 @@
     {
     case CompileOptions::LEXER_DUMP:
       parser.debug_dump_lex_output ();
+      // TODO: rewrite lexer dump or something so that it allows for the crate to already be parsed
       break;
     case CompileOptions::PARSER_AST_DUMP:
       parser.debug_dump_ast_output (parsed_crate);
       break;
+    case CompileOptions::TARGET_OPTION_DUMP:
+      options.target_data.dump_target_options ();
+      return;
     default:
       break;
     }
->>>>>>> 3ee17204
 
   /* basic pipeline:
    *  - lex
@@ -715,14 +576,12 @@
 
 // TODO: move somewhere else
 bool
-contains_name (::std::vector<AST::Attribute> attrs, ::std::string name)
+contains_name (const std::vector<AST::Attribute> &attrs, std::string name)
 {
   for (const auto &attr : attrs)
     {
       if (attr.get_path () == name)
-	{
-	  return true;
-	}
+	    return true;
     }
 
   return false;
@@ -827,162 +686,6 @@
       crate.items.insert (crate.items.begin (), ::std::move (extern_crate));
     }
 
-<<<<<<< HEAD
-    void TargetOptions::dump_target_options() const {
-        fprintf(stderr, "\033[0;31m--PREPARING TO DUMP ALL TARGET OPTIONS--\n\033[0m");
-        for (const auto& pairs : features) {
-            for (const auto& value : pairs.second) {
-                fprintf(stderr, "%s: \"%s\"\n", pairs.first.c_str(), value.c_str());
-            }
-            if (pairs.second.empty()) {
-                fprintf(stderr, "%s\n", pairs.first.c_str());
-            }
-        }
-        if (features.empty()) {
-            fprintf(stderr, "No target options available!\n");
-        }
-
-        fprintf(stderr, "\033[0;31m--END OF TARGET OPTION DUMP--\n\033[0m");
-    }
-
-    void TargetOptions::init_derived_values() {
-        // enable derived values based on target families
-        if (has_key_value_pair("target_family", "unix"))
-            insert_key("unix");
-        if (has_key_value_pair("target_family", "windows"))
-            insert_key("windows");
-        
-        // implicitly enable features
-        if (has_key_value_pair("target_feature", "aes"))
-            enable_implicit_feature_reqs("aes");
-        if (has_key_value_pair("target_feature", "avx"))
-            enable_implicit_feature_reqs("sse4.2");
-        if (has_key_value_pair("target_feature", "avx2"))
-            enable_implicit_feature_reqs("avx");
-        if (has_key_value_pair("target_feature", "pclmulqdq"))
-            enable_implicit_feature_reqs("sse2");
-        if (has_key_value_pair("target_feature", "sha"))
-            enable_implicit_feature_reqs("sse2");
-        if (has_key_value_pair("target_feature", "sse2"))
-            enable_implicit_feature_reqs("sse");
-        if (has_key_value_pair("target_feature", "sse3"))
-            enable_implicit_feature_reqs("sse2");
-        if (has_key_value_pair("target_feature", "sse4.1"))
-            enable_implicit_feature_reqs("sse3");
-        if (has_key_value_pair("target_feature", "sse4.2"))
-            enable_implicit_feature_reqs("sse4.1");
-        if (has_key_value_pair("target_feature", "ssse3"))
-            enable_implicit_feature_reqs("sse3");
-    }
-
-    void TargetOptions::enable_implicit_feature_reqs(std::string feature) {
-        if (feature == "aes") 
-            enable_implicit_feature_reqs("sse2");
-        else if (feature == "avx")
-            enable_implicit_feature_reqs("sse4.2");
-        else if (feature == "avx2")
-            enable_implicit_feature_reqs("avx");
-        else if (feature == "fma")
-            enable_implicit_feature_reqs("avx");
-        else if (feature == "pclmulqdq") 
-            enable_implicit_feature_reqs("sse2");
-        else if (feature == "sha")
-            enable_implicit_feature_reqs("sse2");
-        else if (feature == "sse2")
-            enable_implicit_feature_reqs("sse");
-        else if (feature == "sse3")
-            enable_implicit_feature_reqs("sse2");
-        else if (feature == "sse4.1")
-            enable_implicit_feature_reqs("sse3");
-        else if (feature == "sse4.2")
-            enable_implicit_feature_reqs("sse4.1");
-        else if (feature == "ssse3")
-            enable_implicit_feature_reqs("sse3");
-
-        if (!has_key_value_pair("target_feature", feature))
-            insert_key_value_pair("target_feature", feature);
-    }
-
-    // NOTEs:
-    /* mrustc compile pipeline:
-     *  - target load (pass target spec to parser?)
-     *  - parse (convert source to AST)
-     *  - load crates (load any explicitly mentioned extern crates [not all of them])
-     *  - expand (AST transformations from attributes and macros, loads remaining extern crates
-     * [std/core and any triggered by macro expansion])
-     *  - implicit crates (test harness, allocator crate, panic crate)
-     *  - resolve use (annotate every 'use' item with source [supposedly handles nasty recursion])
-     *  - resolve index (generate index of visible items for every module [avoids recursion in next
-     * pass])
-     *  - resolve absolute (resolve all paths into either variable names [types/values] or absolute
-     * paths)
-     *  - HIR lower (convert modified AST to simpler HIR [both expressions and module tree])
-     *  - resolve type aliases (replace any usages of type aliases with actual type [except associated
-     *    types])
-     *  - resolve bind (iterate HIR tree and set binding annotations on all concrete types [avoids
-     * path lookups later])
-     *  - resolve HIR markings (generate "markings" [e.g. for Copy/Send/Sync/...] for all types
-     *  - sort impls (small pass - sort impls into groups)
-     *  - resolve UFCS outer (determine source trait for all top-level <T>::Type [qualified] paths)
-     *  - resolve UFCS paths (do the same, but include for exprs this time. also normalises results of
-     *    previous pass [expanding known associated types])
-     *  - constant evaluate (evaluate all constants)
-     *  - typecheck outer (checks impls are sane)
-     *  - typecheck expressions (resolve and check types for all exprs)
-     *  - expand HIR annotate (annotate how exprs are used - used for closure extractions and
-     * reborrows)
-     *  - expand HIR closures (extract closures into structs implementing Fn* traits)
-     *  - expand HIR vtables (generate vtables for types with dyn dispatch)
-     *  - expand HIR calls (converts method and callable calls into explicit function calls)
-     *  - expand HIR reborrows (apply reborrow rules [taking '&mut *v' instead of 'v'])
-     *  - expand HIR erasedtype (replace all erased types 'impl Trait' with the true type)
-     *  - typecheck expressions (validate - double check that previous passes haven't broke type
-     * system rules)
-     *  - lower MIR (convert HIR exprs into a control-flow graph [MIR])
-     *  - MIR validate (check that the generated MIR is consistent)
-     *  - MIR cleanup (perform various transformations on MIR - replace reads of const items with the
-     * item itself; convert casts to unsized types into 'MakeDst' operations)
-     *  - MIR optimise (perform various simple optimisations on the MIR - constant propagation, dead
-     * code elimination, borrow elimination, some inlining)
-     *  - MIR validate PO (re-validate the MIR)
-     *  - MIR validate full (optionally: perform expensive state-tracking validation on MIR)
-     *  - trans enumerate (enumerate all items needed for code generation, primarily types used for
-     * generics)
-     *  - trans auto impls (create magic trait impls as enumerated in previous pass)
-     *  - trans monomorph (generate monomorphised copies of all functions [with generics replaced with
-     * real types])
-     *  - MIR optimise inline (run optimisation again, this time with full type info [primarily for
-     * inlining])
-     *  - HIR serialise (write out HIR dump [module tree and generic/inline MIR])
-     *  - trans codegen (generate final output file: emit C source file and call C compiler) */
-
-    /* rustc compile pipeline (basic, in way less detail):
-     *  - parse input (parse .rs to AST)
-     *  - name resolution, macro expansion, and configuration (process AST recursively, resolving
-     * paths, expanding macros, processing #[cfg] nodes [i.e. maybe stripping stuff from AST])
-     *  - lower to HIR
-     *  - type check and other analyses (e.g. privacy checking)
-     *  - lower to MIR and post-processing (and do stuff like borrow checking)
-     *  - translation to LLVM IR and LLVM optimisations (produce the .o files)
-     *  - linking (link together .o files) */
-
-    /* Pierced-together rustc compile pipeline (from source):
-     *  - parse input (parse file to crate)
-     *  - register plugins (attributes injection, set various options, register lints, load plugins)
-     *  - expansion/configure and expand (initial 'cfg' processing, 'loading compiler plugins',
-     *    syntax expansion, secondary 'cfg' expansion, synthesis of a test harness if required,
-     * injection of any std lib dependency and prelude, and name resolution) - actually documented
-     * inline
-     *      - seeming pierced-together order: pre-AST expansion lint checks, registering builtin
-     * macros, crate injection, then expand all macros, then maybe build test harness, AST validation,
-     *        maybe create a macro crate (if not rustdoc), name resolution, complete gated feature
-     * checking, add all buffered lints
-     *  - create global context (lower to HIR)
-     *  - analysis on global context (HIR optimisations? create MIR?)
-     *  - code generation
-     *  - link */
-}
-=======
   // create use tree path
   // prelude is injected_crate_name
   ::std::vector<AST::SimplePathSegment> segments
@@ -1045,6 +748,86 @@
   Analysis::TypeResolution::ResolveNamesAndTypes (crate);
   fprintf (stderr, "finished name resolution\n");
 }
+
+void 
+TargetOptions::dump_target_options () const 
+  {
+    fprintf (stderr, "\033[0;31m--PREPARING TO DUMP ALL TARGET OPTIONS--\n\033[0m");
+    for (const auto& pairs : features) 
+      {
+        for (const auto& value : pairs.second)
+            fprintf (stderr, "%s: \"%s\"\n", pairs.first.c_str (), value.c_str ());
+        
+        if (pairs.second.empty ())
+            fprintf (stderr, "%s\n", pairs.first.c_str ());
+      }
+    if (features.empty ())
+        fprintf (stderr, "No target options available!\n");
+
+    fprintf (stderr, "\033[0;31m--END OF TARGET OPTION DUMP--\n\033[0m");
+  }
+
+void 
+TargetOptions::init_derived_values () 
+  {
+    // enable derived values based on target families
+    if (has_key_value_pair ("target_family", "unix"))
+        insert_key ("unix");
+    if (has_key_value_pair ("target_family", "windows"))
+        insert_key ("windows");
+        
+    // implicitly enable features
+    if (has_key_value_pair ("target_feature", "aes"))
+        enable_implicit_feature_reqs ("aes");
+    if (has_key_value_pair ("target_feature", "avx"))
+        enable_implicit_feature_reqs ("sse4.2");
+    if (has_key_value_pair ("target_feature", "avx2"))
+        enable_implicit_feature_reqs ("avx");
+    if (has_key_value_pair ("target_feature", "pclmulqdq"))
+        enable_implicit_feature_reqs ("sse2");
+    if (has_key_value_pair ("target_feature", "sha"))
+        enable_implicit_feature_reqs ("sse2");
+    if (has_key_value_pair ("target_feature", "sse2"))
+        enable_implicit_feature_reqs ("sse");
+    if (has_key_value_pair ("target_feature", "sse3"))
+        enable_implicit_feature_reqs ("sse2");
+    if (has_key_value_pair ("target_feature", "sse4.1"))
+        enable_implicit_feature_reqs ("sse3");
+    if (has_key_value_pair ("target_feature", "sse4.2"))
+        enable_implicit_feature_reqs ("sse4.1");
+    if (has_key_value_pair ("target_feature", "ssse3"))
+        enable_implicit_feature_reqs ("sse3");
+  }
+
+void 
+TargetOptions::enable_implicit_feature_reqs (std::string feature) 
+  {
+    if (feature == "aes") 
+        enable_implicit_feature_reqs ("sse2");
+    else if (feature == "avx")
+        enable_implicit_feature_reqs ("sse4.2");
+    else if (feature == "avx2")
+        enable_implicit_feature_reqs ("avx");
+    else if (feature == "fma")
+        enable_implicit_feature_reqs ("avx");
+    else if (feature == "pclmulqdq") 
+        enable_implicit_feature_reqs ("sse2");
+    else if (feature == "sha")
+        enable_implicit_feature_reqs ("sse2");
+    else if (feature == "sse2")
+        enable_implicit_feature_reqs ("sse");
+    else if (feature == "sse3")
+        enable_implicit_feature_reqs ("sse2");
+    else if (feature == "sse4.1")
+        enable_implicit_feature_reqs ("sse3");
+    else if (feature == "sse4.2")
+        enable_implicit_feature_reqs ("sse4.1");
+    else if (feature == "ssse3")
+        enable_implicit_feature_reqs ("sse3");
+
+    if (!has_key_value_pair ("target_feature", feature))
+        insert_key_value_pair ("target_feature", feature);
+  }
 
 // NOTEs:
 /* mrustc compile pipeline:
@@ -1139,5 +922,4 @@
  *  - analysis on global context (HIR optimisations? create MIR?)
  *  - code generation
  *  - link */
-} // namespace Rust
->>>>>>> 3ee17204
+} // namespace Rust
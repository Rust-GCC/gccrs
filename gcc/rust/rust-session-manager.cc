--- conflicted
+++ resolved
@@ -359,8 +359,7 @@
     }
   else if (arg == "resolution")
     {
-<<<<<<< HEAD
-      options.dump_option = CompileOptions::NAME_RESOLUTION_DUMP;
+      options.dump_option = CompileOptions::RESOLUTION_DUMP;
     } 
   else if (arg == "target_options") {
       // special case - dump all target options, and then quit compilation
@@ -368,9 +367,6 @@
       //options.target_data.dump_target_options();
       //return false;
       options.dump_option = CompileOptions::TARGET_OPTION_DUMP;
-=======
-      options.dump_option = CompileOptions::RESOLUTION_DUMP;
->>>>>>> b2fc6c11
     }
   else if (arg == "")
     {

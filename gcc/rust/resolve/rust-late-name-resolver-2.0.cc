// Copyright (C) 2020-2025 Free Software Foundation, Inc.

// This file is part of GCC.

// GCC is free software; you can redistribute it and/or modify it under
// the terms of the GNU General Public License as published by the Free
// Software Foundation; either version 3, or (at your option) any later
// version.

// GCC is distributed in the hope that it will be useful, but WITHOUT ANY
// WARRANTY; without even the implied warranty of MERCHANTABILITY or
// FITNESS FOR A PARTICULAR PURPOSE.  See the GNU General Public License
// for more details.

// You should have received a copy of the GNU General Public License
// along with GCC; see the file COPYING3.  If not see
// <http://www.gnu.org/licenses/>.

#include "optional.h"
#include "rust-ast-full.h"
#include "rust-diagnostics.h"
#include "rust-hir-map.h"
#include "rust-late-name-resolver-2.0.h"
#include "rust-default-resolver.h"
#include "rust-name-resolution-context.h"
#include "rust-path.h"
#include "rust-system.h"
#include "rust-tyty.h"
#include "rust-hir-type-check.h"
#include "rust-ice-finalizer.h"
#include "rust-ast.h"

namespace Rust {
namespace Resolver2_0 {

Late::Late (NameResolutionContext &ctx) : DefaultResolver (ctx) {}

static NodeId
next_node_id ()
{
  return Analysis::Mappings::get ().get_next_node_id ();
};

static HirId
next_hir_id ()
{
  return Analysis::Mappings::get ().get_next_hir_id ();
};

void
Late::setup_builtin_types ()
{
  // access the global type context to setup the TyTys
  auto &ty_ctx = *Resolver::TypeCheckContext::get ();

  // Late builtin type struct helper
  struct LType
  {
    std::string name;
    NodeId node_id;
    NodeId hir_id;
    TyTy::BaseType *type;

    explicit LType (std::string name, TyTy::BaseType *type)
      : name (name), node_id (next_node_id ()), hir_id (type->get_ref ()),
	type (type)
    {}
  };

  static const LType builtins[] = {
    {LType ("bool", new TyTy::BoolType (next_hir_id ()))},
    {LType ("u8", new TyTy::UintType (next_hir_id (), TyTy::UintType::U8))},
    {LType ("u16", new TyTy::UintType (next_hir_id (), TyTy::UintType::U16))},
    {LType ("u32", new TyTy::UintType (next_hir_id (), TyTy::UintType::U32))},
    {LType ("u64", new TyTy::UintType (next_hir_id (), TyTy::UintType::U64))},
    {LType ("u128", new TyTy::UintType (next_hir_id (), TyTy::UintType::U128))},
    {LType ("i8", new TyTy::IntType (next_hir_id (), TyTy::IntType::I8))},
    {LType ("i16", new TyTy::IntType (next_hir_id (), TyTy::IntType::I16))},
    {LType ("i32", new TyTy::IntType (next_hir_id (), TyTy::IntType::I32))},
    {LType ("i64", new TyTy::IntType (next_hir_id (), TyTy::IntType::I64))},
    {LType ("i128", new TyTy::IntType (next_hir_id (), TyTy::IntType::I128))},
    {LType ("f32", new TyTy::FloatType (next_hir_id (), TyTy::FloatType::F32))},
    {LType ("f64", new TyTy::FloatType (next_hir_id (), TyTy::FloatType::F64))},
    {LType ("usize", new TyTy::USizeType (next_hir_id ()))},
    {LType ("isize", new TyTy::ISizeType (next_hir_id ()))},
    {LType ("char", new TyTy::CharType (next_hir_id ()))},
    {LType ("str", new TyTy::StrType (next_hir_id ()))},
    {LType ("!", new TyTy::NeverType (next_hir_id ()))},

    // the unit type `()` does not play a part in name-resolution - so we only
    // insert it in the type context...
  };

  // There's a special Rib for putting prelude items, since prelude items need
  // to satisfy certain special rules.
  ctx.scoped (Rib::Kind::Prelude, 0, [this, &ty_ctx] (void) -> void {
    for (const auto &builtin : builtins)
      {
	auto ok = ctx.types.insert (builtin.name, builtin.node_id);
	rust_assert (ok);

	ctx.mappings.insert_node_to_hir (builtin.node_id, builtin.hir_id);
	ty_ctx.insert_builtin (builtin.hir_id, builtin.node_id, builtin.type);
      }
  });

  // ...here!
  auto *unit_type = TyTy::TupleType::get_unit_type ();
  ty_ctx.insert_builtin (unit_type->get_ref (), next_node_id (), unit_type);
}

void
Late::go (AST::Crate &crate)
{
  setup_builtin_types ();

  for (auto &item : crate.items)
    item->accept_vis (*this);
}

void
Late::new_label (Identifier name, NodeId id)
{
  // labels can always shadow, so `insert` should never fail. if it does, we're
  // in big trouble!
  auto ok = ctx.labels.insert (name, id);

  rust_assert (ok);
}

void
Late::visit (AST::ForLoopExpr &expr)
{
  visit_outer_attrs (expr);

  ctx.bindings.enter (BindingSource::For);

  visit (expr.get_pattern ());

  ctx.bindings.exit ();

  visit (expr.get_iterator_expr ());
  visit (expr.get_loop_label ());
  visit (expr.get_loop_block ());
}

void
Late::visit (AST::IfLetExpr &expr)
{
  visit_outer_attrs (expr);

  ctx.bindings.enter (BindingSource::Let);

  for (auto &pattern : expr.get_patterns ())
    visit (pattern);

  ctx.bindings.exit ();

  visit (expr.get_value_expr ());
  visit (expr.get_if_block ());
}

void
Late::visit (AST::MatchArm &arm)
{
  visit_outer_attrs (arm);

  ctx.bindings.enter (BindingSource::Match);

  for (auto &pattern : arm.get_patterns ())
    visit (pattern);

  ctx.bindings.exit ();

  if (arm.has_match_arm_guard ())
    visit (arm.get_guard_expr ());
}

void
Late::visit (AST::LetStmt &let)
{
  DefaultASTVisitor::visit_outer_attrs (let);
  if (let.has_type ())
    visit (let.get_type ());
  // visit expression before pattern
  // this makes variable shadowing work properly
  if (let.has_init_expr ())
    visit (let.get_init_expr ());

  ctx.bindings.enter (BindingSource::Let);

  visit (let.get_pattern ());

  ctx.bindings.exit ();

  if (let.has_else_expr ())
    visit (let.get_init_expr ());

  // how do we deal with the fact that `let a = blipbloup` should look for a
  // label and cannot go through function ribs, but `let a = blipbloup()` can?

  // how do we insert ribs here, and only pop them when we exit the current
  // function?
  // keep a list of ribs to pop when a scope exits? so only for blocks?
  // how do we pop ribs that need to be popped not in order?
  // I think it's not important if we have shadowing, correct?

  // if we have shadowing, it should work! we'll see

  // ctx.insert(Identifier name, NodeId id, Namespace ns)
  // ctx.scoped (Rib::Kind::Normal /* FIXME: Is that valid? */,
  // Namespace::Labels,
  //      let.get_node_id (), [] () {});
}

void
Late::visit (AST::IdentifierPattern &identifier)
{
  // do we insert in labels or in values
  // but values does not allow shadowing... since functions cannot shadow
  // do we insert functions in labels as well?

  if (ctx.bindings.peek ().is_and_bound (identifier.get_ident ()))
    {
      if (ctx.bindings.peek ().get_source () == BindingSource::Param)
	rust_error_at (
	  identifier.get_locus (), ErrorCode::E0415,
	  "identifier %qs is bound more than once in the same parameter list",
	  identifier.as_string ().c_str ());
      else
	rust_error_at (
	  identifier.get_locus (), ErrorCode::E0416,
	  "identifier %qs is bound more than once in the same pattern",
	  identifier.as_string ().c_str ());
      return;
    }

  ctx.bindings.peek ().insert_ident (identifier.get_ident ());

  if (ctx.bindings.peek ().is_or_bound (identifier.get_ident ()))
    {
      // FIXME: map usage instead
      std::ignore = ctx.values.insert_shadowable (identifier.get_ident (),
						  identifier.get_node_id ());
    }
  else
    {
      // We do want to ignore duplicated data because some situations rely on
      // it.
      std::ignore = ctx.values.insert_shadowable (identifier.get_ident (),
						  identifier.get_node_id ());
    }
}

void
Late::visit (AST::AltPattern &pattern)
{
  ctx.bindings.peek ().push (Binding::Kind::Or);
  for (auto &alt : pattern.get_alts ())
    {
      ctx.bindings.peek ().push (Binding::Kind::Product);
      visit (alt);
      ctx.bindings.peek ().merge ();
    }
  ctx.bindings.peek ().merge ();
}

void
Late::visit_function_params (AST::Function &function)
{
  ctx.bindings.enter (BindingSource::Param);

  for (auto &param : function.get_function_params ())
    visit (param);

  ctx.bindings.exit ();
}

void
Late::visit (AST::StructPatternFieldIdent &field)
{
  // We do want to ignore duplicated data because some situations rely on it.
  std::ignore = ctx.values.insert_shadowable (field.get_identifier (),
					      field.get_node_id ());
}

void
Late::visit (AST::SelfParam &param)
{
  // handle similar to AST::IdentifierPattern

  DefaultResolver::visit (param);
  // FIXME: this location should be a bit off
  // ex: would point to the begining of "mut self" instead of the "self"
  std::ignore = ctx.values.insert (Identifier ("self", param.get_locus ()),
				   param.get_node_id ());
}

void
Late::visit (AST::BreakExpr &expr)
{
  if (expr.has_label ())
    resolve_label (expr.get_label_unchecked ().get_lifetime ());

  if (expr.has_break_expr ())
    {
      auto &break_expr = expr.get_break_expr ();
      if (break_expr.get_expr_kind () == AST::Expr::Kind::Identifier)
	{
	  /* This is a break with an expression, and the expression is
	     just a single identifier.  See if the identifier is either
	     "rust" or "gcc", in which case we have "break rust" or "break
	     gcc", and so may need to emit our funny error.  We cannot yet
	     emit the error here though, because the identifier may still
	     be in scope, and ICE'ing on valid programs would not be very
	     funny.  */
	  std::string ident
	    = static_cast<AST::IdentifierExpr &> (expr.get_break_expr ())
		.as_string ();
	  if (ident == "rust" || ident == "gcc")
	    funny_error = true;
	}
    }

  DefaultResolver::visit (expr);

  funny_error = false;
}

void
Late::visit (AST::LoopLabel &label)
{
  auto &lifetime = label.get_lifetime ();
  ctx.labels.insert (Identifier (lifetime.as_string (), lifetime.get_locus ()),
		     lifetime.get_node_id ());
}

void
Late::resolve_label (AST::Lifetime &lifetime)
{
  if (auto resolved = ctx.labels.get (lifetime.as_string ()))
    {
      if (resolved->get_node_id () != lifetime.get_node_id ())
	ctx.map_usage (Usage (lifetime.get_node_id ()),
		       Definition (resolved->get_node_id ()));
    }
  else
    rust_error_at (lifetime.get_locus (), ErrorCode::E0426,
		   "use of undeclared label %qs",
		   lifetime.as_string ().c_str ());
}

void
Late::visit (AST::ContinueExpr &expr)
{
  if (expr.has_label ())
    resolve_label (expr.get_label_unchecked ());

  DefaultResolver::visit (expr);
}

void
Late::visit (AST::IdentifierExpr &expr)
{
  // TODO: same thing as visit(PathInExpression) here?

  tl::optional<Rib::Definition> resolved = tl::nullopt;
  if (auto value = ctx.values.get (expr.get_ident ()))
    {
      resolved = value;
    }
  else if (auto type = ctx.types.get (expr.get_ident ()))
    {
      resolved = type;
    }
  else if (funny_error)
    {
<<<<<<< HEAD
      diagnostic_finalizer (global_dc) = Resolver::funny_ice_finalizer;
=======
      diagnostic_text_finalizer (global_dc) = Resolver::funny_ice_text_finalizer;
>>>>>>> beced835
      emit_diagnostic (DK_ICE_NOBT, expr.get_locus (), -1,
		       "are you trying to break %s? how dare you?",
		       expr.as_string ().c_str ());
    }
  else
    {
      if (auto type = ctx.types.get_lang_prelude (expr.get_ident ()))
	{
	  resolved = type;
	}
      else
	{
	  rust_error_at (expr.get_locus (), ErrorCode::E0425,
			 "cannot find value %qs in this scope",
			 expr.get_ident ().as_string ().c_str ());
	  return;
	}
    }

  if (resolved->is_ambiguous ())
    {
      rust_error_at (expr.get_locus (), ErrorCode::E0659, "%qs is ambiguous",
		     expr.as_string ().c_str ());
      return;
    }

  ctx.map_usage (Usage (expr.get_node_id ()),
		 Definition (resolved->get_node_id ()));

  // For empty types, do we perform a lookup in ctx.types or should the
  // toplevel instead insert a name in ctx.values? (like it currently does)
}

void
Late::visit (AST::StructExprFieldIdentifier &expr)
{
  tl::optional<Rib::Definition> resolved = tl::nullopt;

  if (auto value = ctx.values.get (expr.get_field_name ()))
    {
      resolved = value;
    }
  // seems like we don't need a type namespace lookup
  else
    {
      rust_error_at (expr.get_locus (), "could not resolve struct field: %qs",
		     expr.get_field_name ().as_string ().c_str ());
      return;
    }

  if (resolved->is_ambiguous ())
    {
      rust_error_at (expr.get_locus (), ErrorCode::E0659, "%qs is ambiguous",
		     expr.as_string ().c_str ());
      return;
    }

  ctx.map_usage (Usage (expr.get_node_id ()),
		 Definition (resolved->get_node_id ()));
}

void
Late::visit (AST::PathInExpression &expr)
{
  // TODO: How do we have a nice error with `can't capture dynamic environment
  // in a function item` error here?
  // do we emit it in `get<Namespace::Labels>`?

  DefaultResolver::visit (expr);

  if (expr.is_lang_item ())
    {
      ctx.map_usage (Usage (expr.get_node_id ()),
		     Definition (Analysis::Mappings::get ().get_lang_item_node (
		       expr.get_lang_item ())));
      return;
    }

  auto resolved = ctx.resolve_path (expr, Namespace::Values, Namespace::Types);

  if (!resolved)
    {
      if (!ctx.lookup (expr.get_segments ().front ().get_node_id ()))
	rust_error_at (expr.get_locus (), ErrorCode::E0433,
		       "Cannot find path %qs in this scope",
		       expr.as_simple_path ().as_string ().c_str ());
      return;
    }

  if (resolved->is_ambiguous ())
    {
      rust_error_at (expr.get_locus (), ErrorCode::E0659, "%qs is ambiguous",
		     expr.as_string ().c_str ());
      return;
    }

  ctx.map_usage (Usage (expr.get_node_id ()),
		 Definition (resolved->get_node_id ()));
}

void
Late::visit (AST::TypePath &type)
{
  // should we add type path resolution in `ForeverStack` directly? Since it's
  // quite more complicated.
  // maybe we can overload `resolve_path<Namespace::Types>` to only do
  // typepath-like path resolution? that sounds good

  DefaultResolver::visit (type);

  // this *should* mostly work
  // TODO: make sure typepath-like path resolution (?) is working
  auto resolved = ctx.resolve_path (type, Namespace::Types);

  if (!resolved.has_value ())
    {
      if (!ctx.lookup (type.get_segments ().front ()->get_node_id ()))
	rust_error_at (type.get_locus (), "could not resolve type path %qs",
		       type.as_string ().c_str ());
      return;
    }

  if (resolved->is_ambiguous ())
    {
      rust_error_at (type.get_locus (), ErrorCode::E0659, "%qs is ambiguous",
		     type.as_string ().c_str ());
      return;
    }

  if (ctx.types.forward_declared (resolved->get_node_id (),
				  type.get_node_id ()))
    {
      rust_error_at (type.get_locus (), ErrorCode::E0128,
		     "type parameters with a default cannot use forward "
		     "declared identifiers");
    }

  ctx.map_usage (Usage (type.get_node_id ()),
		 Definition (resolved->get_node_id ()));
}

void
Late::visit (AST::Trait &trait)
{
  // kind of weird how this is done
  // names are resolved to the node id of trait.get_implicit_self ()
  // which is then resolved to the node id of trait
  // we set up the latter mapping here
  ctx.map_usage (Usage (trait.get_implicit_self ().get_node_id ()),
		 Definition (trait.get_node_id ()));

  DefaultResolver::visit (trait);
}

void
Late::visit (AST::StructStruct &s)
{
  auto s_vis = [this, &s] () { AST::DefaultASTVisitor::visit (s); };
  ctx.scoped (Rib::Kind::Item, s.get_node_id (), s_vis);
}

void
Late::visit (AST::StructExprStruct &s)
{
  visit_outer_attrs (s);
  visit_inner_attrs (s);
  DefaultResolver::visit (s.get_struct_name ());

  auto resolved = ctx.resolve_path (s.get_struct_name (), Namespace::Types);

  ctx.map_usage (Usage (s.get_struct_name ().get_node_id ()),
		 Definition (resolved->get_node_id ()));
}

void
Late::visit (AST::StructExprStructBase &s)
{
  visit_outer_attrs (s);
  visit_inner_attrs (s);
  DefaultResolver::visit (s.get_struct_name ());
  visit (s.get_struct_base ());

  auto resolved = ctx.resolve_path (s.get_struct_name (), Namespace::Types);

  ctx.map_usage (Usage (s.get_struct_name ().get_node_id ()),
		 Definition (resolved->get_node_id ()));
}

void
Late::visit (AST::StructExprStructFields &s)
{
  visit_outer_attrs (s);
  visit_inner_attrs (s);
  DefaultResolver::visit (s.get_struct_name ());
  if (s.has_struct_base ())
    visit (s.get_struct_base ());
  for (auto &field : s.get_fields ())
    visit (field);

  auto resolved = ctx.resolve_path (s.get_struct_name (), Namespace::Types);

  ctx.map_usage (Usage (s.get_struct_name ().get_node_id ()),
		 Definition (resolved->get_node_id ()));
}

// needed because Late::visit (AST::GenericArg &) is non-virtual
void
Late::visit (AST::GenericArgs &args)
{
  for (auto &lifetime : args.get_lifetime_args ())
    visit (lifetime);

  for (auto &generic : args.get_generic_args ())
    visit (generic);

  for (auto &binding : args.get_binding_args ())
    visit (binding);
}

void
Late::visit (AST::GenericArg &arg)
{
  if (arg.get_kind () == AST::GenericArg::Kind::Either)
    {
      // prefer type parameter to const parameter on ambiguity
      auto type = ctx.types.get (arg.get_path ());
      auto value = ctx.values.get (arg.get_path ());

      if (!type.has_value () && value.has_value ())
	arg = arg.disambiguate_to_const ();
      else
	arg = arg.disambiguate_to_type ();
    }

  DefaultResolver::visit (arg);
}

template <class Closure>
static void
add_captures (Closure &closure, NameResolutionContext &ctx)
{
  auto vals = ctx.values.peek ().get_values ();
  for (auto &val : vals)
    {
      ctx.mappings.add_capture (closure.get_node_id (),
				val.second.get_node_id ());
    }
}

void
Late::visit (AST::ClosureExprInner &closure)
{
  add_captures (closure, ctx);

  visit_outer_attrs (closure);

  ctx.bindings.enter (BindingSource::Param);

  for (auto &param : closure.get_params ())
    visit (param);

  ctx.bindings.exit ();

  visit (closure.get_definition_expr ());
}

void
Late::visit (AST::ClosureExprInnerTyped &closure)
{
  add_captures (closure, ctx);

  visit_outer_attrs (closure);

  ctx.bindings.enter (BindingSource::Param);

  for (auto &param : closure.get_params ())
    visit (param);

  ctx.bindings.exit ();

  visit (closure.get_return_type ());
  visit (closure.get_definition_block ());
}

} // namespace Resolver2_0
} // namespace Rust<|MERGE_RESOLUTION|>--- conflicted
+++ resolved
@@ -375,11 +375,7 @@
     }
   else if (funny_error)
     {
-<<<<<<< HEAD
-      diagnostic_finalizer (global_dc) = Resolver::funny_ice_finalizer;
-=======
       diagnostic_text_finalizer (global_dc) = Resolver::funny_ice_text_finalizer;
->>>>>>> beced835
       emit_diagnostic (DK_ICE_NOBT, expr.get_locus (), -1,
 		       "are you trying to break %s? how dare you?",
 		       expr.as_string ().c_str ());

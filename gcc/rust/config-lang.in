--- conflicted
+++ resolved
@@ -23,39 +23,26 @@
 #
 # language	- name of language as it would appear in $(LANGUAGES)
 # compilers	- value to add to $(COMPILERS)
-<<<<<<< HEAD
 # diff_excludes	- files to ignore when building diffs between two versions.
 
 language="rust"
 
 # Space-separated list of compiler executables that will be run by the driver. The names here will 
 # each end with ‘\$(exeext)’. 
-compilers="grs1\$(exeext)"
-=======
-
-language="rust"
 compilers="rust1\$(exeext)"
->>>>>>> 3b1e76d8
 
 # Do not build by default.
 build_by_default="no"
-<<<<<<< HEAD
 
 # Lists (space-separated) language front ends other than C that this front end requires to be
 # enabled (with the names given being their language settings). 
-lang_requires_boot_languages=c++
+#lang_requires_boot_languages=c++
 
 # Lists (space-separated) targets in the top level Makefile to build the runtime libraries 
 # for this language, such as target-libobjc. 
-target_libs="target-libgrust target-libffi target-libbacktrace"
+target_libs="target-libffi target-libbacktrace"
 
 # Space-separated list of files that should be scanned by gengtype.c to generate the garbage 
 # collection tables and routines for this language. This excludes the files that are common to all 
 # front ends. 
-# gtfiles="\$(srcdir)/rust/rs-lang.c \$(srcdir)/rust/rdot-impl.h"
-=======
-
-target_libs="target-libffi target-libbacktrace"
-
-gtfiles="\$(srcdir)/rust/rust-lang.c \$(srcdir)/rust/rust-c.h"
->>>>>>> 3b1e76d8
+gtfiles="\$(srcdir)/rust/rust-lang.c \$(srcdir)/rust/rust-c.h"
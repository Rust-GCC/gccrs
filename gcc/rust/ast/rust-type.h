#ifndef RUST_AST_TYPE_H
#define RUST_AST_TYPE_H

#include "rust-ast.h"
#include "rust-path.h"

namespace Rust {
namespace AST {
// definitions moved to rust-ast.h
class TypeParamBound;
class Lifetime;

// A trait bound
class TraitBound : public TypeParamBound
{
  bool in_parens;
  bool opening_question_mark;

  // bool has_for_lifetimes;
  // LifetimeParams for_lifetimes;
  std::vector<LifetimeParam> for_lifetimes; // inlined LifetimeParams

  TypePath type_path;

  Location locus;

public:
  // Returns whether trait bound has "for" lifetimes
  bool has_for_lifetimes () const { return !for_lifetimes.empty (); }

  TraitBound (TypePath type_path, Location locus, bool in_parens = false,
	      bool opening_question_mark = false,
	      std::vector<LifetimeParam> for_lifetimes
	      = std::vector<LifetimeParam> ())
    : in_parens (in_parens), opening_question_mark (opening_question_mark),
      for_lifetimes (std::move (for_lifetimes)),
      type_path (std::move (type_path)), locus (locus)
  {}

  std::string as_string () const override;

  Location get_locus () const { return locus; }

  void accept_vis (ASTVisitor &vis) override;

  // TODO: this mutable getter seems kinda dodgy
  TypePath &get_type_path () { return type_path; }
  const TypePath &get_type_path () const { return type_path; }

protected:
  /* Use covariance to implement clone function as returning this object rather
   * than base */
  TraitBound *clone_type_param_bound_impl () const override
  {
    return new TraitBound (*this);
  }
};

// definition moved to rust-ast.h
class TypeNoBounds;

// An impl trait? Poor reference material here.
class ImplTraitType : public Type
{
  // TypeParamBounds type_param_bounds;
  // inlined form
  std::vector<std::unique_ptr<TypeParamBound> > type_param_bounds;

  Location locus;

protected:
  /* Use covariance to implement clone function as returning this object rather
   * than base */
  ImplTraitType *clone_type_impl () const override
  {
    return new ImplTraitType (*this);
  }

public:
  ImplTraitType (
    std::vector<std::unique_ptr<TypeParamBound> > type_param_bounds,
    Location locus)
    : type_param_bounds (std::move (type_param_bounds)), locus (locus)
  {}

  // copy constructor with vector clone
  ImplTraitType (ImplTraitType const &other) : locus (other.locus)
  {
    type_param_bounds.reserve (other.type_param_bounds.size ());
    for (const auto &e : other.type_param_bounds)
      type_param_bounds.push_back (e->clone_type_param_bound ());
  }

  // overloaded assignment operator to clone
  ImplTraitType &operator= (ImplTraitType const &other)
  {
    locus = other.locus;

    type_param_bounds.reserve (other.type_param_bounds.size ());
    for (const auto &e : other.type_param_bounds)
      type_param_bounds.push_back (e->clone_type_param_bound ());

    return *this;
  }

  // move constructors
  ImplTraitType (ImplTraitType &&other) = default;
  ImplTraitType &operator= (ImplTraitType &&other) = default;

  std::string as_string () const override;

  Location get_locus () const { return locus; }
  Location get_locus_slow () const final override { return get_locus (); }

  void accept_vis (ASTVisitor &vis) override;

  // TODO: mutable getter seems kinda dodgy
  std::vector<std::unique_ptr<TypeParamBound> > &get_type_param_bounds () { return type_param_bounds; }
  const std::vector<std::unique_ptr<TypeParamBound> > &get_type_param_bounds () const { return type_param_bounds; }
};

// An opaque value of another type that implements a set of traits
class TraitObjectType : public Type
{
  bool has_dyn;
  // TypeParamBounds type_param_bounds;
  std::vector<std::unique_ptr<TypeParamBound> >
    type_param_bounds; // inlined form

  Location locus;

protected:
  /* Use covariance to implement clone function as returning this object rather
   * than base */
  TraitObjectType *clone_type_impl () const override
  {
    return new TraitObjectType (*this);
  }

public:
  TraitObjectType (
    std::vector<std::unique_ptr<TypeParamBound> > type_param_bounds,
    Location locus, bool is_dyn_dispatch = false)
    : has_dyn (is_dyn_dispatch),
      type_param_bounds (std::move (type_param_bounds)), locus (locus)
  {}

  // copy constructor with vector clone
  TraitObjectType (TraitObjectType const &other)
    : has_dyn (other.has_dyn), locus (other.locus)
  {
    type_param_bounds.reserve (other.type_param_bounds.size ());
    for (const auto &e : other.type_param_bounds)
      type_param_bounds.push_back (e->clone_type_param_bound ());
  }

  // overloaded assignment operator to clone
  TraitObjectType &operator= (TraitObjectType const &other)
  {
    has_dyn = other.has_dyn;
    locus = other.locus;
    type_param_bounds.reserve (other.type_param_bounds.size ());
    for (const auto &e : other.type_param_bounds)
      type_param_bounds.push_back (e->clone_type_param_bound ());

    return *this;
  }

  // move constructors
  TraitObjectType (TraitObjectType &&other) = default;
  TraitObjectType &operator= (TraitObjectType &&other) = default;

  std::string as_string () const override;

  Location get_locus () const { return locus; }
  Location get_locus_slow () const final override { return get_locus (); }

  void accept_vis (ASTVisitor &vis) override;

  // TODO: mutable getter seems kinda dodgy
  std::vector<std::unique_ptr<TypeParamBound> > &get_type_param_bounds () { return type_param_bounds; }
  const std::vector<std::unique_ptr<TypeParamBound> > &get_type_param_bounds () const { return type_param_bounds; }
};

// A type with parentheses around it, used to avoid ambiguity.
class ParenthesisedType : public TypeNoBounds
{
  std::unique_ptr<Type> type_in_parens;
  Location locus;

protected:
  /* Use covariance to implement clone function as returning this object rather
   * than base */
  ParenthesisedType *clone_type_no_bounds_impl () const override
  {
    return new ParenthesisedType (*this);
  }

public:
  // Constructor uses Type pointer for polymorphism
  ParenthesisedType (std::unique_ptr<Type> type_inside_parens, Location locus)
    : type_in_parens (std::move (type_inside_parens)), locus (locus)
  {}

  /* Copy constructor uses custom deep copy method for type to preserve
   * polymorphism */
  ParenthesisedType (ParenthesisedType const &other)
    : type_in_parens (other.type_in_parens->clone_type ()), locus (other.locus)
  {}

  // overload assignment operator to use custom clone method
  ParenthesisedType &operator= (ParenthesisedType const &other)
  {
    type_in_parens = other.type_in_parens->clone_type ();
    locus = other.locus;
    return *this;
  }

  // default move semantics
  ParenthesisedType (ParenthesisedType &&other) = default;
  ParenthesisedType &operator= (ParenthesisedType &&other) = default;

  std::string as_string () const override
  {
    return "(" + type_in_parens->as_string () + ")";
  }

  // Creates a trait bound (clone of this one's trait bound) - HACK
  TraitBound *to_trait_bound (bool) const override
  {
    /* NOTE: obviously it is unknown whether the internal type is a trait bound
     * due to polymorphism, so just let the internal type handle it. As
     * parenthesised type, it must be in parentheses. */
    return type_in_parens->to_trait_bound (true);
  }

  Location get_locus () const { return locus; }
  Location get_locus_slow () const final override { return get_locus (); }

  void accept_vis (ASTVisitor &vis) override;

  // TODO: would a "vis_type" be better?
  std::unique_ptr<Type> &get_type_in_parens () { 
    rust_assert (type_in_parens != nullptr);
    return type_in_parens; 
  }
};

// Impl trait with a single bound? Poor reference material here.
class ImplTraitTypeOneBound : public TypeNoBounds
{
  TraitBound trait_bound;
  Location locus;

protected:
  /* Use covariance to implement clone function as returning this object rather
   * than base */
  ImplTraitTypeOneBound *clone_type_no_bounds_impl () const override
  {
    return new ImplTraitTypeOneBound (*this);
  }

public:
  ImplTraitTypeOneBound (TraitBound trait_bound, Location locus)
    : trait_bound (std::move (trait_bound)), locus (locus)
  {}

  std::string as_string () const override;

  Location get_locus () const { return locus; }
  Location get_locus_slow () const final override { return get_locus (); }

  void accept_vis (ASTVisitor &vis) override;

  // TODO: would a "vis_type" be better?
  TraitBound &get_trait_bound () { 
    // TODO: check to ensure invariants are met?
    return trait_bound; 
  }
};

/* A trait object with a single trait bound. The "trait bound" is really just
 * the trait. Basically like using an interface as a type in an OOP language. */
class TraitObjectTypeOneBound : public TypeNoBounds
{
  bool has_dyn;
  TraitBound trait_bound;
  Location locus;

protected:
  /* Use covariance to implement clone function as returning this object rather
   * than base */
  TraitObjectTypeOneBound *clone_type_no_bounds_impl () const override
  {
    return new TraitObjectTypeOneBound (*this);
  }

public:
  TraitObjectTypeOneBound (TraitBound trait_bound, Location locus,
			   bool is_dyn_dispatch = false)
    : has_dyn (is_dyn_dispatch), trait_bound (std::move (trait_bound)),
      locus (locus)
  {}

  std::string as_string () const override;

  // Creates a trait bound (clone of this one's trait bound) - HACK
  TraitBound *to_trait_bound (bool) const override
  {
    /* NOTE: this assumes there is no dynamic dispatch specified- if there was,
     * this cloning would not be required as parsing is unambiguous. */
    return new TraitBound (trait_bound);
  }

  Location get_locus () const { return locus; }
  Location get_locus_slow () const final override { return get_locus (); }

  void accept_vis (ASTVisitor &vis) override;

  // TODO: would a "vis_type" be better?
  TraitBound &get_trait_bound () { 
    // TODO: check to ensure invariants are met?
    return trait_bound; 
  }
};

class TypePath; // definition moved to "rust-path.h"

/* A type consisting of the "product" of others (the tuple's elements) in a
 * specific order */
class TupleType : public TypeNoBounds
{
  std::vector<std::unique_ptr<Type> > elems;
  Location locus;

public:
  // Returns whether the tuple type is the unit type, i.e. has no elements.
  bool is_unit_type () const { return elems.empty (); }

  TupleType (std::vector<std::unique_ptr<Type> > elems, Location locus)
    : elems (std::move (elems)), locus (locus)
  {}

  // copy constructor with vector clone
  TupleType (TupleType const &other) : locus (other.locus)
  {
    elems.reserve (other.elems.size ());
    for (const auto &e : other.elems)
      elems.push_back (e->clone_type ());
  }

  // overloaded assignment operator to clone
  TupleType &operator= (TupleType const &other)
  {
    locus = other.locus;

    elems.reserve (other.elems.size ());
    for (const auto &e : other.elems)
      elems.push_back (e->clone_type ());

    return *this;
  }

  // move constructors
  TupleType (TupleType &&other) = default;
  TupleType &operator= (TupleType &&other) = default;

  std::string as_string () const override;

  Location get_locus () const { return locus; }
  Location get_locus_slow () const final override { return get_locus (); }

  void accept_vis (ASTVisitor &vis) override;

  // TODO: mutable getter seems kinda dodgy
  std::vector<std::unique_ptr<Type> > &get_elems () { return elems; }
  const std::vector<std::unique_ptr<Type> > &get_elems () const { return elems; }

protected:
  /* Use covariance to implement clone function as returning this object rather
   * than base */
  TupleType *clone_type_no_bounds_impl () const override
  {
    return new TupleType (*this);
  }
};

/* A type with no values, representing the result of computations that never
 * complete. Expressions of NeverType can be coerced into any other types.
 * Represented as "!". */
class NeverType : public TypeNoBounds
{
  Location locus;

protected:
  /* Use covariance to implement clone function as returning this object rather
   * than base */
  NeverType *clone_type_no_bounds_impl () const override
  {
    return new NeverType (*this);
  }

public:
  NeverType (Location locus) : locus (locus) {}

  std::string as_string () const override { return "! (never type)"; }

  Location get_locus () const { return locus; }
  Location get_locus_slow () const final override { return get_locus (); }

  void accept_vis (ASTVisitor &vis) override;
};

// A type consisting of a pointer without safety or liveness guarantees
class RawPointerType : public TypeNoBounds
{
public:
  enum PointerType
  {
    MUT,
    CONST
  };

private:
  PointerType pointer_type;
  std::unique_ptr<TypeNoBounds> type;
  Location locus;

public:
  // Returns whether the pointer is mutable or constant.
  PointerType get_pointer_type () const { return pointer_type; }

  // Constructor requires pointer for polymorphism reasons
  RawPointerType (PointerType pointer_type,
		  std::unique_ptr<TypeNoBounds> type_no_bounds, Location locus)
    : pointer_type (pointer_type), type (std::move (type_no_bounds)),
      locus (locus)
  {}

  // Copy constructor calls custom polymorphic clone function
  RawPointerType (RawPointerType const &other)
    : pointer_type (other.pointer_type),
      type (other.type->clone_type_no_bounds ()), locus (other.locus)
  {}

  // overload assignment operator to use custom clone method
  RawPointerType &operator= (RawPointerType const &other)
  {
    pointer_type = other.pointer_type;
    type = other.type->clone_type_no_bounds ();
    locus = other.locus;
    return *this;
  }

  // default move semantics
  RawPointerType (RawPointerType &&other) = default;
  RawPointerType &operator= (RawPointerType &&other) = default;

  std::string as_string () const override;

  Location get_locus () const { return locus; }
  Location get_locus_slow () const final override { return get_locus (); }

  void accept_vis (ASTVisitor &vis) override;

  // TODO: would a "vis_type" be better?
  std::unique_ptr<TypeNoBounds> &get_type_pointed_to () { 
    rust_assert (type != nullptr);
    return type; 
  }

protected:
  /* Use covariance to implement clone function as returning this object rather
   * than base */
  RawPointerType *clone_type_no_bounds_impl () const override
  {
    return new RawPointerType (*this);
  }
};

// A type pointing to memory owned by another value
class ReferenceType : public TypeNoBounds
{
  // bool has_lifetime; // TODO: handle in lifetime or something?
  Lifetime lifetime;

  bool has_mut;
  std::unique_ptr<TypeNoBounds> type;
  Location locus;

public:
  // Returns whether the reference is mutable or immutable.
  bool is_mut () const { return has_mut; }

  // Returns whether the reference has a lifetime.
  bool has_lifetime () const { return !lifetime.is_error (); }

  // Constructor
  ReferenceType (bool is_mut, std::unique_ptr<TypeNoBounds> type_no_bounds,
		 Location locus, Lifetime lifetime = Lifetime::error ())
    : lifetime (std::move (lifetime)), has_mut (is_mut),
      type (std::move (type_no_bounds)), locus (locus)
  {}

  // Copy constructor with custom clone method
  ReferenceType (ReferenceType const &other)
    : lifetime (other.lifetime), has_mut (other.has_mut),
      type (other.type->clone_type_no_bounds ()), locus (other.locus)
  {}

  // Operator overload assignment operator to custom clone the unique pointer
  ReferenceType &operator= (ReferenceType const &other)
  {
    lifetime = other.lifetime;
    has_mut = other.has_mut;
    type = other.type->clone_type_no_bounds ();
    locus = other.locus;

    return *this;
  }

  // move constructors
  ReferenceType (ReferenceType &&other) = default;
  ReferenceType &operator= (ReferenceType &&other) = default;

  std::string as_string () const override;

  Location get_locus () const { return locus; }
  Location get_locus_slow () const final override { return get_locus (); }

  void accept_vis (ASTVisitor &vis) override;

  // TODO: would a "vis_type" be better?
  std::unique_ptr<TypeNoBounds> &get_type_referenced () { 
    rust_assert (type != nullptr);
    return type; 
  }

protected:
  /* Use covariance to implement clone function as returning this object rather
   * than base */
  ReferenceType *clone_type_no_bounds_impl () const override
  {
    return new ReferenceType (*this);
  }
};

// A fixed-size sequence of elements of a specified type
class ArrayType : public TypeNoBounds
{
  std::unique_ptr<Type> elem_type;
  std::unique_ptr<Expr> size;
  Location locus;

public:
  // Constructor requires pointers for polymorphism
  ArrayType (std::unique_ptr<Type> type, std::unique_ptr<Expr> array_size,
	     Location locus)
    : elem_type (std::move (type)), size (std::move (array_size)), locus (locus)
  {}

  // Copy constructor requires deep copies of both unique pointers
  ArrayType (ArrayType const &other)
    : elem_type (other.elem_type->clone_type ()),
      size (other.size->clone_expr ()), locus (other.locus)
  {}

  // Overload assignment operator to deep copy pointers
  ArrayType &operator= (ArrayType const &other)
  {
    elem_type = other.elem_type->clone_type ();
    size = other.size->clone_expr ();
    locus = other.locus;
    return *this;
  }

  // move constructors
  ArrayType (ArrayType &&other) = default;
  ArrayType &operator= (ArrayType &&other) = default;

  std::string as_string () const override;

  Location get_locus () const { return locus; }
  Location get_locus_slow () const final override { return get_locus (); }

  void accept_vis (ASTVisitor &vis) override;

<<<<<<< HEAD
  // TODO: would a "vis_type" be better?
  std::unique_ptr<Type> &get_elem_type () { 
    rust_assert (elem_type != nullptr);
    return elem_type; 
  }
=======
  Type *get_element_type () { return elem_type.get (); }

  Expr *get_size_expr () { return size.get (); }

  Location &get_locus () { return locus; }

protected:
  /* Use covariance to implement clone function as returning this object rather
   * than base */
  ArrayType *clone_type_impl () const override { return new ArrayType (*this); }
>>>>>>> cef34bd7

  // TODO: would a "vis_expr" be better?
  std::unique_ptr<Expr> &get_size_expr () { 
    rust_assert (size != nullptr);
    return size; 
  }

protected:
  /* Use covariance to implement clone function as returning this object rather
   * than base */
  ArrayType *clone_type_no_bounds_impl () const override
  {
    return new ArrayType (*this);
  }
};

/* A dynamically-sized type representing a "view" into a sequence of elements of
 * a type */
class SliceType : public TypeNoBounds
{
  std::unique_ptr<Type> elem_type;
  Location locus;

public:
  // Constructor requires pointer for polymorphism
  SliceType (std::unique_ptr<Type> type, Location locus)
    : elem_type (std::move (type)), locus (locus)
  {}

  // Copy constructor requires deep copy of Type smart pointer
  SliceType (SliceType const &other)
    : elem_type (other.elem_type->clone_type ()), locus (other.locus)
  {}

  // Overload assignment operator to deep copy
  SliceType &operator= (SliceType const &other)
  {
    elem_type = other.elem_type->clone_type ();
    locus = other.locus;

    return *this;
  }

  // move constructors
  SliceType (SliceType &&other) = default;
  SliceType &operator= (SliceType &&other) = default;

  std::string as_string () const override;

  Location get_locus () const { return locus; }
  Location get_locus_slow () const final override { return get_locus (); }

  void accept_vis (ASTVisitor &vis) override;

  // TODO: would a "vis_type" be better?
  std::unique_ptr<Type> &get_elem_type () { 
    rust_assert (elem_type != nullptr);
    return elem_type; 
  }

protected:
  /* Use covariance to implement clone function as returning this object rather
   * than base */
  SliceType *clone_type_no_bounds_impl () const override
  {
    return new SliceType (*this);
  }
};

/* Type used in generic arguments to explicitly request type inference (wildcard
 * pattern) */
class InferredType : public TypeNoBounds
{
  Location locus;

  // e.g. Vec<_> = whatever
protected:
  /* Use covariance to implement clone function as returning this object rather
   * than base */
  InferredType *clone_type_no_bounds_impl () const override
  {
    return new InferredType (*this);
  }

public:
  InferredType (Location locus) : locus (locus) {}

  std::string as_string () const override;

  Location get_locus () const { return locus; }
  Location get_locus_slow () const final override { return get_locus (); }

  void accept_vis (ASTVisitor &vis) override;
};

class QualifiedPathInType; // definition moved to "rust-path.h"

// A possibly named param used in a BaseFunctionType
struct MaybeNamedParam
{
public:
  enum ParamKind
  {
    UNNAMED,
    IDENTIFIER,
    WILDCARD
  };

private:
  std::vector<Attribute> outer_attrs;

  std::unique_ptr<Type> param_type;

  ParamKind param_kind;
  Identifier name; // technically, can be an identifier or '_'

  Location locus;

public:
  MaybeNamedParam (Identifier name, ParamKind param_kind,
		   std::unique_ptr<Type> param_type, std::vector<Attribute> outer_attrs, Location locus)
    : outer_attrs (std::move (outer_attrs)), param_type (std::move (param_type)), param_kind (param_kind),
      name (std::move (name)), locus (locus)
  {}

  // Copy constructor with clone
  MaybeNamedParam (MaybeNamedParam const &other)
    : outer_attrs (other.outer_attrs), param_kind (other.param_kind), name (other.name), locus (other.locus)
  {
    // guard to prevent null dereference
    if (other.param_type != nullptr)
      param_type = other.param_type->clone_type ();
  }

  ~MaybeNamedParam () = default;

  // Overloaded assignment operator with clone
  MaybeNamedParam &operator= (MaybeNamedParam const &other)
  {
    outer_attrs = other.outer_attrs;
    name = other.name;
    param_kind = other.param_kind;
    locus = other.locus;

    // guard to prevent null dereference
    if (other.param_type != nullptr)
      param_type = other.param_type->clone_type ();
    else
      param_type = nullptr;

    return *this;
  }

  // move constructors
  MaybeNamedParam (MaybeNamedParam &&other) = default;
  MaybeNamedParam &operator= (MaybeNamedParam &&other) = default;

  std::string as_string () const;

  // Returns whether the param is in an error state.
  bool is_error () const { return param_type == nullptr; }

  // Creates an error state param.
  static MaybeNamedParam create_error ()
  {
    return MaybeNamedParam ("", UNNAMED, nullptr, {}, Location ());
  }

  Location get_locus () const { return locus; }

  // TODO: this mutable getter seems really dodgy. Think up better way.
  std::vector<Attribute> &get_outer_attrs () { return outer_attrs; }
  const std::vector<Attribute> &get_outer_attrs () const { return outer_attrs; }

  // TODO: would a "vis_type" be better?
  std::unique_ptr<Type> &get_type () { 
    rust_assert (param_type != nullptr);
    return param_type; 
  }
};

/* A function pointer type - can be created via coercion from function items and
 * non- capturing closures. */
class BareFunctionType : public TypeNoBounds
{
  // bool has_for_lifetimes;
  // ForLifetimes for_lifetimes;
  std::vector<LifetimeParam> for_lifetimes; // inlined version

  FunctionQualifiers function_qualifiers;
  std::vector<MaybeNamedParam> params;
  bool is_variadic;
  std::vector<Attribute> variadic_attrs;

  // bool has_return_type;
  // BareFunctionReturnType return_type;
  std::unique_ptr<TypeNoBounds> return_type; // inlined version

  Location locus;

public:
  // Whether a return type is defined with the function.
  bool has_return_type () const { return return_type != nullptr; }

  // Whether the function has ForLifetimes.
  bool has_for_lifetimes () const { return !for_lifetimes.empty (); }

  BareFunctionType (std::vector<LifetimeParam> lifetime_params,
		    FunctionQualifiers qualifiers,
		    std::vector<MaybeNamedParam> named_params, bool is_variadic, std::vector<Attribute> variadic_attrs,
		    std::unique_ptr<TypeNoBounds> type, Location locus)
    : for_lifetimes (std::move (lifetime_params)),
      function_qualifiers (std::move (qualifiers)),
      params (std::move (named_params)), is_variadic (is_variadic),
      variadic_attrs (std::move (variadic_attrs)), return_type (std::move (type)), locus (locus)
  {
    if (!variadic_attrs.empty())
      is_variadic = true;
  }

  // Copy constructor with clone
  BareFunctionType (BareFunctionType const &other)
    : for_lifetimes (other.for_lifetimes),
      function_qualifiers (other.function_qualifiers), params (other.params),
      is_variadic (other.is_variadic), variadic_attrs (other.variadic_attrs), locus (other.locus)
  {
    // guard to prevent null dereference
    if (other.return_type != nullptr)
      return_type = other.return_type->clone_type_no_bounds ();
  }

  // Overload assignment operator to deep copy
  BareFunctionType &operator= (BareFunctionType const &other)
  {
    for_lifetimes = other.for_lifetimes;
    function_qualifiers = other.function_qualifiers;
    params = other.params;
    is_variadic = other.is_variadic;
    variadic_attrs = other.variadic_attrs;
    locus = other.locus;

    // guard to prevent null dereference
    if (other.return_type != nullptr)
      return_type = other.return_type->clone_type_no_bounds ();
    else
      return_type = nullptr;

    return *this;
  }

  // move constructors
  BareFunctionType (BareFunctionType &&other) = default;
  BareFunctionType &operator= (BareFunctionType &&other) = default;

  std::string as_string () const override;

  Location get_locus () const { return locus; }
  Location get_locus_slow () const final override { return get_locus (); }

  void accept_vis (ASTVisitor &vis) override;

  // TODO: this mutable getter seems kinda dodgy
  std::vector<MaybeNamedParam> &get_function_params () { return params; }
  const std::vector<MaybeNamedParam> &get_function_params () const { return params; }

  // TODO: would a "vis_type" be better?
  std::unique_ptr<TypeNoBounds> &get_return_type () { 
    rust_assert (has_return_type ());
    return return_type; 
  }

protected:
  /* Use covariance to implement clone function as returning this object rather
   * than base */
  BareFunctionType *clone_type_no_bounds_impl () const override
  {
    return new BareFunctionType (*this);
  }
};

// Forward decl - defined in rust-macro.h
class MacroInvocation;

/* TODO: possible types
 * struct type?
 * "enum" (tagged union) type?
 * C-like union type?
 * function item type?
 * closure expression types?
 * primitive types (bool, int, float, char, str (the slice))
 * Although supposedly TypePaths are used to reference these types (including
 * primitives) */

/* FIXME: Incomplete spec references:
 *  anonymous type parameters, aka "impl Trait in argument position" - impl then
 * trait bounds abstract return types, aka "impl Trait in return position" -
 * impl then trait bounds */
} // namespace AST
} // namespace Rust

#endif<|MERGE_RESOLUTION|>--- conflicted
+++ resolved
@@ -585,24 +585,11 @@
 
   void accept_vis (ASTVisitor &vis) override;
 
-<<<<<<< HEAD
   // TODO: would a "vis_type" be better?
   std::unique_ptr<Type> &get_elem_type () { 
     rust_assert (elem_type != nullptr);
     return elem_type; 
   }
-=======
-  Type *get_element_type () { return elem_type.get (); }
-
-  Expr *get_size_expr () { return size.get (); }
-
-  Location &get_locus () { return locus; }
-
-protected:
-  /* Use covariance to implement clone function as returning this object rather
-   * than base */
-  ArrayType *clone_type_impl () const override { return new ArrayType (*this); }
->>>>>>> cef34bd7
 
   // TODO: would a "vis_expr" be better?
   std::unique_ptr<Expr> &get_size_expr () { 

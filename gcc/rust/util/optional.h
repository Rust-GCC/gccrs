// clang-format off

///
// optional - An implementation of std::optional with extensions
// Written in 2017 by Sy Brand (tartanllama@gmail.com, @TartanLlama)
//
// Documentation available at https://tl.tartanllama.xyz/
//
// To the extent possible under law, the author(s) have dedicated all
// copyright and related and neighboring rights to this software to the
// public domain worldwide. This software is distributed without any warranty.
//
// You should have received a copy of the CC0 Public Domain Dedication
// along with this software. If not, see
// <http://creativecommons.org/publicdomain/zero/1.0/>.
///

#ifndef TL_OPTIONAL_HPP
#define TL_OPTIONAL_HPP

#define TL_OPTIONAL_VERSION_MAJOR 1
#define TL_OPTIONAL_VERSION_MINOR 1
#define TL_OPTIONAL_VERSION_PATCH 0

#include "rust-system.h"

#if (defined(_MSC_VER) && _MSC_VER == 1900)
#define TL_OPTIONAL_MSVC2015
#endif

#if (defined(__GNUC__) && __GNUC__ == 4 && __GNUC_MINOR__ <= 9 &&              \
     !defined(__clang__))
#define TL_OPTIONAL_GCC49
#endif

#if (defined(__GNUC__) && __GNUC__ == 5 && __GNUC_MINOR__ <= 4 &&              \
     !defined(__clang__))
#define TL_OPTIONAL_GCC54
#endif

#if (defined(__GNUC__) && __GNUC__ == 5 && __GNUC_MINOR__ <= 5 &&              \
     !defined(__clang__))
#define TL_OPTIONAL_GCC55
#endif

#if (defined(__GNUC__) && __GNUC__ == 4 && __GNUC_MINOR__ <= 9 &&              \
     !defined(__clang__))
// GCC < 5 doesn't support overloading on const&& for member functions
#define TL_OPTIONAL_NO_CONSTRR

// GCC < 5 doesn't support some standard C++11 type traits
#define TL_OPTIONAL_IS_TRIVIALLY_COPY_CONSTRUCTIBLE(T)                                     \
  std::has_trivial_copy_constructor<T>::value
#define TL_OPTIONAL_IS_TRIVIALLY_COPY_ASSIGNABLE(T) std::has_trivial_copy_assign<T>::value

// This one will be different for GCC 5.7 if it's ever supported
#define TL_OPTIONAL_IS_TRIVIALLY_DESTRUCTIBLE(T) std::is_trivially_destructible<T>::value

// GCC 5 < v < 8 has a bug in is_trivially_copy_constructible which breaks std::vector
// for non-copyable types
#elif (defined(__GNUC__) && __GNUC__ < 8 &&                                                \
     !defined(__clang__))
#ifndef TL_GCC_LESS_8_TRIVIALLY_COPY_CONSTRUCTIBLE_MUTEX
#define TL_GCC_LESS_8_TRIVIALLY_COPY_CONSTRUCTIBLE_MUTEX
namespace tl {
  namespace detail {
      template<class T>
      struct is_trivially_copy_constructible : std::is_trivially_copy_constructible<T>{};
#ifdef _GLIBCXX_VECTOR
      template<class T, class A>
      struct is_trivially_copy_constructible<std::vector<T,A>>
          : std::is_trivially_copy_constructible<T>{};
#endif
  }
}
#endif

#define TL_OPTIONAL_IS_TRIVIALLY_COPY_CONSTRUCTIBLE(T)                                     \
    tl::detail::is_trivially_copy_constructible<T>::value
#define TL_OPTIONAL_IS_TRIVIALLY_COPY_ASSIGNABLE(T)                                        \
  std::is_trivially_copy_assignable<T>::value
#define TL_OPTIONAL_IS_TRIVIALLY_DESTRUCTIBLE(T) std::is_trivially_destructible<T>::value
#else
#define TL_OPTIONAL_IS_TRIVIALLY_COPY_CONSTRUCTIBLE(T)                                     \
  std::is_trivially_copy_constructible<T>::value
#define TL_OPTIONAL_IS_TRIVIALLY_COPY_ASSIGNABLE(T)                                        \
  std::is_trivially_copy_assignable<T>::value
#define TL_OPTIONAL_IS_TRIVIALLY_DESTRUCTIBLE(T) std::is_trivially_destructible<T>::value
#endif

#if __cplusplus > 201103L
#define TL_OPTIONAL_CXX14
#endif

// constexpr implies const in C++11, not C++14
#if (__cplusplus == 201103L || defined(TL_OPTIONAL_MSVC2015) ||                \
     defined(TL_OPTIONAL_GCC49))
#define TL_OPTIONAL_11_CONSTEXPR
#else
#define TL_OPTIONAL_11_CONSTEXPR constexpr
#endif

namespace tl {
#ifndef TL_MONOSTATE_INPLACE_MUTEX
#define TL_MONOSTATE_INPLACE_MUTEX
/// Used to represent an optional with no data; essentially a bool
class monostate {};

///  A tag type to tell optional to construct its value in-place
struct in_place_t {
  explicit in_place_t() = default;
};
/// A tag to tell optional to construct its value in-place
static constexpr in_place_t in_place{};
#endif

template <class T> class optional;

namespace detail {
#ifndef TL_TRAITS_MUTEX
#define TL_TRAITS_MUTEX
// C++14-style aliases for brevity
template <class T> using remove_const_t = typename std::remove_const<T>::type;
template <class T>
using remove_reference_t = typename std::remove_reference<T>::type;
template <class T> using decay_t = typename std::decay<T>::type;
template <bool E, class T = void>
using enable_if_t = typename std::enable_if<E, T>::type;
template <bool B, class T, class F>
using conditional_t = typename std::conditional<B, T, F>::type;

// std::conjunction from C++17
template <class...> struct conjunction : std::true_type {};
template <class B> struct conjunction<B> : B {};
template <class B, class... Bs>
struct conjunction<B, Bs...>
    : std::conditional<bool(B::value), conjunction<Bs...>, B>::type {};

#if defined(_LIBCPP_VERSION) && __cplusplus == 201103L
#define TL_TRAITS_LIBCXX_MEM_FN_WORKAROUND
#endif

// In C++11 mode, there's an issue in libc++'s std::mem_fn
// which results in a hard-error when using it in a noexcept expression
// in some cases. This is a check to workaround the common failing case.
#ifdef TL_TRAITS_LIBCXX_MEM_FN_WORKAROUND
template <class T> struct is_pointer_to_non_const_member_func : std::false_type{};
template <class T, class Ret, class... Args>
struct is_pointer_to_non_const_member_func<Ret (T::*) (Args...)> : std::true_type{};
template <class T, class Ret, class... Args>
struct is_pointer_to_non_const_member_func<Ret (T::*) (Args...)&> : std::true_type{};
template <class T, class Ret, class... Args>
struct is_pointer_to_non_const_member_func<Ret (T::*) (Args...)&&> : std::true_type{};
template <class T, class Ret, class... Args>
struct is_pointer_to_non_const_member_func<Ret (T::*) (Args...) volatile> : std::true_type{};
template <class T, class Ret, class... Args>
struct is_pointer_to_non_const_member_func<Ret (T::*) (Args...) volatile&> : std::true_type{};
template <class T, class Ret, class... Args>
struct is_pointer_to_non_const_member_func<Ret (T::*) (Args...) volatile&&> : std::true_type{};

template <class T> struct is_const_or_const_ref : std::false_type{};
template <class T> struct is_const_or_const_ref<T const&> : std::true_type{};
template <class T> struct is_const_or_const_ref<T const> : std::true_type{};
#endif

// std::invoke from C++17
// https://stackoverflow.com/questions/38288042/c11-14-invoke-workaround
template <typename Fn, typename... Args,
#ifdef TL_TRAITS_LIBCXX_MEM_FN_WORKAROUND
          typename = enable_if_t<!(is_pointer_to_non_const_member_func<Fn>::value
                                 && is_const_or_const_ref<Args...>::value)>,
#endif
          typename = enable_if_t<std::is_member_pointer<decay_t<Fn>>::value>,
          int = 0>
constexpr auto invoke(Fn &&f, Args &&... args) noexcept(
    noexcept(std::mem_fn(f)(std::forward<Args>(args)...)))
    -> decltype(std::mem_fn(f)(std::forward<Args>(args)...)) {
  return std::mem_fn(f)(std::forward<Args>(args)...);
}

template <typename Fn, typename... Args,
          typename = enable_if_t<!std::is_member_pointer<decay_t<Fn>>::value>>
constexpr auto invoke(Fn &&f, Args &&... args) noexcept(
    noexcept(std::forward<Fn>(f)(std::forward<Args>(args)...)))
    -> decltype(std::forward<Fn>(f)(std::forward<Args>(args)...)) {
  return std::forward<Fn>(f)(std::forward<Args>(args)...);
}

// std::invoke_result from C++17
template <class F, class, class... Us> struct invoke_result_impl;

template <class F, class... Us>
struct invoke_result_impl<
    F, decltype(detail::invoke(std::declval<F>(), std::declval<Us>()...), void()),
    Us...> {
  using type = decltype(detail::invoke(std::declval<F>(), std::declval<Us>()...));
};

template <class F, class... Us>
using invoke_result = invoke_result_impl<F, void, Us...>;

template <class F, class... Us>
using invoke_result_t = typename invoke_result<F, Us...>::type;

#if defined(_MSC_VER) && _MSC_VER <= 1900
// TODO make a version which works with MSVC 2015
template <class T, class U = T> struct is_swappable : std::true_type {};

template <class T, class U = T> struct is_nothrow_swappable : std::true_type {};
#else
// https://stackoverflow.com/questions/26744589/what-is-a-proper-way-to-implement-is-swappable-to-test-for-the-swappable-concept
namespace swap_adl_tests {
// if swap ADL finds this then it would call std::swap otherwise (same
// signature)
struct tag {};

template <class T> tag swap(T &, T &);
template <class T, std::size_t N> tag swap(T (&a)[N], T (&b)[N]);

// helper functions to test if an unqualified swap is possible, and if it
// becomes std::swap
template <class, class> std::false_type can_swap(...) noexcept(false);
template <class T, class U,
          class = decltype(swap(std::declval<T &>(), std::declval<U &>()))>
std::true_type can_swap(int) noexcept(noexcept(swap(std::declval<T &>(),
                                                    std::declval<U &>())));

template <class, class> std::false_type uses_std(...);
template <class T, class U>
std::is_same<decltype(swap(std::declval<T &>(), std::declval<U &>())), tag>
uses_std(int);

template <class T>
struct is_std_swap_noexcept
    : std::integral_constant<bool,
                             std::is_nothrow_move_constructible<T>::value &&
                                 std::is_nothrow_move_assignable<T>::value> {};

template <class T, std::size_t N>
struct is_std_swap_noexcept<T[N]> : is_std_swap_noexcept<T> {};

template <class T, class U>
struct is_adl_swap_noexcept
    : std::integral_constant<bool, noexcept(can_swap<T, U>(0))> {};
} // namespace swap_adl_tests

template <class T, class U = T>
struct is_swappable
    : std::integral_constant<
          bool,
          decltype(detail::swap_adl_tests::can_swap<T, U>(0))::value &&
              (!decltype(detail::swap_adl_tests::uses_std<T, U>(0))::value ||
               (std::is_move_assignable<T>::value &&
                std::is_move_constructible<T>::value))> {};

template <class T, std::size_t N>
struct is_swappable<T[N], T[N]>
    : std::integral_constant<
          bool,
          decltype(detail::swap_adl_tests::can_swap<T[N], T[N]>(0))::value &&
              (!decltype(
                   detail::swap_adl_tests::uses_std<T[N], T[N]>(0))::value ||
               is_swappable<T, T>::value)> {};

template <class T, class U = T>
struct is_nothrow_swappable
    : std::integral_constant<
          bool,
          is_swappable<T, U>::value &&
              ((decltype(detail::swap_adl_tests::uses_std<T, U>(0))::value
                    &&detail::swap_adl_tests::is_std_swap_noexcept<T>::value) ||
               (!decltype(detail::swap_adl_tests::uses_std<T, U>(0))::value &&
                    detail::swap_adl_tests::is_adl_swap_noexcept<T,
                                                                 U>::value))> {
};
#endif
#endif

// std::void_t from C++17
template <class...> struct voider { using type = void; };
template <class... Ts> using void_t = typename voider<Ts...>::type;

// Trait for checking if a type is a tl::optional
template <class T> struct is_optional_impl : std::false_type {};
template <class T> struct is_optional_impl<optional<T>> : std::true_type {};
template <class T> using is_optional = is_optional_impl<decay_t<T>>;

// Change void to tl::monostate
template <class U>
using fixup_void = conditional_t<std::is_void<U>::value, monostate, U>;

template <class F, class U, class = invoke_result_t<F, U>>
using get_map_return = optional<fixup_void<invoke_result_t<F, U>>>;

// Check if invoking F for some Us returns void
template <class F, class = void, class... U> struct returns_void_impl;
template <class F, class... U>
struct returns_void_impl<F, void_t<invoke_result_t<F, U...>>, U...>
    : std::is_void<invoke_result_t<F, U...>> {};
template <class F, class... U>
using returns_void = returns_void_impl<F, void, U...>;

template <class T, class... U>
using enable_if_ret_void = enable_if_t<returns_void<T &&, U...>::value>;

template <class T, class... U>
using disable_if_ret_void = enable_if_t<!returns_void<T &&, U...>::value>;

template <class T, class U>
using enable_forward_value =
    detail::enable_if_t<std::is_constructible<T, U &&>::value &&
                        !std::is_same<detail::decay_t<U>, in_place_t>::value &&
                        !std::is_same<optional<T>, detail::decay_t<U>>::value>;

template <class T, class U, class Other>
using enable_from_other = detail::enable_if_t<
    std::is_constructible<T, Other>::value &&
    !std::is_constructible<T, optional<U> &>::value &&
    !std::is_constructible<T, optional<U> &&>::value &&
    !std::is_constructible<T, const optional<U> &>::value &&
    !std::is_constructible<T, const optional<U> &&>::value &&
    !std::is_convertible<optional<U> &, T>::value &&
    !std::is_convertible<optional<U> &&, T>::value &&
    !std::is_convertible<const optional<U> &, T>::value &&
    !std::is_convertible<const optional<U> &&, T>::value>;

template <class T, class U>
using enable_assign_forward = detail::enable_if_t<
    !std::is_same<optional<T>, detail::decay_t<U>>::value &&
    !detail::conjunction<std::is_scalar<T>,
                         std::is_same<T, detail::decay_t<U>>>::value &&
    std::is_constructible<T, U>::value && std::is_assignable<T &, U>::value>;

template <class T, class U, class Other>
using enable_assign_from_other = detail::enable_if_t<
    std::is_constructible<T, Other>::value &&
    std::is_assignable<T &, Other>::value &&
    !std::is_constructible<T, optional<U> &>::value &&
    !std::is_constructible<T, optional<U> &&>::value &&
    !std::is_constructible<T, const optional<U> &>::value &&
    !std::is_constructible<T, const optional<U> &&>::value &&
    !std::is_convertible<optional<U> &, T>::value &&
    !std::is_convertible<optional<U> &&, T>::value &&
    !std::is_convertible<const optional<U> &, T>::value &&
    !std::is_convertible<const optional<U> &&, T>::value &&
    !std::is_assignable<T &, optional<U> &>::value &&
    !std::is_assignable<T &, optional<U> &&>::value &&
    !std::is_assignable<T &, const optional<U> &>::value &&
    !std::is_assignable<T &, const optional<U> &&>::value>;

// The storage base manages the actual storage, and correctly propagates
// trivial destruction from T. This case is for when T is not trivially
// destructible.
template <class T, bool = ::std::is_trivially_destructible<T>::value>
struct optional_storage_base {
  TL_OPTIONAL_11_CONSTEXPR optional_storage_base() noexcept
      : m_dummy(), m_has_value(false) {}

  template <class... U>
  TL_OPTIONAL_11_CONSTEXPR optional_storage_base(in_place_t, U &&... u)
      : m_value(std::forward<U>(u)...), m_has_value(true) {}

  ~optional_storage_base() {
    if (m_has_value) {
      m_value.~T();
      m_has_value = false;
    }
  }

  struct dummy {};
  union {
    dummy m_dummy;
    T m_value;
  };

  bool m_has_value;
};

// This case is for when T is trivially destructible.
template <class T> struct optional_storage_base<T, true> {
  TL_OPTIONAL_11_CONSTEXPR optional_storage_base() noexcept
      : m_dummy(), m_has_value(false) {}

  template <class... U>
  TL_OPTIONAL_11_CONSTEXPR optional_storage_base(in_place_t, U &&... u)
      : m_value(std::forward<U>(u)...), m_has_value(true) {}

  // No destructor, so this class is trivially destructible

  struct dummy {};
  union {
    dummy m_dummy;
    T m_value;
  };

  bool m_has_value = false;
};

// This base class provides some handy member functions which can be used in
// further derived classes
template <class T> struct optional_operations_base : optional_storage_base<T> {
  using optional_storage_base<T>::optional_storage_base;

  void hard_reset() noexcept {
    get().~T();
    this->m_has_value = false;
  }

  template <class... Args> void construct(Args &&... args) {
    new (std::addressof(this->m_value)) T(std::forward<Args>(args)...);
    this->m_has_value = true;
  }

  template <class Opt> void assign(Opt &&rhs) {
    if (this->has_value()) {
      if (rhs.has_value()) {
        this->m_value = std::forward<Opt>(rhs).get();
      } else {
        this->m_value.~T();
        this->m_has_value = false;
      }
    }

    else if (rhs.has_value()) {
      construct(std::forward<Opt>(rhs).get());
    }
  }

  bool has_value() const { return this->m_has_value; }

  TL_OPTIONAL_11_CONSTEXPR T &get() & { return this->m_value; }
  TL_OPTIONAL_11_CONSTEXPR const T &get() const & { return this->m_value; }
  TL_OPTIONAL_11_CONSTEXPR T &&get() && { return std::move(this->m_value); }
#ifndef TL_OPTIONAL_NO_CONSTRR
  constexpr const T &&get() const && { return std::move(this->m_value); }
#endif
};

// This class manages conditionally having a trivial copy constructor
// This specialization is for when T is trivially copy constructible
template <class T, bool = TL_OPTIONAL_IS_TRIVIALLY_COPY_CONSTRUCTIBLE(T)>
struct optional_copy_base : optional_operations_base<T> {
  using optional_operations_base<T>::optional_operations_base;
};

// This specialization is for when T is not trivially copy constructible
template <class T>
struct optional_copy_base<T, false> : optional_operations_base<T> {
  using optional_operations_base<T>::optional_operations_base;

  optional_copy_base() = default;
  optional_copy_base(const optional_copy_base &rhs)
  : optional_operations_base<T>() {
    if (rhs.has_value()) {
      this->construct(rhs.get());
    } else {
      this->m_has_value = false;
    }
  }

  optional_copy_base(optional_copy_base &&rhs) = default;
  optional_copy_base &operator=(const optional_copy_base &rhs) = default;
  optional_copy_base &operator=(optional_copy_base &&rhs) = default;
};

// This class manages conditionally having a trivial move constructor
// Unfortunately there's no way to achieve this in GCC < 5 AFAIK, since it
// doesn't implement an analogue to std::is_trivially_move_constructible. We
// have to make do with a non-trivial move constructor even if T is trivially
// move constructible
#ifndef TL_OPTIONAL_GCC49
template <class T, bool = std::is_trivially_move_constructible<T>::value>
struct optional_move_base : optional_copy_base<T> {
  using optional_copy_base<T>::optional_copy_base;
};
#else
template <class T, bool = false> struct optional_move_base;
#endif
template <class T> struct optional_move_base<T, false> : optional_copy_base<T> {
  using optional_copy_base<T>::optional_copy_base;

  optional_move_base() = default;
  optional_move_base(const optional_move_base &rhs) = default;

  optional_move_base(optional_move_base &&rhs) noexcept(
      std::is_nothrow_move_constructible<T>::value) {
    if (rhs.has_value()) {
      this->construct(std::move(rhs.get()));
    } else {
      this->m_has_value = false;
    }
  }
  optional_move_base &operator=(const optional_move_base &rhs) = default;
  optional_move_base &operator=(optional_move_base &&rhs) = default;
};

// This class manages conditionally having a trivial copy assignment operator
template <class T, bool = TL_OPTIONAL_IS_TRIVIALLY_COPY_ASSIGNABLE(T) &&
                          TL_OPTIONAL_IS_TRIVIALLY_COPY_CONSTRUCTIBLE(T) &&
                          TL_OPTIONAL_IS_TRIVIALLY_DESTRUCTIBLE(T)>
struct optional_copy_assign_base : optional_move_base<T> {
  using optional_move_base<T>::optional_move_base;
};

template <class T>
struct optional_copy_assign_base<T, false> : optional_move_base<T> {
  using optional_move_base<T>::optional_move_base;

  optional_copy_assign_base() = default;
  optional_copy_assign_base(const optional_copy_assign_base &rhs) = default;

  optional_copy_assign_base(optional_copy_assign_base &&rhs) = default;
  optional_copy_assign_base &operator=(const optional_copy_assign_base &rhs) {
    this->assign(rhs);
    return *this;
  }
  optional_copy_assign_base &
  operator=(optional_copy_assign_base &&rhs) = default;
};

// This class manages conditionally having a trivial move assignment operator
// Unfortunately there's no way to achieve this in GCC < 5 AFAIK, since it
// doesn't implement an analogue to std::is_trivially_move_assignable. We have
// to make do with a non-trivial move assignment operator even if T is trivially
// move assignable
#ifndef TL_OPTIONAL_GCC49
template <class T, bool = std::is_trivially_destructible<T>::value
                       &&std::is_trivially_move_constructible<T>::value
                           &&std::is_trivially_move_assignable<T>::value>
struct optional_move_assign_base : optional_copy_assign_base<T> {
  using optional_copy_assign_base<T>::optional_copy_assign_base;
};
#else
template <class T, bool = false> struct optional_move_assign_base;
#endif

template <class T>
struct optional_move_assign_base<T, false> : optional_copy_assign_base<T> {
  using optional_copy_assign_base<T>::optional_copy_assign_base;

  optional_move_assign_base() = default;
  optional_move_assign_base(const optional_move_assign_base &rhs) = default;

  optional_move_assign_base(optional_move_assign_base &&rhs) = default;

  optional_move_assign_base &
  operator=(const optional_move_assign_base &rhs) = default;

  optional_move_assign_base &
  operator=(optional_move_assign_base &&rhs) noexcept(
      std::is_nothrow_move_constructible<T>::value
          &&std::is_nothrow_move_assignable<T>::value) {
    this->assign(std::move(rhs));
    return *this;
  }
};

// optional_delete_ctor_base will conditionally delete copy and move
// constructors depending on whether T is copy/move constructible
template <class T, bool EnableCopy = std::is_copy_constructible<T>::value,
          bool EnableMove = std::is_move_constructible<T>::value>
struct optional_delete_ctor_base {
  optional_delete_ctor_base() = default;
  optional_delete_ctor_base(const optional_delete_ctor_base &) = default;
  optional_delete_ctor_base(optional_delete_ctor_base &&) noexcept = default;
  optional_delete_ctor_base &
  operator=(const optional_delete_ctor_base &) = default;
  optional_delete_ctor_base &
  operator=(optional_delete_ctor_base &&) noexcept = default;
};

template <class T> struct optional_delete_ctor_base<T, true, false> {
  optional_delete_ctor_base() = default;
  optional_delete_ctor_base(const optional_delete_ctor_base &) = default;
  optional_delete_ctor_base(optional_delete_ctor_base &&) noexcept = delete;
  optional_delete_ctor_base &
  operator=(const optional_delete_ctor_base &) = default;
  optional_delete_ctor_base &
  operator=(optional_delete_ctor_base &&) noexcept = default;
};

template <class T> struct optional_delete_ctor_base<T, false, true> {
  optional_delete_ctor_base() = default;
  optional_delete_ctor_base(const optional_delete_ctor_base &) = delete;
  optional_delete_ctor_base(optional_delete_ctor_base &&) noexcept = default;
  optional_delete_ctor_base &
  operator=(const optional_delete_ctor_base &) = default;
  optional_delete_ctor_base &
  operator=(optional_delete_ctor_base &&) noexcept = default;
};

template <class T> struct optional_delete_ctor_base<T, false, false> {
  optional_delete_ctor_base() = default;
  optional_delete_ctor_base(const optional_delete_ctor_base &) = delete;
  optional_delete_ctor_base(optional_delete_ctor_base &&) noexcept = delete;
  optional_delete_ctor_base &
  operator=(const optional_delete_ctor_base &) = default;
  optional_delete_ctor_base &
  operator=(optional_delete_ctor_base &&) noexcept = default;
};

// optional_delete_assign_base will conditionally delete copy and move
// constructors depending on whether T is copy/move constructible + assignable
template <class T,
          bool EnableCopy = (std::is_copy_constructible<T>::value &&
                             std::is_copy_assignable<T>::value),
          bool EnableMove = (std::is_move_constructible<T>::value &&
                             std::is_move_assignable<T>::value)>
struct optional_delete_assign_base {
  optional_delete_assign_base() = default;
  optional_delete_assign_base(const optional_delete_assign_base &) = default;
  optional_delete_assign_base(optional_delete_assign_base &&) noexcept =
      default;
  optional_delete_assign_base &
  operator=(const optional_delete_assign_base &) = default;
  optional_delete_assign_base &
  operator=(optional_delete_assign_base &&) noexcept = default;
};

template <class T> struct optional_delete_assign_base<T, true, false> {
  optional_delete_assign_base() = default;
  optional_delete_assign_base(const optional_delete_assign_base &) = default;
  optional_delete_assign_base(optional_delete_assign_base &&) noexcept =
      default;
  optional_delete_assign_base &
  operator=(const optional_delete_assign_base &) = default;
  optional_delete_assign_base &
  operator=(optional_delete_assign_base &&) noexcept = delete;
};

template <class T> struct optional_delete_assign_base<T, false, true> {
  optional_delete_assign_base() = default;
  optional_delete_assign_base(const optional_delete_assign_base &) = default;
  optional_delete_assign_base(optional_delete_assign_base &&) noexcept =
      default;
  optional_delete_assign_base &
  operator=(const optional_delete_assign_base &) = delete;
  optional_delete_assign_base &
  operator=(optional_delete_assign_base &&) noexcept = default;
};

template <class T> struct optional_delete_assign_base<T, false, false> {
  optional_delete_assign_base() = default;
  optional_delete_assign_base(const optional_delete_assign_base &) = default;
  optional_delete_assign_base(optional_delete_assign_base &&) noexcept =
      default;
  optional_delete_assign_base &
  operator=(const optional_delete_assign_base &) = delete;
  optional_delete_assign_base &
  operator=(optional_delete_assign_base &&) noexcept = delete;
};

} // namespace detail

/// A tag type to represent an empty optional
struct nullopt_t {
  struct do_not_use {};
  constexpr explicit nullopt_t(do_not_use, do_not_use) noexcept {}
};
/// Represents an empty optional
static constexpr nullopt_t nullopt{nullopt_t::do_not_use{},
                                   nullopt_t::do_not_use{}};

/// An optional object is an object that contains the storage for another
/// object and manages the lifetime of this contained object, if any. The
/// contained object may be initialized after the optional object has been
/// initialized, and may be destroyed before the optional object has been
/// destroyed. The initialization state of the contained object is tracked by
/// the optional object.
template <class T>
class optional : private detail::optional_move_assign_base<T>,
                 private detail::optional_delete_ctor_base<T>,
                 private detail::optional_delete_assign_base<T> {
  using base = detail::optional_move_assign_base<T>;

  static_assert(!std::is_same<T, in_place_t>::value,
                "instantiation of optional with in_place_t is ill-formed");
  static_assert(!std::is_same<detail::decay_t<T>, nullopt_t>::value,
                "instantiation of optional with nullopt_t is ill-formed");

public:
// The different versions for C++14 and 11 are needed because deduced return
// types are not SFINAE-safe. This provides better support for things like
// generic lambdas. C.f.
// http://www.open-std.org/jtc1/sc22/wg21/docs/papers/2017/p0826r0.html
#if defined(TL_OPTIONAL_CXX14) && !defined(TL_OPTIONAL_GCC49) &&               \
    !defined(TL_OPTIONAL_GCC54) && !defined(TL_OPTIONAL_GCC55)
  /// Carries out some operation which returns an optional on the stored
  /// object if there is one.
  template <class F> TL_OPTIONAL_11_CONSTEXPR auto and_then(F &&f) & {
    using result = detail::invoke_result_t<F, T &>;
    static_assert(detail::is_optional<result>::value,
                  "F must return an optional");

    return has_value() ? detail::invoke(std::forward<F>(f), **this)
                       : result(nullopt);
  }

  template <class F> TL_OPTIONAL_11_CONSTEXPR auto and_then(F &&f) && {
    using result = detail::invoke_result_t<F, T &&>;
    static_assert(detail::is_optional<result>::value,
                  "F must return an optional");

    return has_value() ? detail::invoke(std::forward<F>(f), std::move(**this))
                       : result(nullopt);
  }

  template <class F> constexpr auto and_then(F &&f) const & {
    using result = detail::invoke_result_t<F, const T &>;
    static_assert(detail::is_optional<result>::value,
                  "F must return an optional");

    return has_value() ? detail::invoke(std::forward<F>(f), **this)
                       : result(nullopt);
  }

#ifndef TL_OPTIONAL_NO_CONSTRR
  template <class F> constexpr auto and_then(F &&f) const && {
    using result = detail::invoke_result_t<F, const T &&>;
    static_assert(detail::is_optional<result>::value,
                  "F must return an optional");

    return has_value() ? detail::invoke(std::forward<F>(f), std::move(**this))
                       : result(nullopt);
  }
#endif
#else
  /// Carries out some operation which returns an optional on the stored
  /// object if there is one.
  template <class F>
  TL_OPTIONAL_11_CONSTEXPR detail::invoke_result_t<F, T &> and_then(F &&f) & {
    using result = detail::invoke_result_t<F, T &>;
    static_assert(detail::is_optional<result>::value,
                  "F must return an optional");

    return has_value() ? detail::invoke(std::forward<F>(f), **this) : result(nullopt);
  }

  template <class F>
  TL_OPTIONAL_11_CONSTEXPR detail::invoke_result_t<F, T &&> and_then(F &&f) && {
    using result = detail::invoke_result_t<F, T &&>;
    static_assert(detail::is_optional<result>::value,
                  "F must return an optional");

    return has_value() ? detail::invoke(std::forward<F>(f), std::move(**this))
                       : result(nullopt);
  }

  template <class F>
  constexpr detail::invoke_result_t<F, const T &> and_then(F &&f) const & {
    using result = detail::invoke_result_t<F, const T &>;
    static_assert(detail::is_optional<result>::value,
                  "F must return an optional");

    return has_value() ? detail::invoke(std::forward<F>(f), **this)
                       : result(nullopt);
  }

#ifndef TL_OPTIONAL_NO_CONSTRR
  template <class F>
  constexpr detail::invoke_result_t<F, const T &&> and_then(F &&f) const && {
    using result = detail::invoke_result_t<F, const T &&>;
    static_assert(detail::is_optional<result>::value,
                  "F must return an optional");

    return has_value() ? detail::invoke(std::forward<F>(f), std::move(**this))
                       : result(nullopt);
  }
#endif
#endif

#if defined(TL_OPTIONAL_CXX14) && !defined(TL_OPTIONAL_GCC49) &&               \
    !defined(TL_OPTIONAL_GCC54) && !defined(TL_OPTIONAL_GCC55)
  /// Carries out some operation on the stored object if there is one.
  template <class F> TL_OPTIONAL_11_CONSTEXPR auto map(F &&f) & {
    return optional_map_impl(*this, std::forward<F>(f));
  }

  template <class F> TL_OPTIONAL_11_CONSTEXPR auto map(F &&f) && {
    return optional_map_impl(std::move(*this), std::forward<F>(f));
  }

  template <class F> constexpr auto map(F &&f) const & {
    return optional_map_impl(*this, std::forward<F>(f));
  }

  template <class F> constexpr auto map(F &&f) const && {
    return optional_map_impl(std::move(*this), std::forward<F>(f));
  }
#else
  /// Carries out some operation on the stored object if there is one.
  template <class F>
  TL_OPTIONAL_11_CONSTEXPR decltype(optional_map_impl(std::declval<optional &>(),
                                             std::declval<F &&>()))
  map(F &&f) & {
    return optional_map_impl(*this, std::forward<F>(f));
  }

  template <class F>
  TL_OPTIONAL_11_CONSTEXPR decltype(optional_map_impl(std::declval<optional &&>(),
                                             std::declval<F &&>()))
  map(F &&f) && {
    return optional_map_impl(std::move(*this), std::forward<F>(f));
  }

  template <class F>
  constexpr decltype(optional_map_impl(std::declval<const optional &>(),
                              std::declval<F &&>()))
  map(F &&f) const & {
    return optional_map_impl(*this, std::forward<F>(f));
  }

#ifndef TL_OPTIONAL_NO_CONSTRR
  template <class F>
  constexpr decltype(optional_map_impl(std::declval<const optional &&>(),
                              std::declval<F &&>()))
  map(F &&f) const && {
    return optional_map_impl(std::move(*this), std::forward<F>(f));
  }
#endif
#endif

#if defined(TL_OPTIONAL_CXX14) && !defined(TL_OPTIONAL_GCC49) &&               \
    !defined(TL_OPTIONAL_GCC54) && !defined(TL_OPTIONAL_GCC55)
  /// Carries out some operation on the stored object if there is one.
  template <class F> TL_OPTIONAL_11_CONSTEXPR auto transform(F&& f) & {
    return optional_map_impl(*this, std::forward<F>(f));
  }

  template <class F> TL_OPTIONAL_11_CONSTEXPR auto transform(F&& f) && {
    return optional_map_impl(std::move(*this), std::forward<F>(f));
  }

  template <class F> constexpr auto transform(F&& f) const & {
    return optional_map_impl(*this, std::forward<F>(f));
  }

  template <class F> constexpr auto transform(F&& f) const && {
    return optional_map_impl(std::move(*this), std::forward<F>(f));
  }
#else
  /// Carries out some operation on the stored object if there is one.
  template <class F>
  TL_OPTIONAL_11_CONSTEXPR decltype(optional_map_impl(std::declval<optional&>(),
    std::declval<F&&>()))
    transform(F&& f) & {
    return optional_map_impl(*this, std::forward<F>(f));
  }

  template <class F>
  TL_OPTIONAL_11_CONSTEXPR decltype(optional_map_impl(std::declval<optional&&>(),
    std::declval<F&&>()))
    transform(F&& f) && {
    return optional_map_impl(std::move(*this), std::forward<F>(f));
  }

  template <class F>
  constexpr decltype(optional_map_impl(std::declval<const optional&>(),
    std::declval<F&&>()))
    transform(F&& f) const & {
    return optional_map_impl(*this, std::forward<F>(f));
  }

#ifndef TL_OPTIONAL_NO_CONSTRR
  template <class F>
  constexpr decltype(optional_map_impl(std::declval<const optional&&>(),
    std::declval<F&&>()))
    transform(F&& f) const && {
    return optional_map_impl(std::move(*this), std::forward<F>(f));
  }
#endif
#endif

  /// Calls `f` if the optional is empty
  template <class F, detail::enable_if_ret_void<F> * = nullptr>
  optional<T> TL_OPTIONAL_11_CONSTEXPR or_else(F &&f) & {
    if (has_value())
      return *this;

    std::forward<F>(f)();
    return nullopt;
  }

  template <class F, detail::disable_if_ret_void<F> * = nullptr>
  optional<T> TL_OPTIONAL_11_CONSTEXPR or_else(F &&f) & {
    return has_value() ? *this : std::forward<F>(f)();
  }

  template <class F, detail::enable_if_ret_void<F> * = nullptr>
  optional<T> or_else(F &&f) && {
    if (has_value())
      return std::move(*this);

    std::forward<F>(f)();
    return nullopt;
  }

  template <class F, detail::disable_if_ret_void<F> * = nullptr>
  optional<T> TL_OPTIONAL_11_CONSTEXPR or_else(F &&f) && {
    return has_value() ? std::move(*this) : std::forward<F>(f)();
  }

  template <class F, detail::enable_if_ret_void<F> * = nullptr>
  optional<T> or_else(F &&f) const & {
    if (has_value())
      return *this;

    std::forward<F>(f)();
    return nullopt;
  }

  template <class F, detail::disable_if_ret_void<F> * = nullptr>
  optional<T> TL_OPTIONAL_11_CONSTEXPR or_else(F &&f) const & {
    return has_value() ? *this : std::forward<F>(f)();
  }

#ifndef TL_OPTIONAL_NO_CONSTRR
  template <class F, detail::enable_if_ret_void<F> * = nullptr>
  optional<T> or_else(F &&f) const && {
    if (has_value())
      return std::move(*this);

    std::forward<F>(f)();
    return nullopt;
  }

  template <class F, detail::disable_if_ret_void<F> * = nullptr>
  optional<T> or_else(F &&f) const && {
    return has_value() ? std::move(*this) : std::forward<F>(f)();
  }
#endif

  /// Maps the stored value with `f` if there is one, otherwise returns `u`.
  template <class F, class U> U map_or(F &&f, U &&u) & {
    return has_value() ? detail::invoke(std::forward<F>(f), **this)
                       : std::forward<U>(u);
  }

  template <class F, class U> U map_or(F &&f, U &&u) && {
    return has_value() ? detail::invoke(std::forward<F>(f), std::move(**this))
                       : std::forward<U>(u);
  }

  template <class F, class U> U map_or(F &&f, U &&u) const & {
    return has_value() ? detail::invoke(std::forward<F>(f), **this)
                       : std::forward<U>(u);
  }

#ifndef TL_OPTIONAL_NO_CONSTRR
  template <class F, class U> U map_or(F &&f, U &&u) const && {
    return has_value() ? detail::invoke(std::forward<F>(f), std::move(**this))
                       : std::forward<U>(u);
  }
#endif

  /// Maps the stored value with `f` if there is one, otherwise calls
  /// `u` and returns the result.
  template <class F, class U>
  detail::invoke_result_t<U> map_or_else(F &&f, U &&u) & {
    return has_value() ? detail::invoke(std::forward<F>(f), **this)
                       : std::forward<U>(u)();
  }

  template <class F, class U>
  detail::invoke_result_t<U> map_or_else(F &&f, U &&u) && {
    return has_value() ? detail::invoke(std::forward<F>(f), std::move(**this))
                       : std::forward<U>(u)();
  }

  template <class F, class U>
  detail::invoke_result_t<U> map_or_else(F &&f, U &&u) const & {
    return has_value() ? detail::invoke(std::forward<F>(f), **this)
                       : std::forward<U>(u)();
  }

#ifndef TL_OPTIONAL_NO_CONSTRR
  template <class F, class U>
  detail::invoke_result_t<U> map_or_else(F &&f, U &&u) const && {
    return has_value() ? detail::invoke(std::forward<F>(f), std::move(**this))
                       : std::forward<U>(u)();
  }
#endif

  /// Returns `u` if `*this` has a value, otherwise an empty optional.
  template <class U>
  constexpr optional<typename std::decay<U>::type> conjunction(U &&u) const {
    using result = optional<detail::decay_t<U>>;
    return has_value() ? result{u} : result{nullopt};
  }

  /// Returns `rhs` if `*this` is empty, otherwise the current value.
  TL_OPTIONAL_11_CONSTEXPR optional disjunction(const optional &rhs) & {
    return has_value() ? *this : rhs;
  }

  constexpr optional disjunction(const optional &rhs) const & {
    return has_value() ? *this : rhs;
  }

  TL_OPTIONAL_11_CONSTEXPR optional disjunction(const optional &rhs) && {
    return has_value() ? std::move(*this) : rhs;
  }

#ifndef TL_OPTIONAL_NO_CONSTRR
  constexpr optional disjunction(const optional &rhs) const && {
    return has_value() ? std::move(*this) : rhs;
  }
#endif

  TL_OPTIONAL_11_CONSTEXPR optional disjunction(optional &&rhs) & {
    return has_value() ? *this : std::move(rhs);
  }

  constexpr optional disjunction(optional &&rhs) const & {
    return has_value() ? *this : std::move(rhs);
  }

  TL_OPTIONAL_11_CONSTEXPR optional disjunction(optional &&rhs) && {
    return has_value() ? std::move(*this) : std::move(rhs);
  }

#ifndef TL_OPTIONAL_NO_CONSTRR
  constexpr optional disjunction(optional &&rhs) const && {
    return has_value() ? std::move(*this) : std::move(rhs);
  }
#endif

  /// Takes the value out of the optional, leaving it empty
  optional take() {
    optional ret = std::move(*this);
    reset();
    return ret;
  }

  using value_type = T;

  /// Constructs an optional that does not contain a value.
  constexpr optional() noexcept = default;

  constexpr optional(nullopt_t) noexcept {}

  /// Copy constructor
  ///
  /// If `rhs` contains a value, the stored value is direct-initialized with
  /// it. Otherwise, the constructed optional is empty.
  TL_OPTIONAL_11_CONSTEXPR optional(const optional &rhs) = default;

  /// Move constructor
  ///
  /// If `rhs` contains a value, the stored value is direct-initialized with
  /// it. Otherwise, the constructed optional is empty.
  TL_OPTIONAL_11_CONSTEXPR optional(optional &&rhs) = default;

  /// Constructs the stored value in-place using the given arguments.
 template <class... Args>
  constexpr explicit optional(
      detail::enable_if_t<std::is_constructible<T, Args...>::value, in_place_t>,
      Args &&... args)
      : base(in_place, std::forward<Args>(args)...) {}

  template <class U, class... Args>
  TL_OPTIONAL_11_CONSTEXPR explicit optional(
      detail::enable_if_t<std::is_constructible<T, std::initializer_list<U> &,
                                                Args &&...>::value,
                          in_place_t>,
      std::initializer_list<U> il, Args &&... args) {
    this->construct(il, std::forward<Args>(args)...);
  }

  /// Constructs the stored value with `u`.
  template <
      class U = T,
      detail::enable_if_t<std::is_convertible<U &&, T>::value> * = nullptr,
      detail::enable_forward_value<T, U> * = nullptr>
  constexpr optional(U &&u) : base(in_place, std::forward<U>(u)) {}

  template <
      class U = T,
      detail::enable_if_t<!std::is_convertible<U &&, T>::value> * = nullptr,
      detail::enable_forward_value<T, U> * = nullptr>
  constexpr explicit optional(U &&u) : base(in_place, std::forward<U>(u)) {}

  /// Converting copy constructor.
  template <
      class U, detail::enable_from_other<T, U, const U &> * = nullptr,
      detail::enable_if_t<std::is_convertible<const U &, T>::value> * = nullptr>
  optional(const optional<U> &rhs) {
    if (rhs.has_value()) {
      this->construct(*rhs);
    }
  }

  template <class U, detail::enable_from_other<T, U, const U &> * = nullptr,
            detail::enable_if_t<!std::is_convertible<const U &, T>::value> * =
                nullptr>
  explicit optional(const optional<U> &rhs) {
    if (rhs.has_value()) {
      this->construct(*rhs);
    }
  }

  /// Converting move constructor.
  template <
      class U, detail::enable_from_other<T, U, U &&> * = nullptr,
      detail::enable_if_t<std::is_convertible<U &&, T>::value> * = nullptr>
  optional(optional<U> &&rhs) {
    if (rhs.has_value()) {
      this->construct(std::move(*rhs));
    }
  }

  template <
      class U, detail::enable_from_other<T, U, U &&> * = nullptr,
      detail::enable_if_t<!std::is_convertible<U &&, T>::value> * = nullptr>
  explicit optional(optional<U> &&rhs) {
    if (rhs.has_value()) {
      this->construct(std::move(*rhs));
    }
  }

  /// Destroys the stored value if there is one.
  ~optional() = default;

  /// Assignment to empty.
  ///
  /// Destroys the current value if there is one.
  optional &operator=(nullopt_t) noexcept {
    if (has_value()) {
      this->m_value.~T();
      this->m_has_value = false;
    }

    return *this;
  }

  /// Copy assignment.
  ///
  /// Copies the value from `rhs` if there is one. Otherwise resets the stored
  /// value in `*this`.
  optional &operator=(const optional &rhs) = default;

  /// Move assignment.
  ///
  /// Moves the value from `rhs` if there is one. Otherwise resets the stored
  /// value in `*this`.
  optional &operator=(optional &&rhs) = default;

  /// Assigns the stored value from `u`, destroying the old value if there was
  /// one.
  template <class U = T, detail::enable_assign_forward<T, U> * = nullptr>
  optional &operator=(U &&u) {
    if (has_value()) {
      this->m_value = std::forward<U>(u);
    } else {
      this->construct(std::forward<U>(u));
    }

    return *this;
  }

  /// Converting copy assignment operator.
  ///
  /// Copies the value from `rhs` if there is one. Otherwise resets the stored
  /// value in `*this`.
  template <class U,
            detail::enable_assign_from_other<T, U, const U &> * = nullptr>
  optional &operator=(const optional<U> &rhs) {
    if (has_value()) {
      if (rhs.has_value()) {
        this->m_value = *rhs;
      } else {
        this->hard_reset();
      }
    }

    else if (rhs.has_value()) {
      this->construct(*rhs);
    }

    return *this;
  }

  // TODO check exception guarantee
  /// Converting move assignment operator.
  ///
  /// Moves the value from `rhs` if there is one. Otherwise resets the stored
  /// value in `*this`.
  template <class U, detail::enable_assign_from_other<T, U, U> * = nullptr>
  optional &operator=(optional<U> &&rhs) {
    if (has_value()) {
      if (rhs.has_value()) {
        this->m_value = std::move(*rhs);
      } else {
        this->hard_reset();
      }
    }

    else if (rhs.has_value()) {
      this->construct(std::move(*rhs));
    }

    return *this;
  }

  /// Constructs the value in-place, destroying the current one if there is
  /// one.
  template <class... Args> T &emplace(Args &&... args) {
    static_assert(std::is_constructible<T, Args &&...>::value,
                  "T must be constructible with Args");

    *this = nullopt;
    this->construct(std::forward<Args>(args)...);
    return value();
  }

  template <class U, class... Args>
  detail::enable_if_t<
      std::is_constructible<T, std::initializer_list<U> &, Args &&...>::value,
      T &>
  emplace(std::initializer_list<U> il, Args &&... args) {
    *this = nullopt;
    this->construct(il, std::forward<Args>(args)...);
    return value();
  }

  /// Swaps this optional with the other.
  ///
  /// If neither optionals have a value, nothing happens.
  /// If both have a value, the values are swapped.
  /// If one has a value, it is moved to the other and the movee is left
  /// valueless.
  void
  swap(optional &rhs) noexcept(std::is_nothrow_move_constructible<T>::value
                                   &&detail::is_nothrow_swappable<T>::value) {
    using std::swap;
    if (has_value()) {
      if (rhs.has_value()) {
        swap(**this, *rhs);
      } else {
        new (std::addressof(rhs.m_value)) T(std::move(this->m_value));
        this->m_value.T::~T();
      }
    } else if (rhs.has_value()) {
      new (std::addressof(this->m_value)) T(std::move(rhs.m_value));
      rhs.m_value.T::~T();
    }
    swap(this->m_has_value, rhs.m_has_value);
  }

  /// Returns a pointer to the stored value
  constexpr const T *operator->() const {
    // constexpr function must only contain a return statement in C++11
#ifdef TL_OPTIONAL_CXX14
    // undefined behavior if we don't have a value
    rust_assert(has_value ());
#endif

    return std::addressof(this->m_value);
  }

  TL_OPTIONAL_11_CONSTEXPR T *operator->() {
    // constexpr function must only contain a return statement in C++11
#ifdef TL_OPTIONAL_CXX14
    // undefined behavior if we don't have a value
    rust_assert(has_value ());
#endif

    return std::addressof(this->m_value);
  }

  /// Returns the stored value
  TL_OPTIONAL_11_CONSTEXPR T &operator*() &
  {
    // constexpr function must only contain a return statement in C++11
#ifdef TL_OPTIONAL_CXX14
    // undefined behavior if we don't have a value
    rust_assert(has_value ());
#endif
<<<<<<< HEAD

    return this->m_value;
  }

=======

    return this->m_value;
  }

>>>>>>> beced835
  constexpr const T &operator*() const &
  {
    // constexpr function must only contain a return statement in C++11
#ifdef TL_OPTIONAL_CXX14
    // undefined behavior if we don't have a value
    rust_assert(has_value ());
#endif

    return this->m_value;
  }

  TL_OPTIONAL_11_CONSTEXPR T &&operator*() &&
  {
    // constexpr function must only contain a return statement in C++11
#ifdef TL_OPTIONAL_CXX14
    // undefined behavior if we don't have a value
    rust_assert(has_value ());
#endif

    return std::move(this->m_value);
  }

#ifndef TL_OPTIONAL_NO_CONSTRR
  constexpr const T &&operator*() const && { return std::move(this->m_value); }
#endif

  /// Returns whether or not the optional has a value
  constexpr bool has_value() const noexcept { return this->m_has_value; }

  constexpr explicit operator bool() const noexcept {
    return this->m_has_value;
  }

  /// Returns the contained value if there is one, otherwise throws bad_optional_access
  TL_OPTIONAL_11_CONSTEXPR T &value() & {
    if (has_value())
      return this->m_value;

    gcc_unreachable();
  }
  TL_OPTIONAL_11_CONSTEXPR const T &value() const & {
    if (has_value())
      return this->m_value;

    gcc_unreachable();
  }
  TL_OPTIONAL_11_CONSTEXPR T &&value() && {
    if (has_value())
      return std::move(this->m_value);

    gcc_unreachable();
  }

#ifndef TL_OPTIONAL_NO_CONSTRR
  TL_OPTIONAL_11_CONSTEXPR const T &&value() const && {
    if (has_value())
      return std::move(this->m_value);

    gcc_unreachable();
  }
#endif

  /// Returns the stored value if there is one, otherwise returns `u`
  template <class U> constexpr T value_or(U &&u) const & {
    static_assert(std::is_copy_constructible<T>::value &&
                      std::is_convertible<U &&, T>::value,
                  "T must be copy constructible and convertible from U");
    return has_value() ? **this : static_cast<T>(std::forward<U>(u));
  }

  template <class U> TL_OPTIONAL_11_CONSTEXPR T value_or(U &&u) && {
    static_assert(std::is_move_constructible<T>::value &&
                      std::is_convertible<U &&, T>::value,
                  "T must be move constructible and convertible from U");
    return has_value() ? std::move(**this) : static_cast<T>(std::forward<U>(u));
  }

  /// Destroys the stored value if one exists, making the optional empty
  void reset() noexcept {
    if (has_value()) {
      this->m_value.~T();
      this->m_has_value = false;
    }
  }
}; // namespace tl

/// Compares two optional objects
template <class T, class U>
inline constexpr bool operator==(const optional<T> &lhs,
                                 const optional<U> &rhs) {
  return lhs.has_value() == rhs.has_value() &&
         (!lhs.has_value() || *lhs == *rhs);
}
template <class T, class U>
inline constexpr bool operator!=(const optional<T> &lhs,
                                 const optional<U> &rhs) {
  return lhs.has_value() != rhs.has_value() ||
         (lhs.has_value() && *lhs != *rhs);
}
template <class T, class U>
inline constexpr bool operator<(const optional<T> &lhs,
                                const optional<U> &rhs) {
  return rhs.has_value() && (!lhs.has_value() || *lhs < *rhs);
}
template <class T, class U>
inline constexpr bool operator>(const optional<T> &lhs,
                                const optional<U> &rhs) {
  return lhs.has_value() && (!rhs.has_value() || *lhs > *rhs);
}
template <class T, class U>
inline constexpr bool operator<=(const optional<T> &lhs,
                                 const optional<U> &rhs) {
  return !lhs.has_value() || (rhs.has_value() && *lhs <= *rhs);
}
template <class T, class U>
inline constexpr bool operator>=(const optional<T> &lhs,
                                 const optional<U> &rhs) {
  return !rhs.has_value() || (lhs.has_value() && *lhs >= *rhs);
}

/// Compares an optional to a `nullopt`
template <class T>
inline constexpr bool operator==(const optional<T> &lhs, nullopt_t) noexcept {
  return !lhs.has_value();
}
template <class T>
inline constexpr bool operator==(nullopt_t, const optional<T> &rhs) noexcept {
  return !rhs.has_value();
}
template <class T>
inline constexpr bool operator!=(const optional<T> &lhs, nullopt_t) noexcept {
  return lhs.has_value();
}
template <class T>
inline constexpr bool operator!=(nullopt_t, const optional<T> &rhs) noexcept {
  return rhs.has_value();
}
template <class T>
inline constexpr bool operator<(const optional<T> &, nullopt_t) noexcept {
  return false;
}
template <class T>
inline constexpr bool operator<(nullopt_t, const optional<T> &rhs) noexcept {
  return rhs.has_value();
}
template <class T>
inline constexpr bool operator<=(const optional<T> &lhs, nullopt_t) noexcept {
  return !lhs.has_value();
}
template <class T>
inline constexpr bool operator<=(nullopt_t, const optional<T> &) noexcept {
  return true;
}
template <class T>
inline constexpr bool operator>(const optional<T> &lhs, nullopt_t) noexcept {
  return lhs.has_value();
}
template <class T>
inline constexpr bool operator>(nullopt_t, const optional<T> &) noexcept {
  return false;
}
template <class T>
inline constexpr bool operator>=(const optional<T> &, nullopt_t) noexcept {
  return true;
}
template <class T>
inline constexpr bool operator>=(nullopt_t, const optional<T> &rhs) noexcept {
  return !rhs.has_value();
}

/// Compares the optional with a value.
template <class T, class U>
inline constexpr bool operator==(const optional<T> &lhs, const U &rhs) {
  return lhs.has_value() ? *lhs == rhs : false;
}
template <class T, class U>
inline constexpr bool operator==(const U &lhs, const optional<T> &rhs) {
  return rhs.has_value() ? lhs == *rhs : false;
}
template <class T, class U>
inline constexpr bool operator!=(const optional<T> &lhs, const U &rhs) {
  return lhs.has_value() ? *lhs != rhs : true;
}
template <class T, class U>
inline constexpr bool operator!=(const U &lhs, const optional<T> &rhs) {
  return rhs.has_value() ? lhs != *rhs : true;
}
template <class T, class U>
inline constexpr bool operator<(const optional<T> &lhs, const U &rhs) {
  return lhs.has_value() ? *lhs < rhs : true;
}
template <class T, class U>
inline constexpr bool operator<(const U &lhs, const optional<T> &rhs) {
  return rhs.has_value() ? lhs < *rhs : false;
}
template <class T, class U>
inline constexpr bool operator<=(const optional<T> &lhs, const U &rhs) {
  return lhs.has_value() ? *lhs <= rhs : true;
}
template <class T, class U>
inline constexpr bool operator<=(const U &lhs, const optional<T> &rhs) {
  return rhs.has_value() ? lhs <= *rhs : false;
}
template <class T, class U>
inline constexpr bool operator>(const optional<T> &lhs, const U &rhs) {
  return lhs.has_value() ? *lhs > rhs : false;
}
template <class T, class U>
inline constexpr bool operator>(const U &lhs, const optional<T> &rhs) {
  return rhs.has_value() ? lhs > *rhs : true;
}
template <class T, class U>
inline constexpr bool operator>=(const optional<T> &lhs, const U &rhs) {
  return lhs.has_value() ? *lhs >= rhs : false;
}
template <class T, class U>
inline constexpr bool operator>=(const U &lhs, const optional<T> &rhs) {
  return rhs.has_value() ? lhs >= *rhs : true;
}

template <class T,
          detail::enable_if_t<std::is_move_constructible<T>::value> * = nullptr,
          detail::enable_if_t<detail::is_swappable<T>::value> * = nullptr>
void swap(optional<T> &lhs,
          optional<T> &rhs) noexcept(noexcept(lhs.swap(rhs))) {
  return lhs.swap(rhs);
}

namespace detail {
struct i_am_secret {};
} // namespace detail

template <class T = detail::i_am_secret, class U,
          class Ret =
              detail::conditional_t<std::is_same<T, detail::i_am_secret>::value,
                                    detail::decay_t<U>, T>>
inline constexpr optional<Ret> make_optional(U &&v) {
  return optional<Ret>(std::forward<U>(v));
}

template <class T, class... Args>
inline constexpr optional<T> make_optional(Args &&... args) {
  return optional<T>(in_place, std::forward<Args>(args)...);
}
template <class T, class U, class... Args>
inline constexpr optional<T> make_optional(std::initializer_list<U> il,
                                           Args &&... args) {
  return optional<T>(in_place, il, std::forward<Args>(args)...);
}

#if __cplusplus >= 201703L
template <class T> optional(T)->optional<T>;
#endif

/// \exclude
namespace detail {
#ifdef TL_OPTIONAL_CXX14
template <class Opt, class F,
          class Ret = decltype(detail::invoke(std::declval<F>(),
                                              *std::declval<Opt>())),
          detail::enable_if_t<!std::is_void<Ret>::value> * = nullptr>
constexpr auto optional_map_impl(Opt &&opt, F &&f) {
  return opt.has_value()
             ? detail::invoke(std::forward<F>(f), *std::forward<Opt>(opt))
             : optional<Ret>(nullopt);
}

template <class Opt, class F,
          class Ret = decltype(detail::invoke(std::declval<F>(),
                                              *std::declval<Opt>())),
          detail::enable_if_t<std::is_void<Ret>::value> * = nullptr>
auto optional_map_impl(Opt &&opt, F &&f) {
  if (opt.has_value()) {
    detail::invoke(std::forward<F>(f), *std::forward<Opt>(opt));
    return make_optional(monostate{});
  }

  return optional<monostate>(nullopt);
}
#else
template <class Opt, class F,
          class Ret = decltype(detail::invoke(std::declval<F>(),
                                              *std::declval<Opt>())),
          detail::enable_if_t<!std::is_void<Ret>::value> * = nullptr>

constexpr auto optional_map_impl(Opt &&opt, F &&f) -> optional<Ret> {
  return opt.has_value()
             ? detail::invoke(std::forward<F>(f), *std::forward<Opt>(opt))
             : optional<Ret>(nullopt);
}

template <class Opt, class F,
          class Ret = decltype(detail::invoke(std::declval<F>(),
                                              *std::declval<Opt>())),
          detail::enable_if_t<std::is_void<Ret>::value> * = nullptr>

auto optional_map_impl(Opt &&opt, F &&f) -> optional<monostate> {
  if (opt.has_value()) {
    detail::invoke(std::forward<F>(f), *std::forward<Opt>(opt));
    return monostate{};
  }

  return nullopt;
}
#endif
} // namespace detail

/// Specialization for when `T` is a reference. `optional<T&>` acts similarly
/// to a `T*`, but provides more operations and shows intent more clearly.
template <class T> class optional<T &> {
public:
// The different versions for C++14 and 11 are needed because deduced return
// types are not SFINAE-safe. This provides better support for things like
// generic lambdas. C.f.
// http://www.open-std.org/jtc1/sc22/wg21/docs/papers/2017/p0826r0.html
#if defined(TL_OPTIONAL_CXX14) && !defined(TL_OPTIONAL_GCC49) &&               \
    !defined(TL_OPTIONAL_GCC54) && !defined(TL_OPTIONAL_GCC55)

  /// Carries out some operation which returns an optional on the stored
  /// object if there is one.
  template <class F> TL_OPTIONAL_11_CONSTEXPR auto and_then(F &&f) & {
    using result = detail::invoke_result_t<F, T &>;
    static_assert(detail::is_optional<result>::value,
                  "F must return an optional");

    return has_value() ? detail::invoke(std::forward<F>(f), **this)
                       : result(nullopt);
  }

  template <class F> TL_OPTIONAL_11_CONSTEXPR auto and_then(F &&f) && {
    using result = detail::invoke_result_t<F, T &>;
    static_assert(detail::is_optional<result>::value,
                  "F must return an optional");

    return has_value() ? detail::invoke(std::forward<F>(f), **this)
                       : result(nullopt);
  }

  template <class F> constexpr auto and_then(F &&f) const & {
    using result = detail::invoke_result_t<F, const T &>;
    static_assert(detail::is_optional<result>::value,
                  "F must return an optional");

    return has_value() ? detail::invoke(std::forward<F>(f), **this)
                       : result(nullopt);
  }

#ifndef TL_OPTIONAL_NO_CONSTRR
  template <class F> constexpr auto and_then(F &&f) const && {
    using result = detail::invoke_result_t<F, const T &>;
    static_assert(detail::is_optional<result>::value,
                  "F must return an optional");

    return has_value() ? detail::invoke(std::forward<F>(f), **this)
                       : result(nullopt);
  }
#endif
#else
  /// Carries out some operation which returns an optional on the stored
  /// object if there is one.
  template <class F>
  TL_OPTIONAL_11_CONSTEXPR detail::invoke_result_t<F, T &> and_then(F &&f) & {
    using result = detail::invoke_result_t<F, T &>;
    static_assert(detail::is_optional<result>::value,
                  "F must return an optional");

    return has_value() ? detail::invoke(std::forward<F>(f), **this)
                       : result(nullopt);
  }

  template <class F>
  TL_OPTIONAL_11_CONSTEXPR detail::invoke_result_t<F, T &> and_then(F &&f) && {
    using result = detail::invoke_result_t<F, T &>;
    static_assert(detail::is_optional<result>::value,
                  "F must return an optional");

    return has_value() ? detail::invoke(std::forward<F>(f), **this)
                       : result(nullopt);
  }

  template <class F>
  constexpr detail::invoke_result_t<F, const T &> and_then(F &&f) const & {
    using result = detail::invoke_result_t<F, const T &>;
    static_assert(detail::is_optional<result>::value,
                  "F must return an optional");

    return has_value() ? detail::invoke(std::forward<F>(f), **this)
                       : result(nullopt);
  }

#ifndef TL_OPTIONAL_NO_CONSTRR
  template <class F>
  constexpr detail::invoke_result_t<F, const T &> and_then(F &&f) const && {
    using result = detail::invoke_result_t<F, const T &>;
    static_assert(detail::is_optional<result>::value,
                  "F must return an optional");

    return has_value() ? detail::invoke(std::forward<F>(f), std::move(**this))
                       : result(nullopt);
  }
#endif
#endif

#if defined(TL_OPTIONAL_CXX14) && !defined(TL_OPTIONAL_GCC49) &&               \
    !defined(TL_OPTIONAL_GCC54) && !defined(TL_OPTIONAL_GCC55)
  /// Carries out some operation on the stored object if there is one.
  template <class F> TL_OPTIONAL_11_CONSTEXPR auto map(F &&f) & {
    return detail::optional_map_impl(*this, std::forward<F>(f));
  }

  template <class F> TL_OPTIONAL_11_CONSTEXPR auto map(F &&f) && {
    return detail::optional_map_impl(std::move(*this), std::forward<F>(f));
  }

  template <class F> constexpr auto map(F &&f) const & {
    return detail::optional_map_impl(*this, std::forward<F>(f));
  }

  template <class F> constexpr auto map(F &&f) const && {
    return detail::optional_map_impl(std::move(*this), std::forward<F>(f));
  }
#else
  /// Carries out some operation on the stored object if there is one.
  template <class F>
  TL_OPTIONAL_11_CONSTEXPR decltype(detail::optional_map_impl(std::declval<optional &>(),
                                                     std::declval<F &&>()))
  map(F &&f) & {
    return detail::optional_map_impl(*this, std::forward<F>(f));
  }

  template <class F>
  TL_OPTIONAL_11_CONSTEXPR decltype(detail::optional_map_impl(std::declval<optional &&>(),
                                                     std::declval<F &&>()))
  map(F &&f) && {
    return detail::optional_map_impl(std::move(*this), std::forward<F>(f));
  }

  template <class F>
  constexpr decltype(detail::optional_map_impl(std::declval<const optional &>(),
                                      std::declval<F &&>()))
  map(F &&f) const & {
    return detail::optional_map_impl(*this, std::forward<F>(f));
  }

#ifndef TL_OPTIONAL_NO_CONSTRR
  template <class F>
  constexpr decltype(detail::optional_map_impl(std::declval<const optional &&>(),
                                      std::declval<F &&>()))
  map(F &&f) const && {
    return detail::optional_map_impl(std::move(*this), std::forward<F>(f));
  }
#endif
#endif

#if defined(TL_OPTIONAL_CXX14) && !defined(TL_OPTIONAL_GCC49) &&               \
    !defined(TL_OPTIONAL_GCC54) && !defined(TL_OPTIONAL_GCC55)
  /// Carries out some operation on the stored object if there is one.
  template <class F> TL_OPTIONAL_11_CONSTEXPR auto transform(F&& f) & {
    return detail::optional_map_impl(*this, std::forward<F>(f));
  }

  template <class F> TL_OPTIONAL_11_CONSTEXPR auto transform(F&& f) && {
    return detail::optional_map_impl(std::move(*this), std::forward<F>(f));
  }

  template <class F> constexpr auto transform(F&& f) const & {
    return detail::optional_map_impl(*this, std::forward<F>(f));
  }

  template <class F> constexpr auto transform(F&& f) const && {
    return detail::optional_map_impl(std::move(*this), std::forward<F>(f));
  }
#else
  /// Carries out some operation on the stored object if there is one.
  template <class F>
  TL_OPTIONAL_11_CONSTEXPR decltype(detail::optional_map_impl(std::declval<optional&>(),
    std::declval<F&&>()))
    transform(F&& f) & {
    return detail::optional_map_impl(*this, std::forward<F>(f));
  }

  /// \group map
  /// \synopsis template <class F> auto transform(F &&f) &&;
  template <class F>
  TL_OPTIONAL_11_CONSTEXPR decltype(detail::optional_map_impl(std::declval<optional&&>(),
    std::declval<F&&>()))
    transform(F&& f) && {
    return detail::optional_map_impl(std::move(*this), std::forward<F>(f));
  }

  template <class F>
  constexpr decltype(detail::optional_map_impl(std::declval<const optional&>(),
    std::declval<F&&>()))
    transform(F&& f) const & {
    return detail::optional_map_impl(*this, std::forward<F>(f));
  }

#ifndef TL_OPTIONAL_NO_CONSTRR
  template <class F>
  constexpr decltype(detail::optional_map_impl(std::declval<const optional&&>(),
    std::declval<F&&>()))
    transform(F&& f) const && {
    return detail::optional_map_impl(std::move(*this), std::forward<F>(f));
  }
#endif
#endif

  /// Calls `f` if the optional is empty
  template <class F, detail::enable_if_ret_void<F> * = nullptr>
  optional<T> TL_OPTIONAL_11_CONSTEXPR or_else(F &&f) & {
    if (has_value())
      return *this;

    std::forward<F>(f)();
    return nullopt;
  }

  template <class F, detail::disable_if_ret_void<F> * = nullptr>
  optional<T> TL_OPTIONAL_11_CONSTEXPR or_else(F &&f) & {
    return has_value() ? *this : std::forward<F>(f)();
  }

  template <class F, detail::enable_if_ret_void<F> * = nullptr>
  optional<T> or_else(F &&f) && {
    if (has_value())
      return std::move(*this);

    std::forward<F>(f)();
    return nullopt;
  }

  template <class F, detail::disable_if_ret_void<F> * = nullptr>
  optional<T> TL_OPTIONAL_11_CONSTEXPR or_else(F &&f) && {
    return has_value() ? std::move(*this) : std::forward<F>(f)();
  }

  template <class F, detail::enable_if_ret_void<F> * = nullptr>
  optional<T> or_else(F &&f) const & {
    if (has_value())
      return *this;

    std::forward<F>(f)();
    return nullopt;
  }

  template <class F, detail::disable_if_ret_void<F> * = nullptr>
  optional<T> TL_OPTIONAL_11_CONSTEXPR or_else(F &&f) const & {
    return has_value() ? *this : std::forward<F>(f)();
  }

#ifndef TL_OPTIONAL_NO_CONSTRR
  template <class F, detail::enable_if_ret_void<F> * = nullptr>
  optional<T> or_else(F &&f) const && {
    if (has_value())
      return std::move(*this);

    std::forward<F>(f)();
    return nullopt;
  }

  template <class F, detail::disable_if_ret_void<F> * = nullptr>
  optional<T> or_else(F &&f) const && {
    return has_value() ? std::move(*this) : std::forward<F>(f)();
  }
#endif

  /// Maps the stored value with `f` if there is one, otherwise returns `u`
  template <class F, class U> U map_or(F &&f, U &&u) & {
    return has_value() ? detail::invoke(std::forward<F>(f), **this)
                       : std::forward<U>(u);
  }

  template <class F, class U> U map_or(F &&f, U &&u) && {
    return has_value() ? detail::invoke(std::forward<F>(f), std::move(**this))
                       : std::forward<U>(u);
  }

  template <class F, class U> U map_or(F &&f, U &&u) const & {
    return has_value() ? detail::invoke(std::forward<F>(f), **this)
                       : std::forward<U>(u);
  }

#ifndef TL_OPTIONAL_NO_CONSTRR
  template <class F, class U> U map_or(F &&f, U &&u) const && {
    return has_value() ? detail::invoke(std::forward<F>(f), std::move(**this))
                       : std::forward<U>(u);
  }
#endif

  /// Maps the stored value with `f` if there is one, otherwise calls
  /// `u` and returns the result.
  template <class F, class U>
  detail::invoke_result_t<U> map_or_else(F &&f, U &&u) & {
    return has_value() ? detail::invoke(std::forward<F>(f), **this)
                       : std::forward<U>(u)();
  }

  template <class F, class U>
  detail::invoke_result_t<U> map_or_else(F &&f, U &&u) && {
    return has_value() ? detail::invoke(std::forward<F>(f), std::move(**this))
                       : std::forward<U>(u)();
  }

  template <class F, class U>
  detail::invoke_result_t<U> map_or_else(F &&f, U &&u) const & {
    return has_value() ? detail::invoke(std::forward<F>(f), **this)
                       : std::forward<U>(u)();
  }

#ifndef TL_OPTIONAL_NO_CONSTRR
  template <class F, class U>
  detail::invoke_result_t<U> map_or_else(F &&f, U &&u) const && {
    return has_value() ? detail::invoke(std::forward<F>(f), std::move(**this))
                       : std::forward<U>(u)();
  }
#endif

  /// Returns `u` if `*this` has a value, otherwise an empty optional.
  template <class U>
  constexpr optional<typename std::decay<U>::type> conjunction(U &&u) const {
    using result = optional<detail::decay_t<U>>;
    return has_value() ? result{u} : result{nullopt};
  }

  /// Returns `rhs` if `*this` is empty, otherwise the current value.
  TL_OPTIONAL_11_CONSTEXPR optional disjunction(const optional &rhs) & {
    return has_value() ? *this : rhs;
  }

  constexpr optional disjunction(const optional &rhs) const & {
    return has_value() ? *this : rhs;
  }

  TL_OPTIONAL_11_CONSTEXPR optional disjunction(const optional &rhs) && {
    return has_value() ? std::move(*this) : rhs;
  }

#ifndef TL_OPTIONAL_NO_CONSTRR
  constexpr optional disjunction(const optional &rhs) const && {
    return has_value() ? std::move(*this) : rhs;
  }
#endif

  TL_OPTIONAL_11_CONSTEXPR optional disjunction(optional &&rhs) & {
    return has_value() ? *this : std::move(rhs);
  }

  constexpr optional disjunction(optional &&rhs) const & {
    return has_value() ? *this : std::move(rhs);
  }

  TL_OPTIONAL_11_CONSTEXPR optional disjunction(optional &&rhs) && {
    return has_value() ? std::move(*this) : std::move(rhs);
  }

#ifndef TL_OPTIONAL_NO_CONSTRR
  constexpr optional disjunction(optional &&rhs) const && {
    return has_value() ? std::move(*this) : std::move(rhs);
  }
#endif

  /// Takes the value out of the optional, leaving it empty
  optional take() {
    optional ret = std::move(*this);
    reset();
    return ret;
  }

  using value_type = T &;

  /// Constructs an optional that does not contain a value.
  constexpr optional() noexcept : m_value(nullptr) {}

  constexpr optional(nullopt_t) noexcept : m_value(nullptr) {}

  /// Copy constructor
  ///
  /// If `rhs` contains a value, the stored value is direct-initialized with
  /// it. Otherwise, the constructed optional is empty.
  TL_OPTIONAL_11_CONSTEXPR optional(const optional &rhs) noexcept = default;

  /// Move constructor
  ///
  /// If `rhs` contains a value, the stored value is direct-initialized with
  /// it. Otherwise, the constructed optional is empty.
  TL_OPTIONAL_11_CONSTEXPR optional(optional &&rhs) = default;

  /// Constructs the stored value with `u`.
  template <class U = T,
            detail::enable_if_t<!detail::is_optional<detail::decay_t<U>>::value>
                * = nullptr>
  constexpr optional(U &&u)  noexcept : m_value(std::addressof(u)) {
    static_assert(std::is_lvalue_reference<U>::value, "U must be an lvalue");
  }

  template <class U>
  constexpr explicit optional(const optional<U> &rhs) noexcept : optional(*rhs) {}

  /// No-op
  ~optional() = default;

  /// Assignment to empty.
  ///
  /// Destroys the current value if there is one.
  optional &operator=(nullopt_t) noexcept {
    m_value = nullptr;
    return *this;
  }

  /// Copy assignment.
  ///
  /// Rebinds this optional to the referee of `rhs` if there is one. Otherwise
  /// resets the stored value in `*this`.
  optional &operator=(const optional &rhs) = default;

  /// Rebinds this optional to `u`.
  template <class U = T,
            detail::enable_if_t<!detail::is_optional<detail::decay_t<U>>::value>
                * = nullptr>
  optional &operator=(U &&u) {
    static_assert(std::is_lvalue_reference<U>::value, "U must be an lvalue");
    m_value = std::addressof(u);
    return *this;
  }

  /// Converting copy assignment operator.
  ///
  /// Rebinds this optional to the referee of `rhs` if there is one. Otherwise
  /// resets the stored value in `*this`.
  template <class U> optional &operator=(const optional<U> &rhs) noexcept {
    m_value = std::addressof(rhs.value());
    return *this;
  }

  /// Rebinds this optional to `u`.
  template <class U = T,
            detail::enable_if_t<!detail::is_optional<detail::decay_t<U>>::value>
                * = nullptr>
  optional &emplace(U &&u) noexcept {
    return *this = std::forward<U>(u);
  }

  void swap(optional &rhs) noexcept { std::swap(m_value, rhs.m_value); }

  /// Returns a pointer to the stored value
  constexpr const T *operator->() const noexcept
  {
    // constexpr function must only contain a return statement in C++11
#ifdef TL_OPTIONAL_CXX14
    // undefined behavior if we don't have a value
    rust_assert(has_value ());
#endif

    return m_value;
  }

  TL_OPTIONAL_11_CONSTEXPR T *operator->() noexcept
  {
    // constexpr function must only contain a return statement in C++11
#ifdef TL_OPTIONAL_CXX14
    // undefined behavior if we don't have a value
    rust_assert(has_value ());
#endif

    return m_value;
  }

  /// Returns the stored value
  TL_OPTIONAL_11_CONSTEXPR T &operator*() noexcept {
    // constexpr function must only contain a return statement in C++11
#ifdef TL_OPTIONAL_CXX14
    // undefined behavior if we don't have a value
    rust_assert(has_value ());
#endif

    return *m_value;
  }

  constexpr const T &operator*() const noexcept
  {
    // constexpr function must only contain a return statement in C++11
#ifdef TL_OPTIONAL_CXX14
    // undefined behavior if we don't have a value
    rust_assert(has_value ());
#endif

    return *m_value;
  }

  constexpr bool has_value() const noexcept { return m_value != nullptr; }

  constexpr explicit operator bool() const noexcept {
    return m_value != nullptr;
  }

  /// Returns the contained value if there is one, otherwise throws bad_optional_access
  TL_OPTIONAL_11_CONSTEXPR T &value() {
    if (has_value())
      return *m_value;

    gcc_unreachable();
  }
  TL_OPTIONAL_11_CONSTEXPR const T &value() const {
    if (has_value())
      return *m_value;

    gcc_unreachable();
  }

  /// Returns the stored value if there is one, otherwise returns `u`
  template <class U> constexpr T value_or(U &&u) const & noexcept {
    static_assert(std::is_copy_constructible<T>::value &&
                      std::is_convertible<U &&, T>::value,
                  "T must be copy constructible and convertible from U");
    return has_value() ? **this : static_cast<T>(std::forward<U>(u));
  }

  /// \group value_or
  template <class U> TL_OPTIONAL_11_CONSTEXPR T value_or(U &&u) && noexcept {
    static_assert(std::is_move_constructible<T>::value &&
                      std::is_convertible<U &&, T>::value,
                  "T must be move constructible and convertible from U");
    return has_value() ? **this : static_cast<T>(std::forward<U>(u));
  }

  /// Destroys the stored value if one exists, making the optional empty
  void reset() noexcept { m_value = nullptr; }

private:
  T *m_value;
}; // namespace tl



} // namespace tl

namespace std {
// TODO SFINAE
template <class T> struct hash<tl::optional<T>> {
  ::std::size_t operator()(const tl::optional<T> &o) const {
    if (!o.has_value())
      return 0;

    return std::hash<tl::detail::remove_const_t<T>>()(*o);
  }
};
} // namespace std

#endif<|MERGE_RESOLUTION|>--- conflicted
+++ resolved
@@ -1276,17 +1276,10 @@
     // undefined behavior if we don't have a value
     rust_assert(has_value ());
 #endif
-<<<<<<< HEAD
 
     return this->m_value;
   }
 
-=======
-
-    return this->m_value;
-  }
-
->>>>>>> beced835
   constexpr const T &operator*() const &
   {
     // constexpr function must only contain a return statement in C++11

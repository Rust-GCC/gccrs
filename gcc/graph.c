--- conflicted
+++ resolved
@@ -295,13 +295,9 @@
 static void
 start_graph_dump (FILE *fp, const char *base)
 {
-<<<<<<< HEAD
-  pretty_printer *pp = init_graph_slim_pretty_print (fp);
-=======
   pretty_printer graph_slim_pp;
   graph_slim_pp.buffer->stream = fp;
   pretty_printer *const pp = &graph_slim_pp;
->>>>>>> 4d0aec87
   pp_string (pp, "digraph \"");
   pp_write_text_to_stream (pp);
   pp_string (pp, base);

\input texinfo  @c -*-texinfo-*-
@c %**start of header
@setfilename gfortran.info
@set copyrights-gfortran 1999-2014

@include gcc-common.texi

@settitle The GNU Fortran Compiler

@c Create a separate index for command line options
@defcodeindex op
@c Merge the standard indexes into a single one.
@syncodeindex fn cp
@syncodeindex vr cp
@syncodeindex ky cp
@syncodeindex pg cp
@syncodeindex tp cp

@c TODO: The following "Part" definitions are included here temporarily
@c until they are incorporated into the official Texinfo distribution.
@c They borrow heavily from Texinfo's \unnchapentry definitions.

@tex
\gdef\part#1#2{%
  \pchapsepmacro
  \gdef\thischapter{}
  \begingroup
    \vglue\titlepagetopglue
    \titlefonts \rm
    \leftline{Part #1:@* #2}
    \vskip4pt \hrule height 4pt width \hsize \vskip4pt
  \endgroup
  \writetocentry{part}{#2}{#1}
}
\gdef\blankpart{%
  \writetocentry{blankpart}{}{}
}
% Part TOC-entry definition for summary contents.
\gdef\dosmallpartentry#1#2#3#4{%
  \vskip .5\baselineskip plus.2\baselineskip
  \begingroup
    \let\rm=\bf \rm
    \tocentry{Part #2: #1}{\doshortpageno\bgroup#4\egroup}
  \endgroup
}
\gdef\dosmallblankpartentry#1#2#3#4{%
  \vskip .5\baselineskip plus.2\baselineskip
}
% Part TOC-entry definition for regular contents.  This has to be
% equated to an existing entry to not cause problems when the PDF
% outline is created.
\gdef\dopartentry#1#2#3#4{%
  \unnchapentry{Part #2: #1}{}{#3}{#4}
}
\gdef\doblankpartentry#1#2#3#4{}
@end tex

@c %**end of header

@c Use with @@smallbook.

@c %** start of document

@c Cause even numbered pages to be printed on the left hand side of
@c the page and odd numbered pages to be printed on the right hand
@c side of the page.  Using this, you can print on both sides of a
@c sheet of paper and have the text on the same part of the sheet.

@c The text on right hand pages is pushed towards the right hand
@c margin and the text on left hand pages is pushed toward the left
@c hand margin.
@c (To provide the reverse effect, set bindingoffset to -0.75in.)

@c @tex
@c \global\bindingoffset=0.75in
@c \global\normaloffset =0.75in
@c @end tex

@copying
Copyright @copyright{} @value{copyrights-gfortran} Free Software Foundation, Inc.

Permission is granted to copy, distribute and/or modify this document
under the terms of the GNU Free Documentation License, Version 1.3 or
any later version published by the Free Software Foundation; with the
Invariant Sections being ``Funding Free Software'', the Front-Cover
Texts being (a) (see below), and with the Back-Cover Texts being (b)
(see below).  A copy of the license is included in the section entitled
``GNU Free Documentation License''.

(a) The FSF's Front-Cover Text is:

     A GNU Manual

(b) The FSF's Back-Cover Text is:

     You have freedom to copy and modify this GNU Manual, like GNU
     software.  Copies published by the Free Software Foundation raise
     funds for GNU development.
@end copying

@ifinfo
@dircategory Software development
@direntry
* gfortran: (gfortran).                  The GNU Fortran Compiler.
@end direntry
This file documents the use and the internals of
the GNU Fortran compiler, (@command{gfortran}).

Published by the Free Software Foundation
51 Franklin Street, Fifth Floor
Boston, MA 02110-1301 USA

@insertcopying
@end ifinfo


@setchapternewpage odd
@titlepage
@title Using GNU Fortran
@versionsubtitle
@author The @t{gfortran} team
@page
@vskip 0pt plus 1filll
Published by the Free Software Foundation@*
51 Franklin Street, Fifth Floor@*
Boston, MA 02110-1301, USA@*
@c Last printed ??ber, 19??.@*
@c Printed copies are available for $? each.@*
@c ISBN ???
@sp 1
@insertcopying
@end titlepage

@c TODO: The following "Part" definitions are included here temporarily
@c until they are incorporated into the official Texinfo distribution.

@tex
\global\let\partentry=\dosmallpartentry
\global\let\blankpartentry=\dosmallblankpartentry
@end tex
@summarycontents

@tex
\global\let\partentry=\dopartentry
\global\let\blankpartentry=\doblankpartentry
@end tex
@contents

@page

@c ---------------------------------------------------------------------
@c TexInfo table of contents.
@c ---------------------------------------------------------------------

@ifnottex
@node Top
@top Introduction
@cindex Introduction

This manual documents the use of @command{gfortran}, 
the GNU Fortran compiler.  You can find in this manual how to invoke
@command{gfortran}, as well as its features and incompatibilities.

@ifset DEVELOPMENT
@emph{Warning:} This document, and the compiler it describes, are still
under development.  While efforts are made to keep it up-to-date, it might
not accurately reflect the status of the most recent GNU Fortran compiler.
@end ifset

@comment
@comment  When you add a new menu item, please keep the right hand
@comment  aligned to the same column.  Do not use tabs.  This provides
@comment  better formatting.
@comment
@menu
* Introduction::

Part I: Invoking GNU Fortran
* Invoking GNU Fortran:: Command options supported by @command{gfortran}.
* Runtime::              Influencing runtime behavior with environment variables.

Part II: Language Reference
* Fortran 2003 and 2008 status::  Fortran 2003 and 2008 features supported by GNU Fortran.
* Compiler Characteristics::      User-visible implementation details.
* Extensions::                    Language extensions implemented by GNU Fortran.
* Mixed-Language Programming::    Interoperability with C
* Intrinsic Procedures:: Intrinsic procedures supported by GNU Fortran.
* Intrinsic Modules::    Intrinsic modules supported by GNU Fortran.

* Contributing::         How you can help.
* Copying::              GNU General Public License says
                         how you can copy and share GNU Fortran.
* GNU Free Documentation License::
                         How you can copy and share this manual.
* Funding::              How to help assure continued work for free software.
* Option Index::         Index of command line options
* Keyword Index::        Index of concepts
@end menu
@end ifnottex

@c ---------------------------------------------------------------------
@c Introduction
@c ---------------------------------------------------------------------

@node Introduction
@chapter Introduction

@c The following duplicates the text on the TexInfo table of contents.
@iftex
This manual documents the use of @command{gfortran}, the GNU Fortran
compiler.  You can find in this manual how to invoke @command{gfortran},
as well as its features and incompatibilities.

@ifset DEVELOPMENT
@emph{Warning:} This document, and the compiler it describes, are still
under development.  While efforts are made to keep it up-to-date, it
might not accurately reflect the status of the most recent GNU Fortran
compiler.
@end ifset
@end iftex

The GNU Fortran compiler front end was
designed initially as a free replacement for,
or alternative to, the Unix @command{f95} command;
@command{gfortran} is the command you will use to invoke the compiler.

@menu
* About GNU Fortran::    What you should know about the GNU Fortran compiler.
* GNU Fortran and GCC::  You can compile Fortran, C, or other programs.
* Preprocessing and conditional compilation:: The Fortran preprocessor
* GNU Fortran and G77::  Why we chose to start from scratch.
* Project Status::       Status of GNU Fortran, roadmap, proposed extensions.
* Standards::            Standards supported by GNU Fortran.
@end menu


@c ---------------------------------------------------------------------
@c About GNU Fortran
@c ---------------------------------------------------------------------

@node About GNU Fortran
@section About GNU Fortran

The GNU Fortran compiler supports the Fortran 77, 90 and 95 standards
completely, parts of the Fortran 2003 and Fortran 2008 standards, and
several vendor extensions.  The development goal is to provide the
following features:

@itemize @bullet
@item
Read a user's program,
stored in a file and containing instructions written
in Fortran 77, Fortran 90, Fortran 95, Fortran 2003 or Fortran 2008.
This file contains @dfn{source code}.

@item
Translate the user's program into instructions a computer
can carry out more quickly than it takes to translate the
instructions in the first
place.  The result after compilation of a program is
@dfn{machine code},
code designed to be efficiently translated and processed
by a machine such as your computer.
Humans usually are not as good writing machine code
as they are at writing Fortran (or C++, Ada, or Java),
because it is easy to make tiny mistakes writing machine code.

@item
Provide the user with information about the reasons why
the compiler is unable to create a binary from the source code.
Usually this will be the case if the source code is flawed.
The Fortran 90 standard requires that the compiler can point out
mistakes to the user.
An incorrect usage of the language causes an @dfn{error message}.

The compiler will also attempt to diagnose cases where the
user's program contains a correct usage of the language,
but instructs the computer to do something questionable.
This kind of diagnostics message is called a @dfn{warning message}.

@item
Provide optional information about the translation passes
from the source code to machine code.
This can help a user of the compiler to find the cause of
certain bugs which may not be obvious in the source code,
but may be more easily found at a lower level compiler output.
It also helps developers to find bugs in the compiler itself.

@item
Provide information in the generated machine code that can
make it easier to find bugs in the program (using a debugging tool,
called a @dfn{debugger}, such as the GNU Debugger @command{gdb}). 

@item
Locate and gather machine code already generated to
perform actions requested by statements in the user's program.
This machine code is organized into @dfn{modules} and is located
and @dfn{linked} to the user program. 
@end itemize

The GNU Fortran compiler consists of several components:

@itemize @bullet
@item
A version of the @command{gcc} command
(which also might be installed as the system's @command{cc} command)
that also understands and accepts Fortran source code.
The @command{gcc} command is the @dfn{driver} program for
all the languages in the GNU Compiler Collection (GCC);
With @command{gcc},
you can compile the source code of any language for
which a front end is available in GCC.

@item
The @command{gfortran} command itself,
which also might be installed as the
system's @command{f95} command.
@command{gfortran} is just another driver program,
but specifically for the Fortran compiler only.
The difference with @command{gcc} is that @command{gfortran}
will automatically link the correct libraries to your program.

@item
A collection of run-time libraries.
These libraries contain the machine code needed to support
capabilities of the Fortran language that are not directly
provided by the machine code generated by the
@command{gfortran} compilation phase,
such as intrinsic functions and subroutines,
and routines for interaction with files and the operating system.
@c and mechanisms to spawn,
@c unleash and pause threads in parallelized code.

@item
The Fortran compiler itself, (@command{f951}).
This is the GNU Fortran parser and code generator,
linked to and interfaced with the GCC backend library.
@command{f951} ``translates'' the source code to
assembler code.  You would typically not use this
program directly;
instead, the @command{gcc} or @command{gfortran} driver
programs will call it for you.
@end itemize


@c ---------------------------------------------------------------------
@c GNU Fortran and GCC
@c ---------------------------------------------------------------------

@node GNU Fortran and GCC
@section GNU Fortran and GCC
@cindex GNU Compiler Collection
@cindex GCC

GNU Fortran is a part of GCC, the @dfn{GNU Compiler Collection}.  GCC
consists of a collection of front ends for various languages, which
translate the source code into a language-independent form called
@dfn{GENERIC}.  This is then processed by a common middle end which
provides optimization, and then passed to one of a collection of back
ends which generate code for different computer architectures and
operating systems.

Functionally, this is implemented with a driver program (@command{gcc})
which provides the command-line interface for the compiler.  It calls
the relevant compiler front-end program (e.g., @command{f951} for
Fortran) for each file in the source code, and then calls the assembler
and linker as appropriate to produce the compiled output.  In a copy of
GCC which has been compiled with Fortran language support enabled,
@command{gcc} will recognize files with @file{.f}, @file{.for}, @file{.ftn},
@file{.f90}, @file{.f95}, @file{.f03} and @file{.f08} extensions as
Fortran source code, and compile it accordingly.  A @command{gfortran}
driver program is also provided, which is identical to @command{gcc}
except that it automatically links the Fortran runtime libraries into the
compiled program.

Source files with @file{.f}, @file{.for}, @file{.fpp}, @file{.ftn}, @file{.F},
@file{.FOR}, @file{.FPP}, and @file{.FTN} extensions are treated as fixed form.
Source files with @file{.f90}, @file{.f95}, @file{.f03}, @file{.f08},
@file{.F90}, @file{.F95}, @file{.F03} and @file{.F08} extensions are
treated as free form.  The capitalized versions of either form are run
through preprocessing.  Source files with the lower case @file{.fpp}
extension are also run through preprocessing.

This manual specifically documents the Fortran front end, which handles
the programming language's syntax and semantics.  The aspects of GCC
which relate to the optimization passes and the back-end code generation
are documented in the GCC manual; see 
@ref{Top,,Introduction,gcc,Using the GNU Compiler Collection (GCC)}.
The two manuals together provide a complete reference for the GNU
Fortran compiler.


@c ---------------------------------------------------------------------
@c Preprocessing and conditional compilation
@c ---------------------------------------------------------------------

@node Preprocessing and conditional compilation
@section Preprocessing and conditional compilation
@cindex CPP
@cindex FPP
@cindex Conditional compilation
@cindex Preprocessing
@cindex preprocessor, include file handling

Many Fortran compilers including GNU Fortran allow passing the source code
through a C preprocessor (CPP; sometimes also called the Fortran preprocessor,
FPP) to allow for conditional compilation.  In the case of GNU Fortran,
this is the GNU C Preprocessor in the traditional mode.  On systems with
case-preserving file names, the preprocessor is automatically invoked if the
filename extension is @file{.F}, @file{.FOR}, @file{.FTN}, @file{.fpp},
@file{.FPP}, @file{.F90}, @file{.F95}, @file{.F03} or @file{.F08}.  To manually
invoke the preprocessor on any file, use @option{-cpp}, to disable
preprocessing on files where the preprocessor is run automatically, use
@option{-nocpp}.

If a preprocessed file includes another file with the Fortran @code{INCLUDE}
statement, the included file is not preprocessed.  To preprocess included
files, use the equivalent preprocessor statement @code{#include}.

If GNU Fortran invokes the preprocessor, @code{__GFORTRAN__}
is defined and @code{__GNUC__}, @code{__GNUC_MINOR__} and
@code{__GNUC_PATCHLEVEL__} can be used to determine the version of the
compiler.  See @ref{Top,,Overview,cpp,The C Preprocessor} for details.

While CPP is the de-facto standard for preprocessing Fortran code,
Part 3 of the Fortran 95 standard (ISO/IEC 1539-3:1998) defines
Conditional Compilation, which is not widely used and not directly
supported by the GNU Fortran compiler.  You can use the program coco
to preprocess such files (@uref{http://www.daniellnagle.com/coco.html}).


@c ---------------------------------------------------------------------
@c GNU Fortran and G77
@c ---------------------------------------------------------------------

@node GNU Fortran and G77
@section GNU Fortran and G77
@cindex Fortran 77
@cindex @command{g77}

The GNU Fortran compiler is the successor to @command{g77}, the Fortran 
77 front end included in GCC prior to version 4.  It is an entirely new 
program that has been designed to provide Fortran 95 support and 
extensibility for future Fortran language standards, as well as providing 
backwards compatibility for Fortran 77 and nearly all of the GNU language 
extensions supported by @command{g77}.


@c ---------------------------------------------------------------------
@c Project Status
@c ---------------------------------------------------------------------

@node Project Status
@section Project Status

@quotation
As soon as @command{gfortran} can parse all of the statements correctly,
it will be in the ``larva'' state.
When we generate code, the ``puppa'' state.
When @command{gfortran} is done,
we'll see if it will be a beautiful butterfly,
or just a big bug....

--Andy Vaught, April 2000
@end quotation

The start of the GNU Fortran 95 project was announced on
the GCC homepage in March 18, 2000
(even though Andy had already been working on it for a while,
of course).

The GNU Fortran compiler is able to compile nearly all
standard-compliant Fortran 95, Fortran 90, and Fortran 77 programs,
including a number of standard and non-standard extensions, and can be
used on real-world programs.  In particular, the supported extensions
include OpenMP, Cray-style pointers, and several Fortran 2003 and Fortran
2008 features, including TR 15581.  However, it is still under
development and has a few remaining rough edges.

At present, the GNU Fortran compiler passes the
@uref{http://www.fortran-2000.com/ArnaudRecipes/fcvs21_f95.html, 
NIST Fortran 77 Test Suite}, and produces acceptable results on the
@uref{http://www.netlib.org/lapack/faq.html#1.21, LAPACK Test Suite}.
It also provides respectable performance on 
the @uref{http://www.polyhedron.com/fortran-compiler-comparisons/polyhedron-benchmark-suite,
Polyhedron Fortran
compiler benchmarks} and the
@uref{http://www.netlib.org/benchmark/livermore,
Livermore Fortran Kernels test}.  It has been used to compile a number of
large real-world programs, including
@uref{http://hirlam.org/, the HARMONIE and HIRLAM weather forecasting code} and
@uref{http://physical-chemistry.scb.uwa.edu.au/tonto/wiki/index.php/Main_Page,
the Tonto quantum chemistry package}; see
@url{https://gcc.gnu.org/@/wiki/@/GfortranApps} for an extended list.

Among other things, the GNU Fortran compiler is intended as a replacement
for G77.  At this point, nearly all programs that could be compiled with
G77 can be compiled with GNU Fortran, although there are a few minor known
regressions.

The primary work remaining to be done on GNU Fortran falls into three
categories: bug fixing (primarily regarding the treatment of invalid code
and providing useful error messages), improving the compiler optimizations
and the performance of compiled code, and extending the compiler to support
future standards---in particular, Fortran 2003 and Fortran 2008.


@c ---------------------------------------------------------------------
@c Standards
@c ---------------------------------------------------------------------

@node Standards
@section Standards
@cindex Standards

@menu
* Varying Length Character Strings::
@end menu

The GNU Fortran compiler implements
ISO/IEC 1539:1997 (Fortran 95).  As such, it can also compile essentially all
standard-compliant Fortran 90 and Fortran 77 programs.   It also supports
the ISO/IEC TR-15581 enhancements to allocatable arrays.

GNU Fortran also have a partial support for ISO/IEC 1539-1:2004 (Fortran
2003), ISO/IEC 1539-1:2010 (Fortran 2008), the Technical Specification
@code{Further Interoperability of Fortran with C} (ISO/IEC TS 29113:2012).
Full support of those standards and future Fortran standards is planned.
The current status of the support is can be found in the
@ref{Fortran 2003 status}, @ref{Fortran 2008 status} and
@ref{TS 29113 status} sections of the documentation.

Additionally, the GNU Fortran compilers supports the OpenMP specification
(version 4.0, @url{http://openmp.org/@/wp/@/openmp-specifications/}).

@node Varying Length Character Strings
@subsection Varying Length Character Strings
@cindex Varying length character strings
@cindex Varying length strings
@cindex strings, varying length

The Fortran 95 standard specifies in Part 2 (ISO/IEC 1539-2:2000)
varying length character strings.  While GNU Fortran currently does not
support such strings directly, there exist two Fortran implementations
for them, which work with GNU Fortran.  They can be found at
@uref{http://www.fortran.com/@/iso_varying_string.f95} and at
@uref{ftp://ftp.nag.co.uk/@/sc22wg5/@/ISO_VARYING_STRING/}.

Deferred-length character strings of Fortran 2003 supports part of
the features of @code{ISO_VARYING_STRING} and should be considered as
replacement. (Namely, allocatable or pointers of the type
@code{character(len=:)}.)


@c =====================================================================
@c PART I: INVOCATION REFERENCE
@c =====================================================================

@tex
\part{I}{Invoking GNU Fortran}
@end tex

@c ---------------------------------------------------------------------
@c Compiler Options
@c ---------------------------------------------------------------------

@include invoke.texi


@c ---------------------------------------------------------------------
@c Runtime
@c ---------------------------------------------------------------------

@node Runtime
@chapter Runtime:  Influencing runtime behavior with environment variables
@cindex environment variable

The behavior of the @command{gfortran} can be influenced by
environment variables.

Malformed environment variables are silently ignored.

@menu
* TMPDIR:: Directory for scratch files
* GFORTRAN_STDIN_UNIT:: Unit number for standard input
* GFORTRAN_STDOUT_UNIT:: Unit number for standard output
* GFORTRAN_STDERR_UNIT:: Unit number for standard error
* GFORTRAN_UNBUFFERED_ALL:: Do not buffer I/O for all units.
* GFORTRAN_UNBUFFERED_PRECONNECTED:: Do not buffer I/O for preconnected units.
* GFORTRAN_SHOW_LOCUS::  Show location for runtime errors
* GFORTRAN_OPTIONAL_PLUS:: Print leading + where permitted
* GFORTRAN_DEFAULT_RECL:: Default record length for new files
* GFORTRAN_LIST_SEPARATOR::  Separator for list output
* GFORTRAN_CONVERT_UNIT::  Set endianness for unformatted I/O
* GFORTRAN_ERROR_BACKTRACE:: Show backtrace on run-time errors
@end menu

@node TMPDIR
@section @env{TMPDIR}---Directory for scratch files

When opening a file with @code{STATUS='SCRATCH'}, GNU Fortran tries to
create the file in one of the potential directories by testing each
directory in the order below.

@enumerate
@item
The environment variable @env{TMPDIR}, if it exists.

@item
On the MinGW target, the directory returned by the @code{GetTempPath}
function. Alternatively, on the Cygwin target, the @env{TMP} and
@env{TEMP} environment variables, if they exist, in that order.

@item
The @code{P_tmpdir} macro if it is defined, otherwise the directory
@file{/tmp}.
@end enumerate

@node GFORTRAN_STDIN_UNIT
@section @env{GFORTRAN_STDIN_UNIT}---Unit number for standard input

This environment variable can be used to select the unit number
preconnected to standard input.  This must be a positive integer.
The default value is 5.

@node GFORTRAN_STDOUT_UNIT
@section @env{GFORTRAN_STDOUT_UNIT}---Unit number for standard output

This environment variable can be used to select the unit number
preconnected to standard output.  This must be a positive integer.
The default value is 6.

@node GFORTRAN_STDERR_UNIT
@section @env{GFORTRAN_STDERR_UNIT}---Unit number for standard error

This environment variable can be used to select the unit number
preconnected to standard error.  This must be a positive integer.
The default value is 0.

@node GFORTRAN_UNBUFFERED_ALL
@section @env{GFORTRAN_UNBUFFERED_ALL}---Do not buffer I/O on all units

This environment variable controls whether all I/O is unbuffered.  If
the first letter is @samp{y}, @samp{Y} or @samp{1}, all I/O is
unbuffered.  This will slow down small sequential reads and writes.  If
the first letter is @samp{n}, @samp{N} or @samp{0}, I/O is buffered.
This is the default.

@node GFORTRAN_UNBUFFERED_PRECONNECTED
@section @env{GFORTRAN_UNBUFFERED_PRECONNECTED}---Do not buffer I/O on preconnected units

The environment variable named @env{GFORTRAN_UNBUFFERED_PRECONNECTED} controls
whether I/O on a preconnected unit (i.e.@: STDOUT or STDERR) is unbuffered.  If 
the first letter is @samp{y}, @samp{Y} or @samp{1}, I/O is unbuffered.  This
will slow down small sequential reads and writes.  If the first letter
is @samp{n}, @samp{N} or @samp{0}, I/O is buffered.  This is the default.

@node GFORTRAN_SHOW_LOCUS
@section @env{GFORTRAN_SHOW_LOCUS}---Show location for runtime errors

If the first letter is @samp{y}, @samp{Y} or @samp{1}, filename and
line numbers for runtime errors are printed.  If the first letter is
@samp{n}, @samp{N} or @samp{0}, do not print filename and line numbers
for runtime errors.  The default is to print the location.

@node GFORTRAN_OPTIONAL_PLUS
@section @env{GFORTRAN_OPTIONAL_PLUS}---Print leading + where permitted

If the first letter is @samp{y}, @samp{Y} or @samp{1},
a plus sign is printed
where permitted by the Fortran standard.  If the first letter
is @samp{n}, @samp{N} or @samp{0}, a plus sign is not printed
in most cases.  Default is not to print plus signs.

@node GFORTRAN_DEFAULT_RECL
@section @env{GFORTRAN_DEFAULT_RECL}---Default record length for new files

This environment variable specifies the default record length, in
bytes, for files which are opened without a @code{RECL} tag in the
@code{OPEN} statement.  This must be a positive integer.  The
default value is 1073741824 bytes (1 GB).

@node GFORTRAN_LIST_SEPARATOR
@section @env{GFORTRAN_LIST_SEPARATOR}---Separator for list output

This environment variable specifies the separator when writing
list-directed output.  It may contain any number of spaces and
at most one comma.  If you specify this on the command line,
be sure to quote spaces, as in
@smallexample
$ GFORTRAN_LIST_SEPARATOR='  ,  ' ./a.out
@end smallexample
when @command{a.out} is the compiled Fortran program that you want to run.
Default is a single space.

@node GFORTRAN_CONVERT_UNIT
@section @env{GFORTRAN_CONVERT_UNIT}---Set endianness for unformatted I/O

By setting the @env{GFORTRAN_CONVERT_UNIT} variable, it is possible
to change the representation of data for unformatted files.
The syntax for the @env{GFORTRAN_CONVERT_UNIT} variable is:
@smallexample
GFORTRAN_CONVERT_UNIT: mode | mode ';' exception | exception ;
mode: 'native' | 'swap' | 'big_endian' | 'little_endian' ;
exception: mode ':' unit_list | unit_list ;
unit_list: unit_spec | unit_list unit_spec ;
unit_spec: INTEGER | INTEGER '-' INTEGER ;
@end smallexample
The variable consists of an optional default mode, followed by
a list of optional exceptions, which are separated by semicolons
from the preceding default and each other.  Each exception consists
of a format and a comma-separated list of units.  Valid values for
the modes are the same as for the @code{CONVERT} specifier:

@itemize @w{}
@item @code{NATIVE} Use the native format.  This is the default.
@item @code{SWAP} Swap between little- and big-endian.
@item @code{LITTLE_ENDIAN} Use the little-endian format
for unformatted files.
@item @code{BIG_ENDIAN} Use the big-endian format for unformatted files.
@end itemize
A missing mode for an exception is taken to mean @code{BIG_ENDIAN}.
Examples of values for @env{GFORTRAN_CONVERT_UNIT} are:
@itemize @w{}
@item @code{'big_endian'}  Do all unformatted I/O in big_endian mode.
@item @code{'little_endian;native:10-20,25'}  Do all unformatted I/O 
in little_endian mode, except for units 10 to 20 and 25, which are in
native format.
@item @code{'10-20'}  Units 10 to 20 are big-endian, the rest is native.
@end itemize

Setting the environment variables should be done on the command
line or via the @command{export}
command for @command{sh}-compatible shells and via @command{setenv}
for @command{csh}-compatible shells.

Example for @command{sh}:
@smallexample
$ gfortran foo.f90
$ GFORTRAN_CONVERT_UNIT='big_endian;native:10-20' ./a.out
@end smallexample

Example code for @command{csh}:
@smallexample
% gfortran foo.f90
% setenv GFORTRAN_CONVERT_UNIT 'big_endian;native:10-20'
% ./a.out
@end smallexample

Using anything but the native representation for unformatted data
carries a significant speed overhead.  If speed in this area matters
to you, it is best if you use this only for data that needs to be
portable.

@xref{CONVERT specifier}, for an alternative way to specify the
data representation for unformatted files.  @xref{Runtime Options}, for
setting a default data representation for the whole program.  The
@code{CONVERT} specifier overrides the @option{-fconvert} compile options.

@emph{Note that the values specified via the GFORTRAN_CONVERT_UNIT
environment variable will override the CONVERT specifier in the
open statement}.  This is to give control over data formats to
users who do not have the source code of their program available.

@node GFORTRAN_ERROR_BACKTRACE
@section @env{GFORTRAN_ERROR_BACKTRACE}---Show backtrace on run-time errors

If the @env{GFORTRAN_ERROR_BACKTRACE} variable is set to @samp{y},
@samp{Y} or @samp{1} (only the first letter is relevant) then a
backtrace is printed when a serious run-time error occurs.  To disable
the backtracing, set the variable to @samp{n}, @samp{N}, @samp{0}.
Default is to print a backtrace unless the @option{-fno-backtrace}
compile option was used.

@c =====================================================================
@c PART II: LANGUAGE REFERENCE
@c =====================================================================

@tex
\part{II}{Language Reference}
@end tex

@c ---------------------------------------------------------------------
@c Fortran 2003 and 2008 Status
@c ---------------------------------------------------------------------

@node Fortran 2003 and 2008 status
@chapter Fortran 2003 and 2008 Status

@menu
* Fortran 2003 status::
* Fortran 2008 status::
* TS 29113 status::
@end menu

@node Fortran 2003 status
@section Fortran 2003 status

GNU Fortran supports several Fortran 2003 features; an incomplete
list can be found below.  See also the
@uref{https://gcc.gnu.org/wiki/Fortran2003, wiki page} about Fortran 2003.

@itemize
@item Procedure pointers including procedure-pointer components with
@code{PASS} attribute.

@item Procedures which are bound to a derived type (type-bound procedures)
including @code{PASS}, @code{PROCEDURE} and @code{GENERIC}, and
operators bound to a type.

@item Abstract interfaces and type extension with the possibility to
override type-bound procedures or to have deferred binding.

@item Polymorphic entities (``@code{CLASS}'') for derived types and unlimited
polymorphism (``@code{CLASS(*)}'') -- including @code{SAME_TYPE_AS},
@code{EXTENDS_TYPE_OF} and @code{SELECT TYPE} for scalars and arrays and
finalization.

@item Generic interface names, which have the same name as derived types,
are now supported. This allows one to write constructor functions.  Note
that Fortran does not support static constructor functions.  For static
variables, only default initialization or structure-constructor
initialization are available.

@item The @code{ASSOCIATE} construct.

@item Interoperability with C including enumerations, 

@item In structure constructors the components with default values may be
omitted.

@item Extensions to the @code{ALLOCATE} statement, allowing for a
type-specification with type parameter and for allocation and initialization
from a @code{SOURCE=} expression; @code{ALLOCATE} and @code{DEALLOCATE}
optionally return an error message string via @code{ERRMSG=}.

@item Reallocation on assignment: If an intrinsic assignment is
used, an allocatable variable on the left-hand side is automatically allocated
(if unallocated) or reallocated (if the shape is different). Currently, scalar
deferred character length left-hand sides are correctly handled but arrays
are not yet fully implemented.

@item Deferred-length character variables and scalar deferred-length character
components of derived types are supported. (Note that array-valued compoents
are not yet implemented.)

@item Transferring of allocations via @code{MOVE_ALLOC}.

@item The @code{PRIVATE} and @code{PUBLIC} attributes may be given individually
to derived-type components.

@item In pointer assignments, the lower bound may be specified and
the remapping of elements is supported.

@item For pointers an @code{INTENT} may be specified which affect the
association status not the value of the pointer target.

@item Intrinsics @code{command_argument_count}, @code{get_command},
@code{get_command_argument}, and @code{get_environment_variable}.

@item Support for Unicode characters (ISO 10646) and UTF-8, including
the @code{SELECTED_CHAR_KIND} and @code{NEW_LINE} intrinsic functions.

@item Support for binary, octal and hexadecimal (BOZ) constants in the
intrinsic functions @code{INT}, @code{REAL}, @code{CMPLX} and @code{DBLE}.

@item Support for namelist variables with allocatable and pointer
attribute and nonconstant length type parameter.

@item
@cindex array, constructors
@cindex @code{[...]}
Array constructors using square brackets.  That is, @code{[...]} rather
than @code{(/.../)}.  Type-specification for array constructors like
@code{(/ some-type :: ... /)}.

@item Extensions to the specification and initialization expressions,
including the support for intrinsics with real and complex arguments.

@item Support for the asynchronous input/output syntax; however, the
data transfer is currently always synchronously performed. 

@item
@cindex @code{FLUSH} statement
@cindex statement, @code{FLUSH}
@code{FLUSH} statement.

@item
@cindex @code{IOMSG=} specifier
@code{IOMSG=} specifier for I/O statements.

@item
@cindex @code{ENUM} statement
@cindex @code{ENUMERATOR} statement
@cindex statement, @code{ENUM}
@cindex statement, @code{ENUMERATOR}
@opindex @code{fshort-enums}
Support for the declaration of enumeration constants via the
@code{ENUM} and @code{ENUMERATOR} statements.  Interoperability with
@command{gcc} is guaranteed also for the case where the
@command{-fshort-enums} command line option is given.

@item
@cindex TR 15581
TR 15581:
@itemize
@item
@cindex @code{ALLOCATABLE} dummy arguments
@code{ALLOCATABLE} dummy arguments.
@item
@cindex @code{ALLOCATABLE} function results
@code{ALLOCATABLE} function results
@item
@cindex @code{ALLOCATABLE} components of derived types
@code{ALLOCATABLE} components of derived types
@end itemize

@item
@cindex @code{STREAM} I/O
@cindex @code{ACCESS='STREAM'} I/O
The @code{OPEN} statement supports the @code{ACCESS='STREAM'} specifier,
allowing I/O without any record structure.

@item
Namelist input/output for internal files.

@item Minor I/O features: Rounding during formatted output, using of
a decimal comma instead of a decimal point, setting whether a plus sign
<<<<<<< HEAD
should appear for positive numbers. On system where @code{strtod} honours
=======
should appear for positive numbers. On systems where @code{strtod} honours
>>>>>>> 02d42640
the rounding mode, the rounding mode is also supported for input.

@item
@cindex @code{PROTECTED} statement
@cindex statement, @code{PROTECTED}
The @code{PROTECTED} statement and attribute.

@item
@cindex @code{VALUE} statement
@cindex statement, @code{VALUE}
The @code{VALUE} statement and attribute.

@item
@cindex @code{VOLATILE} statement
@cindex statement, @code{VOLATILE}
The @code{VOLATILE} statement and attribute.

@item
@cindex @code{IMPORT} statement
@cindex statement, @code{IMPORT}
The @code{IMPORT} statement, allowing to import
host-associated derived types.

@item The intrinsic modules @code{ISO_FORTRAN_ENVIRONMENT} is supported,
which contains parameters of the I/O units, storage sizes. Additionally,
procedures for C interoperability are available in the @code{ISO_C_BINDING}
module.

@item
@cindex @code{USE, INTRINSIC} statement
@cindex statement, @code{USE, INTRINSIC}
@cindex @code{ISO_FORTRAN_ENV} statement
@cindex statement, @code{ISO_FORTRAN_ENV}
@code{USE} statement with @code{INTRINSIC} and @code{NON_INTRINSIC}
attribute; supported intrinsic modules: @code{ISO_FORTRAN_ENV},
@code{ISO_C_BINDING}, @code{OMP_LIB} and @code{OMP_LIB_KINDS}.

@item
Renaming of operators in the @code{USE} statement.

@end itemize


@node Fortran 2008 status
@section Fortran 2008 status

The latest version of the Fortran standard is ISO/IEC 1539-1:2010, informally
known as Fortran 2008.  The official version is available from International
Organization for Standardization (ISO) or its national member organizations.
The the final draft (FDIS) can be downloaded free of charge from
@url{http://www.nag.co.uk/@/sc22wg5/@/links.html}.  Fortran is developed by the
Working Group 5 of Sub-Committee 22 of the Joint Technical Committee 1 of the
International Organization for Standardization and the International
Electrotechnical Commission (IEC).  This group is known as
@uref{http://www.nag.co.uk/sc22wg5/, WG5}.

The GNU Fortran compiler supports several of the new features of Fortran 2008;
the @uref{https://gcc.gnu.org/wiki/Fortran2008Status, wiki} has some information
about the current Fortran 2008 implementation status.  In particular, the
following is implemented.

@itemize
@item The @option{-std=f2008} option and support for the file extensions 
@file{.f08} and @file{.F08}.

@item The @code{OPEN} statement now supports the @code{NEWUNIT=} option,
which returns a unique file unit, thus preventing inadvertent use of the
same unit in different parts of the program.

@item The @code{g0} format descriptor and unlimited format items.

@item The mathematical intrinsics @code{ASINH}, @code{ACOSH}, @code{ATANH},
@code{ERF}, @code{ERFC}, @code{GAMMA}, @code{LOG_GAMMA}, @code{BESSEL_J0},
@code{BESSEL_J1}, @code{BESSEL_JN}, @code{BESSEL_Y0}, @code{BESSEL_Y1},
@code{BESSEL_YN}, @code{HYPOT}, @code{NORM2}, and @code{ERFC_SCALED}.

@item Using complex arguments with @code{TAN}, @code{SINH}, @code{COSH},
@code{TANH}, @code{ASIN}, @code{ACOS}, and @code{ATAN} is now possible;
@code{ATAN}(@var{Y},@var{X}) is now an alias for @code{ATAN2}(@var{Y},@var{X}).

@item Support of the @code{PARITY} intrinsic functions.

@item The following bit intrinsics: @code{LEADZ} and @code{TRAILZ} for
counting the number of leading and trailing zero bits, @code{POPCNT} and
@code{POPPAR} for counting the number of one bits and returning the parity;
@code{BGE}, @code{BGT}, @code{BLE}, and @code{BLT} for bitwise comparisons;
@code{DSHIFTL} and @code{DSHIFTR} for combined left and right shifts,
@code{MASKL} and @code{MASKR} for simple left and right justified masks,
@code{MERGE_BITS} for a bitwise merge using a mask, @code{SHIFTA},
@code{SHIFTL} and @code{SHIFTR} for shift operations, and the
transformational bit intrinsics @code{IALL}, @code{IANY} and @code{IPARITY}.

@item Support of the @code{EXECUTE_COMMAND_LINE} intrinsic subroutine.

@item Support for the @code{STORAGE_SIZE} intrinsic inquiry function.

@item The @code{INT@{8,16,32@}} and @code{REAL@{32,64,128@}} kind type
parameters and the array-valued named constants @code{INTEGER_KINDS},
@code{LOGICAL_KINDS}, @code{REAL_KINDS} and @code{CHARACTER_KINDS} of
the intrinsic module @code{ISO_FORTRAN_ENV}.

@item The module procedures @code{C_SIZEOF} of the intrinsic module
@code{ISO_C_BINDINGS} and @code{COMPILER_VERSION} and @code{COMPILER_OPTIONS}
of @code{ISO_FORTRAN_ENV}.

@item Coarray support for serial programs with @option{-fcoarray=single} flag
and experimental support for multiple images with the @option{-fcoarray=lib}
flag.

@item The @code{DO CONCURRENT} construct is supported.

@item The @code{BLOCK} construct is supported.

@item The @code{STOP} and the new @code{ERROR STOP} statements now
support all constant expressions. Both show the signals which were signaling
at termination.

@item Support for the @code{CONTIGUOUS} attribute.

@item Support for @code{ALLOCATE} with @code{MOLD}.

@item Support for the @code{IMPURE} attribute for procedures, which
allows for @code{ELEMENTAL} procedures without the restrictions of
@code{PURE}.

@item Null pointers (including @code{NULL()}) and not-allocated variables
can be used as actual argument to optional non-pointer, non-allocatable
dummy arguments, denoting an absent argument.

@item Non-pointer variables with @code{TARGET} attribute can be used as
actual argument to @code{POINTER} dummies with @code{INTENT(IN)}.

@item Pointers including procedure pointers and those in a derived
type (pointer components) can now be initialized by a target instead
of only by @code{NULL}.

@item The @code{EXIT} statement (with construct-name) can be now be
used to leave not only the @code{DO} but also the @code{ASSOCIATE},
@code{BLOCK}, @code{IF}, @code{SELECT CASE} and @code{SELECT TYPE}
constructs.

@item Internal procedures can now be used as actual argument.

@item Minor features: obsolesce diagnostics for @code{ENTRY} with
@option{-std=f2008}; a line may start with a semicolon; for internal
and module procedures @code{END} can be used instead of
@code{END SUBROUTINE} and @code{END FUNCTION}; @code{SELECTED_REAL_KIND}
now also takes a @code{RADIX} argument; intrinsic types are supported
for @code{TYPE}(@var{intrinsic-type-spec}); multiple type-bound procedures
can be declared in a single @code{PROCEDURE} statement; implied-shape
arrays are supported for named constants (@code{PARAMETER}).
@end itemize



@node TS 29113 status
@section Technical Specification 29113 Status

GNU Fortran supports some of the new features of the Technical
Specification (TS) 29113 on Further Interoperability of Fortran with C.
The @uref{https://gcc.gnu.org/wiki/TS29113Status, wiki} has some information
about the current TS 29113 implementation status.  In particular, the
following is implemented.

See also @ref{Further Interoperability of Fortran with C}.

@itemize
@item The @option{-std=f2008ts} option.

@item The @code{OPTIONAL} attribute is allowed for dummy arguments
of @code{BIND(C) procedures.}

@item The @code{RANK} intrinsic is supported.

@item GNU Fortran's implementation for variables with @code{ASYNCHRONOUS}
attribute is compatible with TS 29113.

@item Assumed types (@code{TYPE(*)}.

@item Assumed-rank (@code{DIMENSION(..)}). However, the array descriptor
of the TS is not yet supported.
@end itemize



@c ---------------------------------------------------------------------
@c Compiler Characteristics
@c ---------------------------------------------------------------------

@node Compiler Characteristics
@chapter Compiler Characteristics

This chapter describes certain characteristics of the GNU Fortran
compiler, that are not specified by the Fortran standard, but which
might in some way or another become visible to the programmer.

@menu
* KIND Type Parameters::
* Internal representation of LOGICAL variables::
* Thread-safety of the runtime library::
* Data consistency and durability::
@end menu


@node KIND Type Parameters
@section KIND Type Parameters
@cindex kind

The @code{KIND} type parameters supported by GNU Fortran for the primitive
data types are:

@table @code

@item INTEGER
1, 2, 4, 8*, 16*, default: 4**

@item LOGICAL
1, 2, 4, 8*, 16*, default: 4**

@item REAL
4, 8, 10*, 16*, default: 4***

@item COMPLEX
4, 8, 10*, 16*, default: 4***

@item DOUBLE PRECISION
4, 8, 10*, 16*, default: 8***

@item CHARACTER
1, 4, default: 1

@end table

@noindent
* not available on all systems @*
** unless @option{-fdefault-integer-8} is used @*
*** unless @option{-fdefault-real-8} is used (see @ref{Fortran Dialect Options})

@noindent
The @code{KIND} value matches the storage size in bytes, except for
@code{COMPLEX} where the storage size is twice as much (or both real and
imaginary part are a real value of the given size).  It is recommended to use
the @ref{SELECTED_CHAR_KIND}, @ref{SELECTED_INT_KIND} and
@ref{SELECTED_REAL_KIND} intrinsics or the @code{INT8}, @code{INT16},
@code{INT32}, @code{INT64}, @code{REAL32}, @code{REAL64}, and @code{REAL128}
parameters of the @code{ISO_FORTRAN_ENV} module instead of the concrete values.
The available kind parameters can be found in the constant arrays
@code{CHARACTER_KINDS}, @code{INTEGER_KINDS}, @code{LOGICAL_KINDS} and
@code{REAL_KINDS} in the @ref{ISO_FORTRAN_ENV} module.  For C interoperability,
the kind parameters of the @ref{ISO_C_BINDING} module should be used.


@node Internal representation of LOGICAL variables
@section Internal representation of LOGICAL variables
@cindex logical, variable representation

The Fortran standard does not specify how variables of @code{LOGICAL}
type are represented, beyond requiring that @code{LOGICAL} variables
of default kind have the same storage size as default @code{INTEGER}
and @code{REAL} variables.  The GNU Fortran internal representation is
as follows.

A @code{LOGICAL(KIND=N)} variable is represented as an
@code{INTEGER(KIND=N)} variable, however, with only two permissible
values: @code{1} for @code{.TRUE.} and @code{0} for
@code{.FALSE.}.  Any other integer value results in undefined behavior.

See also @ref{Argument passing conventions} and @ref{Interoperability with C}.


@node Thread-safety of the runtime library
@section Thread-safety of the runtime library
@cindex thread-safety, threads

GNU Fortran can be used in programs with multiple threads, e.g.@: by
using OpenMP, by calling OS thread handling functions via the
@code{ISO_C_BINDING} facility, or by GNU Fortran compiled library code
being called from a multi-threaded program.

The GNU Fortran runtime library, (@code{libgfortran}), supports being
called concurrently from multiple threads with the following
exceptions. 

During library initialization, the C @code{getenv} function is used,
which need not be thread-safe.  Similarly, the @code{getenv}
function is used to implement the @code{GET_ENVIRONMENT_VARIABLE} and
@code{GETENV} intrinsics.  It is the responsibility of the user to
ensure that the environment is not being updated concurrently when any
of these actions are taking place.

The @code{EXECUTE_COMMAND_LINE} and @code{SYSTEM} intrinsics are
implemented with the @code{system} function, which need not be
thread-safe.  It is the responsibility of the user to ensure that
@code{system} is not called concurrently.

Finally, for platforms not supporting thread-safe POSIX functions,
further functionality might not be thread-safe.  For details, please
consult the documentation for your operating system.


@node Data consistency and durability
@section Data consistency and durability
@cindex consistency, durability

This section contains a brief overview of data and metadata
consistency and durability issues when doing I/O.

With respect to durability, GNU Fortran makes no effort to ensure that
data is committed to stable storage. If this is required, the GNU
Fortran programmer can use the intrinsic @code{FNUM} to retrieve the
low level file descriptor corresponding to an open Fortran unit. Then,
using e.g. the @code{ISO_C_BINDING} feature, one can call the
underlying system call to flush dirty data to stable storage, such as
@code{fsync} on POSIX, @code{_commit} on MingW, or @code{fcntl(fd,
F_FULLSYNC, 0)} on Mac OS X. The following example shows how to call
fsync:

@smallexample
  ! Declare the interface for POSIX fsync function
  interface
    function fsync (fd) bind(c,name="fsync")
    use iso_c_binding, only: c_int
      integer(c_int), value :: fd
      integer(c_int) :: fsync
    end function fsync
  end interface

  ! Variable declaration
  integer :: ret

  ! Opening unit 10
  open (10,file="foo")

  ! ...
  ! Perform I/O on unit 10
  ! ...

  ! Flush and sync
  flush(10)
  ret = fsync(fnum(10))

  ! Handle possible error
  if (ret /= 0) stop "Error calling FSYNC"
@end smallexample

With respect to consistency, for regular files GNU Fortran uses
buffered I/O in order to improve performance. This buffer is flushed
automatically when full and in some other situations, e.g. when
closing a unit. It can also be explicitly flushed with the
@code{FLUSH} statement. Also, the buffering can be turned off with the
@code{GFORTRAN_UNBUFFERED_ALL} and
@code{GFORTRAN_UNBUFFERED_PRECONNECTED} environment variables. Special
files, such as terminals and pipes, are always unbuffered. Sometimes,
however, further things may need to be done in order to allow other
processes to see data that GNU Fortran has written, as follows.

The Windows platform supports a relaxed metadata consistency model,
where file metadata is written to the directory lazily. This means
that, for instance, the @code{dir} command can show a stale size for a
file. One can force a directory metadata update by closing the unit,
or by calling @code{_commit} on the file descriptor. Note, though,
that @code{_commit} will force all dirty data to stable storage, which
is often a very slow operation.

The Network File System (NFS) implements a relaxed consistency model
called open-to-close consistency. Closing a file forces dirty data and
metadata to be flushed to the server, and opening a file forces the
client to contact the server in order to revalidate cached
data. @code{fsync} will also force a flush of dirty data and metadata
to the server. Similar to @code{open} and @code{close}, acquiring and
releasing @code{fcntl} file locks, if the server supports them, will
also force cache validation and flushing dirty data and metadata.


@c ---------------------------------------------------------------------
@c Extensions
@c ---------------------------------------------------------------------

@c Maybe this chapter should be merged with the 'Standards' section,
@c whenever that is written :-)

@node Extensions
@chapter Extensions
@cindex extensions

The two sections below detail the extensions to standard Fortran that are
implemented in GNU Fortran, as well as some of the popular or
historically important extensions that are not (or not yet) implemented.
For the latter case, we explain the alternatives available to GNU Fortran
users, including replacement by standard-conforming code or GNU
extensions.

@menu
* Extensions implemented in GNU Fortran::
* Extensions not implemented in GNU Fortran::
@end menu


@node Extensions implemented in GNU Fortran
@section Extensions implemented in GNU Fortran
@cindex extensions, implemented

GNU Fortran implements a number of extensions over standard
Fortran.  This chapter contains information on their syntax and
meaning.  There are currently two categories of GNU Fortran
extensions, those that provide functionality beyond that provided
by any standard, and those that are supported by GNU Fortran
purely for backward compatibility with legacy compilers.  By default,
@option{-std=gnu} allows the compiler to accept both types of
extensions, but to warn about the use of the latter.  Specifying
either @option{-std=f95}, @option{-std=f2003} or @option{-std=f2008}
disables both types of extensions, and @option{-std=legacy} allows both
without warning.

@menu
* Old-style kind specifications::
* Old-style variable initialization::
* Extensions to namelist::
* X format descriptor without count field::
* Commas in FORMAT specifications::
* Missing period in FORMAT specifications::
* I/O item lists::
* @code{Q} exponent-letter::
* BOZ literal constants::
* Real array indices::
* Unary operators::
* Implicitly convert LOGICAL and INTEGER values::
* Hollerith constants support::
* Cray pointers::
* CONVERT specifier::
* OpenMP::
* Argument list functions::
@end menu

@node Old-style kind specifications
@subsection Old-style kind specifications
@cindex kind, old-style

GNU Fortran allows old-style kind specifications in declarations.  These
look like:
@smallexample
      TYPESPEC*size x,y,z
@end smallexample
@noindent
where @code{TYPESPEC} is a basic type (@code{INTEGER}, @code{REAL},
etc.), and where @code{size} is a byte count corresponding to the
storage size of a valid kind for that type.  (For @code{COMPLEX}
variables, @code{size} is the total size of the real and imaginary
parts.)  The statement then declares @code{x}, @code{y} and @code{z} to
be of type @code{TYPESPEC} with the appropriate kind.  This is
equivalent to the standard-conforming declaration
@smallexample
      TYPESPEC(k) x,y,z
@end smallexample
@noindent
where @code{k} is the kind parameter suitable for the intended precision.  As
kind parameters are implementation-dependent, use the @code{KIND},
@code{SELECTED_INT_KIND} and @code{SELECTED_REAL_KIND} intrinsics to retrieve
the correct value, for instance @code{REAL*8 x} can be replaced by:
@smallexample
INTEGER, PARAMETER :: dbl = KIND(1.0d0)
REAL(KIND=dbl) :: x
@end smallexample

@node Old-style variable initialization
@subsection Old-style variable initialization

GNU Fortran allows old-style initialization of variables of the
form:
@smallexample
      INTEGER i/1/,j/2/
      REAL x(2,2) /3*0.,1./
@end smallexample
The syntax for the initializers is as for the @code{DATA} statement, but
unlike in a @code{DATA} statement, an initializer only applies to the
variable immediately preceding the initialization.  In other words,
something like @code{INTEGER I,J/2,3/} is not valid.  This style of
initialization is only allowed in declarations without double colons
(@code{::}); the double colons were introduced in Fortran 90, which also
introduced a standard syntax for initializing variables in type
declarations.

Examples of standard-conforming code equivalent to the above example
are:
@smallexample
! Fortran 90
      INTEGER :: i = 1, j = 2
      REAL :: x(2,2) = RESHAPE((/0.,0.,0.,1./),SHAPE(x))
! Fortran 77
      INTEGER i, j
      REAL x(2,2)
      DATA i/1/, j/2/, x/3*0.,1./
@end smallexample

Note that variables which are explicitly initialized in declarations
or in @code{DATA} statements automatically acquire the @code{SAVE}
attribute.

@node Extensions to namelist
@subsection Extensions to namelist
@cindex Namelist

GNU Fortran fully supports the Fortran 95 standard for namelist I/O
including array qualifiers, substrings and fully qualified derived types.
The output from a namelist write is compatible with namelist read.  The
output has all names in upper case and indentation to column 1 after the
namelist name.  Two extensions are permitted:

Old-style use of @samp{$} instead of @samp{&}
@smallexample
$MYNML
 X(:)%Y(2) = 1.0 2.0 3.0
 CH(1:4) = "abcd"
$END
@end smallexample

It should be noted that the default terminator is @samp{/} rather than
@samp{&END}.

Querying of the namelist when inputting from stdin.  After at least
one space, entering @samp{?} sends to stdout the namelist name and the names of
the variables in the namelist:
@smallexample
 ?

&mynml
 x
 x%y
 ch
&end
@end smallexample

Entering @samp{=?} outputs the namelist to stdout, as if
@code{WRITE(*,NML = mynml)} had been called:
@smallexample
=?

&MYNML
 X(1)%Y=  0.000000    ,  1.000000    ,  0.000000    ,
 X(2)%Y=  0.000000    ,  2.000000    ,  0.000000    ,
 X(3)%Y=  0.000000    ,  3.000000    ,  0.000000    ,
 CH=abcd,  /
@end smallexample

To aid this dialog, when input is from stdin, errors send their
messages to stderr and execution continues, even if @code{IOSTAT} is set.

@code{PRINT} namelist is permitted.  This causes an error if
@option{-std=f95} is used.
@smallexample
PROGRAM test_print
  REAL, dimension (4)  ::  x = (/1.0, 2.0, 3.0, 4.0/)
  NAMELIST /mynml/ x
  PRINT mynml
END PROGRAM test_print
@end smallexample

Expanded namelist reads are permitted.  This causes an error if 
@option{-std=f95} is used.  In the following example, the first element
of the array will be given the value 0.00 and the two succeeding
elements will be given the values 1.00 and 2.00.
@smallexample
&MYNML
  X(1,1) = 0.00 , 1.00 , 2.00
/
@end smallexample

When writing a namelist, if no @code{DELIM=} is specified, by default a
double quote is used to delimit character strings. If -std=F95, F2003,
or F2008, etc, the delim status is set to 'none'.  Defaulting to
quotes ensures that namelists with character strings can be subsequently
read back in accurately.

@node X format descriptor without count field
@subsection @code{X} format descriptor without count field

To support legacy codes, GNU Fortran permits the count field of the
@code{X} edit descriptor in @code{FORMAT} statements to be omitted.
When omitted, the count is implicitly assumed to be one.

@smallexample
       PRINT 10, 2, 3
10     FORMAT (I1, X, I1)
@end smallexample

@node Commas in FORMAT specifications
@subsection Commas in @code{FORMAT} specifications

To support legacy codes, GNU Fortran allows the comma separator
to be omitted immediately before and after character string edit
descriptors in @code{FORMAT} statements.

@smallexample
       PRINT 10, 2, 3
10     FORMAT ('FOO='I1' BAR='I2)
@end smallexample


@node Missing period in FORMAT specifications
@subsection Missing period in @code{FORMAT} specifications

To support legacy codes, GNU Fortran allows missing periods in format
specifications if and only if @option{-std=legacy} is given on the
command line.  This is considered non-conforming code and is
discouraged.

@smallexample
       REAL :: value
       READ(*,10) value
10     FORMAT ('F4')
@end smallexample

@node I/O item lists
@subsection I/O item lists
@cindex I/O item lists

To support legacy codes, GNU Fortran allows the input item list
of the @code{READ} statement, and the output item lists of the
@code{WRITE} and @code{PRINT} statements, to start with a comma.

@node @code{Q} exponent-letter
@subsection @code{Q} exponent-letter
@cindex @code{Q} exponent-letter

GNU Fortran accepts real literal constants with an exponent-letter
of @code{Q}, for example, @code{1.23Q45}.  The constant is interpreted
as a @code{REAL(16)} entity on targets that support this type.  If
the target does not support @code{REAL(16)} but has a @code{REAL(10)}
type, then the real-literal-constant will be interpreted as a
@code{REAL(10)} entity.  In the absence of @code{REAL(16)} and
@code{REAL(10)}, an error will occur.

@node BOZ literal constants
@subsection BOZ literal constants
@cindex BOZ literal constants

Besides decimal constants, Fortran also supports binary (@code{b}),
octal (@code{o}) and hexadecimal (@code{z}) integer constants.  The
syntax is: @samp{prefix quote digits quote}, were the prefix is
either @code{b}, @code{o} or @code{z}, quote is either @code{'} or
@code{"} and the digits are for binary @code{0} or @code{1}, for
octal between @code{0} and @code{7}, and for hexadecimal between
@code{0} and @code{F}.  (Example: @code{b'01011101'}.)

Up to Fortran 95, BOZ literals were only allowed to initialize
integer variables in DATA statements.  Since Fortran 2003 BOZ literals
are also allowed as argument of @code{REAL}, @code{DBLE}, @code{INT}
and @code{CMPLX}; the result is the same as if the integer BOZ
literal had been converted by @code{TRANSFER} to, respectively,
@code{real}, @code{double precision}, @code{integer} or @code{complex}.
As GNU Fortran extension the intrinsic procedures @code{FLOAT},
@code{DFLOAT}, @code{COMPLEX} and @code{DCMPLX} are treated alike.

As an extension, GNU Fortran allows hexadecimal BOZ literal constants to
be specified using the @code{X} prefix, in addition to the standard
@code{Z} prefix.  The BOZ literal can also be specified by adding a
suffix to the string, for example, @code{Z'ABC'} and @code{'ABC'Z} are
equivalent.

Furthermore, GNU Fortran allows using BOZ literal constants outside
DATA statements and the four intrinsic functions allowed by Fortran 2003.
In DATA statements, in direct assignments, where the right-hand side
only contains a BOZ literal constant, and for old-style initializers of
the form @code{integer i /o'0173'/}, the constant is transferred
as if @code{TRANSFER} had been used; for @code{COMPLEX} numbers, only
the real part is initialized unless @code{CMPLX} is used.  In all other
cases, the BOZ literal constant is converted to an @code{INTEGER} value with
the largest decimal representation.  This value is then converted
numerically to the type and kind of the variable in question.
(For instance, @code{real :: r = b'0000001' + 1} initializes @code{r}
with @code{2.0}.) As different compilers implement the extension
differently, one should be careful when doing bitwise initialization
of non-integer variables.

Note that initializing an @code{INTEGER} variable with a statement such
as @code{DATA i/Z'FFFFFFFF'/} will give an integer overflow error rather
than the desired result of @math{-1} when @code{i} is a 32-bit integer
on a system that supports 64-bit integers.  The @samp{-fno-range-check}
option can be used as a workaround for legacy code that initializes
integers in this manner.

@node Real array indices
@subsection Real array indices
@cindex array, indices of type real

As an extension, GNU Fortran allows the use of @code{REAL} expressions
or variables as array indices.

@node Unary operators
@subsection Unary operators
@cindex operators, unary

As an extension, GNU Fortran allows unary plus and unary minus operators
to appear as the second operand of binary arithmetic operators without
the need for parenthesis.

@smallexample
       X = Y * -Z
@end smallexample

@node Implicitly convert LOGICAL and INTEGER values
@subsection Implicitly convert @code{LOGICAL} and @code{INTEGER} values
@cindex conversion, to integer
@cindex conversion, to logical

As an extension for backwards compatibility with other compilers, GNU
Fortran allows the implicit conversion of @code{LOGICAL} values to
@code{INTEGER} values and vice versa.  When converting from a
@code{LOGICAL} to an @code{INTEGER}, @code{.FALSE.} is interpreted as
zero, and @code{.TRUE.} is interpreted as one.  When converting from
@code{INTEGER} to @code{LOGICAL}, the value zero is interpreted as
@code{.FALSE.} and any nonzero value is interpreted as @code{.TRUE.}.

@smallexample
        LOGICAL :: l
        l = 1
@end smallexample
@smallexample
        INTEGER :: i
        i = .TRUE.
@end smallexample

However, there is no implicit conversion of @code{INTEGER} values in
@code{if}-statements, nor of @code{LOGICAL} or @code{INTEGER} values
in I/O operations.

@node Hollerith constants support
@subsection Hollerith constants support
@cindex Hollerith constants

GNU Fortran supports Hollerith constants in assignments, function
arguments, and @code{DATA} and @code{ASSIGN} statements.  A Hollerith
constant is written as a string of characters preceded by an integer
constant indicating the character count, and the letter @code{H} or
@code{h}, and stored in bytewise fashion in a numeric (@code{INTEGER},
@code{REAL}, or @code{complex}) or @code{LOGICAL} variable.  The
constant will be padded or truncated to fit the size of the variable in
which it is stored.

Examples of valid uses of Hollerith constants:
@smallexample
      complex*16 x(2)
      data x /16Habcdefghijklmnop, 16Hqrstuvwxyz012345/
      x(1) = 16HABCDEFGHIJKLMNOP
      call foo (4h abc)
@end smallexample

Invalid Hollerith constants examples:
@smallexample
      integer*4 a
      a = 8H12345678 ! Valid, but the Hollerith constant will be truncated.
      a = 0H         ! At least one character is needed.
@end smallexample

In general, Hollerith constants were used to provide a rudimentary
facility for handling character strings in early Fortran compilers,
prior to the introduction of @code{CHARACTER} variables in Fortran 77;
in those cases, the standard-compliant equivalent is to convert the
program to use proper character strings.  On occasion, there may be a
case where the intent is specifically to initialize a numeric variable
with a given byte sequence.  In these cases, the same result can be
obtained by using the @code{TRANSFER} statement, as in this example.
@smallexample
      INTEGER(KIND=4) :: a
      a = TRANSFER ("abcd", a)     ! equivalent to: a = 4Habcd
@end smallexample


@node Cray pointers
@subsection Cray pointers
@cindex pointer, Cray

Cray pointers are part of a non-standard extension that provides a
C-like pointer in Fortran.  This is accomplished through a pair of
variables: an integer "pointer" that holds a memory address, and a
"pointee" that is used to dereference the pointer.

Pointer/pointee pairs are declared in statements of the form:
@smallexample
        pointer ( <pointer> , <pointee> )
@end smallexample
or,
@smallexample
        pointer ( <pointer1> , <pointee1> ), ( <pointer2> , <pointee2> ), ...
@end smallexample
The pointer is an integer that is intended to hold a memory address.
The pointee may be an array or scalar.  A pointee can be an assumed
size array---that is, the last dimension may be left unspecified by
using a @code{*} in place of a value---but a pointee cannot be an
assumed shape array.  No space is allocated for the pointee.

The pointee may have its type declared before or after the pointer
statement, and its array specification (if any) may be declared
before, during, or after the pointer statement.  The pointer may be
declared as an integer prior to the pointer statement.  However, some
machines have default integer sizes that are different than the size
of a pointer, and so the following code is not portable:
@smallexample
        integer ipt
        pointer (ipt, iarr)
@end smallexample
If a pointer is declared with a kind that is too small, the compiler
will issue a warning; the resulting binary will probably not work
correctly, because the memory addresses stored in the pointers may be
truncated.  It is safer to omit the first line of the above example;
if explicit declaration of ipt's type is omitted, then the compiler
will ensure that ipt is an integer variable large enough to hold a
pointer.

Pointer arithmetic is valid with Cray pointers, but it is not the same
as C pointer arithmetic.  Cray pointers are just ordinary integers, so
the user is responsible for determining how many bytes to add to a
pointer in order to increment it.  Consider the following example:
@smallexample
        real target(10)
        real pointee(10)
        pointer (ipt, pointee)
        ipt = loc (target)
        ipt = ipt + 1       
@end smallexample
The last statement does not set @code{ipt} to the address of
@code{target(1)}, as it would in C pointer arithmetic.  Adding @code{1}
to @code{ipt} just adds one byte to the address stored in @code{ipt}.

Any expression involving the pointee will be translated to use the
value stored in the pointer as the base address.

To get the address of elements, this extension provides an intrinsic
function @code{LOC()}.  The @code{LOC()} function is equivalent to the
@code{&} operator in C, except the address is cast to an integer type:
@smallexample
        real ar(10)
        pointer(ipt, arpte(10))
        real arpte
        ipt = loc(ar)  ! Makes arpte is an alias for ar
        arpte(1) = 1.0 ! Sets ar(1) to 1.0
@end smallexample
The pointer can also be set by a call to the @code{MALLOC} intrinsic
(see @ref{MALLOC}).

Cray pointees often are used to alias an existing variable.  For
example:
@smallexample
        integer target(10)
        integer iarr(10)
        pointer (ipt, iarr)
        ipt = loc(target)
@end smallexample
As long as @code{ipt} remains unchanged, @code{iarr} is now an alias for
@code{target}.  The optimizer, however, will not detect this aliasing, so
it is unsafe to use @code{iarr} and @code{target} simultaneously.  Using
a pointee in any way that violates the Fortran aliasing rules or
assumptions is illegal.  It is the user's responsibility to avoid doing
this; the compiler works under the assumption that no such aliasing
occurs.

Cray pointers will work correctly when there is no aliasing (i.e., when
they are used to access a dynamically allocated block of memory), and
also in any routine where a pointee is used, but any variable with which
it shares storage is not used.  Code that violates these rules may not
run as the user intends.  This is not a bug in the optimizer; any code
that violates the aliasing rules is illegal.  (Note that this is not
unique to GNU Fortran; any Fortran compiler that supports Cray pointers
will ``incorrectly'' optimize code with illegal aliasing.)

There are a number of restrictions on the attributes that can be applied
to Cray pointers and pointees.  Pointees may not have the
@code{ALLOCATABLE}, @code{INTENT}, @code{OPTIONAL}, @code{DUMMY},
@code{TARGET}, @code{INTRINSIC}, or @code{POINTER} attributes.  Pointers
may not have the @code{DIMENSION}, @code{POINTER}, @code{TARGET},
@code{ALLOCATABLE}, @code{EXTERNAL}, or @code{INTRINSIC} attributes, nor
may they be function results.  Pointees may not occur in more than one
pointer statement.  A pointee cannot be a pointer.  Pointees cannot occur
in equivalence, common, or data statements.

A Cray pointer may also point to a function or a subroutine.  For
example, the following excerpt is valid:
@smallexample
  implicit none
  external sub
  pointer (subptr,subpte)
  external subpte
  subptr = loc(sub)
  call subpte()
  [...]
  subroutine sub
  [...]
  end subroutine sub
@end smallexample

A pointer may be modified during the course of a program, and this
will change the location to which the pointee refers.  However, when
pointees are passed as arguments, they are treated as ordinary
variables in the invoked function.  Subsequent changes to the pointer
will not change the base address of the array that was passed.

@node CONVERT specifier
@subsection @code{CONVERT} specifier
@cindex @code{CONVERT} specifier

GNU Fortran allows the conversion of unformatted data between little-
and big-endian representation to facilitate moving of data
between different systems.  The conversion can be indicated with
the @code{CONVERT} specifier on the @code{OPEN} statement.
@xref{GFORTRAN_CONVERT_UNIT}, for an alternative way of specifying
the data format via an environment variable.

Valid values for @code{CONVERT} are:
@itemize @w{}
@item @code{CONVERT='NATIVE'} Use the native format.  This is the default.
@item @code{CONVERT='SWAP'} Swap between little- and big-endian.
@item @code{CONVERT='LITTLE_ENDIAN'} Use the little-endian representation
for unformatted files.
@item @code{CONVERT='BIG_ENDIAN'} Use the big-endian representation for
unformatted files.
@end itemize

Using the option could look like this:
@smallexample
  open(file='big.dat',form='unformatted',access='sequential', &
       convert='big_endian')
@end smallexample

The value of the conversion can be queried by using
@code{INQUIRE(CONVERT=ch)}.  The values returned are
@code{'BIG_ENDIAN'} and @code{'LITTLE_ENDIAN'}.

@code{CONVERT} works between big- and little-endian for
@code{INTEGER} values of all supported kinds and for @code{REAL}
on IEEE systems of kinds 4 and 8.  Conversion between different
``extended double'' types on different architectures such as
m68k and x86_64, which GNU Fortran
supports as @code{REAL(KIND=10)} and @code{REAL(KIND=16)}, will
probably not work.

@emph{Note that the values specified via the GFORTRAN_CONVERT_UNIT
environment variable will override the CONVERT specifier in the
open statement}.  This is to give control over data formats to
users who do not have the source code of their program available.

Using anything but the native representation for unformatted data
carries a significant speed overhead.  If speed in this area matters
to you, it is best if you use this only for data that needs to be
portable.

@node OpenMP
@subsection OpenMP
@cindex OpenMP

OpenMP (Open Multi-Processing) is an application programming
interface (API) that supports multi-platform shared memory 
multiprocessing programming in C/C++ and Fortran on many 
architectures, including Unix and Microsoft Windows platforms.
It consists of a set of compiler directives, library routines,
and environment variables that influence run-time behavior.

GNU Fortran strives to be compatible to the 
@uref{http://openmp.org/wp/openmp-specifications/,
OpenMP Application Program Interface v4.0}.

To enable the processing of the OpenMP directive @code{!$omp} in
free-form source code; the @code{c$omp}, @code{*$omp} and @code{!$omp}
directives in fixed form; the @code{!$} conditional compilation sentinels
in free form; and the @code{c$}, @code{*$} and @code{!$} sentinels
in fixed form, @command{gfortran} needs to be invoked with the
@option{-fopenmp}.  This also arranges for automatic linking of the
GNU OpenMP runtime library @ref{Top,,libgomp,libgomp,GNU OpenMP
runtime library}.

The OpenMP Fortran runtime library routines are provided both in a
form of a Fortran 90 module named @code{omp_lib} and in a form of
a Fortran @code{include} file named @file{omp_lib.h}.

An example of a parallelized loop taken from Appendix A.1 of
the OpenMP Application Program Interface v2.5:
@smallexample
SUBROUTINE A1(N, A, B)
  INTEGER I, N
  REAL B(N), A(N)
!$OMP PARALLEL DO !I is private by default
  DO I=2,N
    B(I) = (A(I) + A(I-1)) / 2.0
  ENDDO
!$OMP END PARALLEL DO
END SUBROUTINE A1
@end smallexample

Please note:
@itemize
@item
@option{-fopenmp} implies @option{-frecursive}, i.e., all local arrays
will be allocated on the stack.  When porting existing code to OpenMP,
this may lead to surprising results, especially to segmentation faults
if the stacksize is limited.

@item
On glibc-based systems, OpenMP enabled applications cannot be statically
linked due to limitations of the underlying pthreads-implementation.  It
might be possible to get a working solution if 
@command{-Wl,--whole-archive -lpthread -Wl,--no-whole-archive} is added
to the command line.  However, this is not supported by @command{gcc} and
thus not recommended.
@end itemize

@node Argument list functions
@subsection Argument list functions @code{%VAL}, @code{%REF} and @code{%LOC}
@cindex argument list functions
@cindex @code{%VAL}
@cindex @code{%REF}
@cindex @code{%LOC}

GNU Fortran supports argument list functions @code{%VAL}, @code{%REF} 
and @code{%LOC} statements, for backward compatibility with g77. 
It is recommended that these should be used only for code that is 
accessing facilities outside of GNU Fortran, such as operating system 
or windowing facilities.  It is best to constrain such uses to isolated 
portions of a program--portions that deal specifically and exclusively 
with low-level, system-dependent facilities.  Such portions might well 
provide a portable interface for use by the program as a whole, but are 
themselves not portable, and should be thoroughly tested each time they 
are rebuilt using a new compiler or version of a compiler.

@code{%VAL} passes a scalar argument by value, @code{%REF} passes it by 
reference and @code{%LOC} passes its memory location.  Since gfortran 
already passes scalar arguments by reference, @code{%REF} is in effect 
a do-nothing.  @code{%LOC} has the same effect as a Fortran pointer.

An example of passing an argument by value to a C subroutine foo.:
@smallexample
C
C prototype      void foo_ (float x);
C
      external foo
      real*4 x
      x = 3.14159
      call foo (%VAL (x))
      end
@end smallexample

For details refer to the g77 manual
@uref{https://gcc.gnu.org/@/onlinedocs/@/gcc-3.4.6/@/g77/@/index.html#Top}.

Also, @code{c_by_val.f} and its partner @code{c_by_val.c} of the
GNU Fortran testsuite are worth a look.


@node Extensions not implemented in GNU Fortran
@section Extensions not implemented in GNU Fortran
@cindex extensions, not implemented

The long history of the Fortran language, its wide use and broad
userbase, the large number of different compiler vendors and the lack of
some features crucial to users in the first standards have lead to the
existence of a number of important extensions to the language.  While
some of the most useful or popular extensions are supported by the GNU
Fortran compiler, not all existing extensions are supported.  This section
aims at listing these extensions and offering advice on how best make
code that uses them running with the GNU Fortran compiler.

@c More can be found here:
@c   -- https://gcc.gnu.org/onlinedocs/gcc-3.4.6/g77/Missing-Features.html
@c   -- the list of Fortran and libgfortran bugs closed as WONTFIX:
@c      http://tinyurl.com/2u4h5y

@menu
* STRUCTURE and RECORD::
@c * UNION and MAP::
* ENCODE and DECODE statements::
* Variable FORMAT expressions::
@c * Q edit descriptor::
@c * AUTOMATIC statement::
@c * TYPE and ACCEPT I/O Statements::
@c * .XOR. operator::
@c * CARRIAGECONTROL, DEFAULTFILE, DISPOSE and RECORDTYPE I/O specifiers::
@c * Omitted arguments in procedure call::
* Alternate complex function syntax::
* Volatile COMMON blocks::
@end menu


@node STRUCTURE and RECORD
@subsection @code{STRUCTURE} and @code{RECORD}
@cindex @code{STRUCTURE}
@cindex @code{RECORD}

Record structures are a pre-Fortran-90 vendor extension to create
user-defined aggregate data types.  GNU Fortran does not support
record structures, only Fortran 90's ``derived types'', which have
a different syntax.

In many cases, record structures can easily be converted to derived types.
To convert, replace @code{STRUCTURE /}@var{structure-name}@code{/}
by @code{TYPE} @var{type-name}.  Additionally, replace
@code{RECORD /}@var{structure-name}@code{/} by
@code{TYPE(}@var{type-name}@code{)}. Finally, in the component access,
replace the period (@code{.}) by the percent sign (@code{%}).

Here is an example of code using the non portable record structure syntax:

@example
! Declaring a structure named ``item'' and containing three fields:
! an integer ID, an description string and a floating-point price.
STRUCTURE /item/
  INTEGER id
  CHARACTER(LEN=200) description
  REAL price
END STRUCTURE

! Define two variables, an single record of type ``item''
! named ``pear'', and an array of items named ``store_catalog''
RECORD /item/ pear, store_catalog(100)

! We can directly access the fields of both variables
pear.id = 92316
pear.description = "juicy D'Anjou pear"
pear.price = 0.15
store_catalog(7).id = 7831
store_catalog(7).description = "milk bottle"
store_catalog(7).price = 1.2

! We can also manipulate the whole structure
store_catalog(12) = pear
print *, store_catalog(12)
@end example

@noindent
This code can easily be rewritten in the Fortran 90 syntax as following:

@example
! ``STRUCTURE /name/ ... END STRUCTURE'' becomes
! ``TYPE name ... END TYPE''
TYPE item
  INTEGER id
  CHARACTER(LEN=200) description
  REAL price
END TYPE

! ``RECORD /name/ variable'' becomes ``TYPE(name) variable''
TYPE(item) pear, store_catalog(100)

! Instead of using a dot (.) to access fields of a record, the
! standard syntax uses a percent sign (%)
pear%id = 92316
pear%description = "juicy D'Anjou pear"
pear%price = 0.15
store_catalog(7)%id = 7831
store_catalog(7)%description = "milk bottle"
store_catalog(7)%price = 1.2

! Assignments of a whole variable do not change
store_catalog(12) = pear
print *, store_catalog(12)
@end example


@c @node UNION and MAP
@c @subsection @code{UNION} and @code{MAP}
@c @cindex @code{UNION}
@c @cindex @code{MAP}
@c
@c For help writing this one, see
@c http://www.eng.umd.edu/~nsw/ench250/fortran1.htm#UNION and
@c http://www.tacc.utexas.edu/services/userguides/pgi/pgiws_ug/pgi32u06.htm


@node ENCODE and DECODE statements
@subsection @code{ENCODE} and @code{DECODE} statements
@cindex @code{ENCODE}
@cindex @code{DECODE}

GNU Fortran does not support the @code{ENCODE} and @code{DECODE}
statements.  These statements are best replaced by @code{READ} and
@code{WRITE} statements involving internal files (@code{CHARACTER}
variables and arrays), which have been part of the Fortran standard since
Fortran 77.  For example, replace a code fragment like

@smallexample
      INTEGER*1 LINE(80)
      REAL A, B, C
c     ... Code that sets LINE
      DECODE (80, 9000, LINE) A, B, C
 9000 FORMAT (1X, 3(F10.5))
@end smallexample

@noindent
with the following:

@smallexample
      CHARACTER(LEN=80) LINE
      REAL A, B, C
c     ... Code that sets LINE
      READ (UNIT=LINE, FMT=9000) A, B, C
 9000 FORMAT (1X, 3(F10.5))
@end smallexample

Similarly, replace a code fragment like

@smallexample
      INTEGER*1 LINE(80)
      REAL A, B, C
c     ... Code that sets A, B and C
      ENCODE (80, 9000, LINE) A, B, C
 9000 FORMAT (1X, 'OUTPUT IS ', 3(F10.5))
@end smallexample

@noindent
with the following:

@smallexample
      CHARACTER(LEN=80) LINE
      REAL A, B, C
c     ... Code that sets A, B and C
      WRITE (UNIT=LINE, FMT=9000) A, B, C
 9000 FORMAT (1X, 'OUTPUT IS ', 3(F10.5))
@end smallexample


@node Variable FORMAT expressions
@subsection Variable @code{FORMAT} expressions
@cindex @code{FORMAT}

A variable @code{FORMAT} expression is format statement which includes
angle brackets enclosing a Fortran expression: @code{FORMAT(I<N>)}.  GNU
Fortran does not support this legacy extension.  The effect of variable
format expressions can be reproduced by using the more powerful (and
standard) combination of internal output and string formats.  For example,
replace a code fragment like this:

@smallexample
      WRITE(6,20) INT1
 20   FORMAT(I<N+1>)
@end smallexample

@noindent
with the following:

@smallexample
c     Variable declaration
      CHARACTER(LEN=20) FMT
c     
c     Other code here...
c
      WRITE(FMT,'("(I", I0, ")")') N+1
      WRITE(6,FMT) INT1
@end smallexample

@noindent
or with:

@smallexample
c     Variable declaration
      CHARACTER(LEN=20) FMT
c     
c     Other code here...
c
      WRITE(FMT,*) N+1
      WRITE(6,"(I" // ADJUSTL(FMT) // ")") INT1
@end smallexample


@node Alternate complex function syntax
@subsection Alternate complex function syntax
@cindex Complex function

Some Fortran compilers, including @command{g77}, let the user declare
complex functions with the syntax @code{COMPLEX FUNCTION name*16()}, as
well as @code{COMPLEX*16 FUNCTION name()}.  Both are non-standard, legacy
extensions.  @command{gfortran} accepts the latter form, which is more
common, but not the former.


@node Volatile COMMON blocks
@subsection Volatile @code{COMMON} blocks
@cindex @code{VOLATILE}
@cindex @code{COMMON}

Some Fortran compilers, including @command{g77}, let the user declare
@code{COMMON} with the @code{VOLATILE} attribute. This is
invalid standard Fortran syntax and is not supported by
@command{gfortran}.  Note that @command{gfortran} accepts
@code{VOLATILE} variables in @code{COMMON} blocks since revision 4.3.



@c ---------------------------------------------------------------------
@c Mixed-Language Programming
@c ---------------------------------------------------------------------

@node Mixed-Language Programming
@chapter Mixed-Language Programming
@cindex Interoperability
@cindex Mixed-language programming

@menu
* Interoperability with C::
* GNU Fortran Compiler Directives::
* Non-Fortran Main Program::
* Naming and argument-passing conventions::
@end menu

This chapter is about mixed-language interoperability, but also applies
if one links Fortran code compiled by different compilers.  In most cases,
use of the C Binding features of the Fortran 2003 standard is sufficient,
and their use is highly recommended.


@node Interoperability with C
@section Interoperability with C

@menu
* Intrinsic Types::
* Derived Types and struct::
* Interoperable Global Variables::
* Interoperable Subroutines and Functions::
* Working with Pointers::
* Further Interoperability of Fortran with C::
@end menu

Since Fortran 2003 (ISO/IEC 1539-1:2004(E)) there is a
standardized way to generate procedure and derived-type
declarations and global variables which are interoperable with C
(ISO/IEC 9899:1999).  The @code{bind(C)} attribute has been added
to inform the compiler that a symbol shall be interoperable with C;
also, some constraints are added.  Note, however, that not
all C features have a Fortran equivalent or vice versa.  For instance,
neither C's unsigned integers nor C's functions with variable number
of arguments have an equivalent in Fortran.

Note that array dimensions are reversely ordered in C and that arrays in
C always start with index 0 while in Fortran they start by default with
1.  Thus, an array declaration @code{A(n,m)} in Fortran matches
@code{A[m][n]} in C and accessing the element @code{A(i,j)} matches
@code{A[j-1][i-1]}.  The element following @code{A(i,j)} (C: @code{A[j-1][i-1]};
assuming @math{i < n}) in memory is @code{A(i+1,j)} (C: @code{A[j-1][i]}).

@node Intrinsic Types
@subsection Intrinsic Types

In order to ensure that exactly the same variable type and kind is used
in C and Fortran, the named constants shall be used which are defined in the
@code{ISO_C_BINDING} intrinsic module.  That module contains named constants
for kind parameters and character named constants for the escape sequences
in C.  For a list of the constants, see @ref{ISO_C_BINDING}.

For logical types, please note that the Fortran standard only guarantees
interoperability between C99's @code{_Bool} and Fortran's @code{C_Bool}-kind
logicals and C99 defines that @code{true} has the value 1 and @code{false}
the value 0.  Using any other integer value with GNU Fortran's @code{LOGICAL}
(with any kind parameter) gives an undefined result.  (Passing other integer
values than 0 and 1 to GCC's @code{_Bool} is also undefined, unless the
integer is explicitly or implicitly casted to @code{_Bool}.)



@node Derived Types and struct
@subsection Derived Types and struct

For compatibility of derived types with @code{struct}, one needs to use
the @code{BIND(C)} attribute in the type declaration.  For instance, the
following type declaration

@smallexample
 USE ISO_C_BINDING
 TYPE, BIND(C) :: myType
   INTEGER(C_INT) :: i1, i2
   INTEGER(C_SIGNED_CHAR) :: i3
   REAL(C_DOUBLE) :: d1
   COMPLEX(C_FLOAT_COMPLEX) :: c1
   CHARACTER(KIND=C_CHAR) :: str(5)
 END TYPE
@end smallexample

matches the following @code{struct} declaration in C

@smallexample
 struct @{
   int i1, i2;
   /* Note: "char" might be signed or unsigned.  */
   signed char i3;
   double d1;
   float _Complex c1;
   char str[5];
 @} myType;
@end smallexample

Derived types with the C binding attribute shall not have the @code{sequence}
attribute, type parameters, the @code{extends} attribute, nor type-bound
procedures.  Every component must be of interoperable type and kind and may not
have the @code{pointer} or @code{allocatable} attribute.  The names of the
components are irrelevant for interoperability.

As there exist no direct Fortran equivalents, neither unions nor structs
with bit field or variable-length array members are interoperable.

@node Interoperable Global Variables
@subsection Interoperable Global Variables

Variables can be made accessible from C using the C binding attribute,
optionally together with specifying a binding name.  Those variables
have to be declared in the declaration part of a @code{MODULE},
be of interoperable type, and have neither the @code{pointer} nor
the @code{allocatable} attribute.

@smallexample
  MODULE m
    USE myType_module
    USE ISO_C_BINDING
    integer(C_INT), bind(C, name="_MyProject_flags") :: global_flag
    type(myType), bind(C) :: tp
  END MODULE
@end smallexample

Here, @code{_MyProject_flags} is the case-sensitive name of the variable
as seen from C programs while @code{global_flag} is the case-insensitive
name as seen from Fortran.  If no binding name is specified, as for
@var{tp}, the C binding name is the (lowercase) Fortran binding name.
If a binding name is specified, only a single variable may be after the
double colon.  Note of warning: You cannot use a global variable to
access @var{errno} of the C library as the C standard allows it to be
a macro.  Use the @code{IERRNO} intrinsic (GNU extension) instead.

@node Interoperable Subroutines and Functions
@subsection Interoperable Subroutines and Functions

Subroutines and functions have to have the @code{BIND(C)} attribute to
be compatible with C.  The dummy argument declaration is relatively
straightforward.  However, one needs to be careful because C uses
call-by-value by default while Fortran behaves usually similar to
call-by-reference.  Furthermore, strings and pointers are handled
differently.  Note that in Fortran 2003 and 2008 only explicit size
and assumed-size arrays are supported but not assumed-shape or
deferred-shape (i.e. allocatable or pointer) arrays.  However, those
are allowed since the Technical Specification 29113, see
@ref{Further Interoperability of Fortran with C}

To pass a variable by value, use the @code{VALUE} attribute.
Thus, the following C prototype

@smallexample
@code{int func(int i, int *j)}
@end smallexample

matches the Fortran declaration

@smallexample
  integer(c_int) function func(i,j)
    use iso_c_binding, only: c_int
    integer(c_int), VALUE :: i
    integer(c_int) :: j
@end smallexample

Note that pointer arguments also frequently need the @code{VALUE} attribute,
see @ref{Working with Pointers}.

Strings are handled quite differently in C and Fortran.  In C a string
is a @code{NUL}-terminated array of characters while in Fortran each string
has a length associated with it and is thus not terminated (by e.g.
@code{NUL}).  For example, if one wants to use the following C function,

@smallexample
  #include <stdio.h>
  void print_C(char *string) /* equivalent: char string[]  */
  @{
     printf("%s\n", string);
  @}
@end smallexample

to print ``Hello World'' from Fortran, one can call it using

@smallexample
  use iso_c_binding, only: C_CHAR, C_NULL_CHAR
  interface
    subroutine print_c(string) bind(C, name="print_C")
      use iso_c_binding, only: c_char
      character(kind=c_char) :: string(*)
    end subroutine print_c
  end interface
  call print_c(C_CHAR_"Hello World"//C_NULL_CHAR)
@end smallexample

As the example shows, one needs to ensure that the
string is @code{NUL} terminated.  Additionally, the dummy argument
@var{string} of @code{print_C} is a length-one assumed-size
array; using @code{character(len=*)} is not allowed.  The example
above uses @code{c_char_"Hello World"} to ensure the string
literal has the right type; typically the default character
kind and @code{c_char} are the same and thus @code{"Hello World"}
is equivalent.  However, the standard does not guarantee this.

The use of strings is now further illustrated using the C library
function @code{strncpy}, whose prototype is

@smallexample
  char *strncpy(char *restrict s1, const char *restrict s2, size_t n);
@end smallexample

The function @code{strncpy} copies at most @var{n} characters from
string @var{s2} to @var{s1} and returns @var{s1}.  In the following
example, we ignore the return value:

@smallexample
  use iso_c_binding
  implicit none
  character(len=30) :: str,str2
  interface
    ! Ignore the return value of strncpy -> subroutine
    ! "restrict" is always assumed if we do not pass a pointer
    subroutine strncpy(dest, src, n) bind(C)
      import
      character(kind=c_char),  intent(out) :: dest(*)
      character(kind=c_char),  intent(in)  :: src(*)
      integer(c_size_t), value, intent(in) :: n
    end subroutine strncpy
  end interface
  str = repeat('X',30) ! Initialize whole string with 'X'
  call strncpy(str, c_char_"Hello World"//C_NULL_CHAR, &
               len(c_char_"Hello World",kind=c_size_t))
  print '(a)', str ! prints: "Hello WorldXXXXXXXXXXXXXXXXXXX"
  end
@end smallexample

The intrinsic procedures are described in @ref{Intrinsic Procedures}.

@node Working with Pointers
@subsection Working with Pointers

C pointers are represented in Fortran via the special opaque derived type
@code{type(c_ptr)} (with private components).  Thus one needs to
use intrinsic conversion procedures to convert from or to C pointers.

For some applications, using an assumed type (@code{TYPE(*)}) can be an
alternative to a C pointer; see
@ref{Further Interoperability of Fortran with C}.

For example,

@smallexample
  use iso_c_binding
  type(c_ptr) :: cptr1, cptr2
  integer, target :: array(7), scalar
  integer, pointer :: pa(:), ps
  cptr1 = c_loc(array(1)) ! The programmer needs to ensure that the
                          ! array is contiguous if required by the C
                          ! procedure
  cptr2 = c_loc(scalar)
  call c_f_pointer(cptr2, ps)
  call c_f_pointer(cptr2, pa, shape=[7])
@end smallexample

When converting C to Fortran arrays, the one-dimensional @code{SHAPE} argument
has to be passed.

If a pointer is a dummy-argument of an interoperable procedure, it usually
has to be declared using the @code{VALUE} attribute.  @code{void*}
matches @code{TYPE(C_PTR), VALUE}, while @code{TYPE(C_PTR)} alone
matches @code{void**}.

Procedure pointers are handled analogously to pointers; the C type is
@code{TYPE(C_FUNPTR)} and the intrinsic conversion procedures are
@code{C_F_PROCPOINTER} and @code{C_FUNLOC}.

Let us consider two examples of actually passing a procedure pointer from
C to Fortran and vice versa.  Note that these examples are also very
similar to passing ordinary pointers between both languages. First,
consider this code in C:

@smallexample
/* Procedure implemented in Fortran.  */
void get_values (void (*)(double));

/* Call-back routine we want called from Fortran.  */
void
print_it (double x)
@{
  printf ("Number is %f.\n", x);
@}

/* Call Fortran routine and pass call-back to it.  */
void
foobar ()
@{
  get_values (&print_it);
@}
@end smallexample

A matching implementation for @code{get_values} in Fortran, that correctly
receives the procedure pointer from C and is able to call it, is given
in the following @code{MODULE}:

@smallexample
MODULE m
  IMPLICIT NONE

  ! Define interface of call-back routine.
  ABSTRACT INTERFACE
    SUBROUTINE callback (x)
      USE, INTRINSIC :: ISO_C_BINDING
      REAL(KIND=C_DOUBLE), INTENT(IN), VALUE :: x
    END SUBROUTINE callback
  END INTERFACE

CONTAINS

  ! Define C-bound procedure.
  SUBROUTINE get_values (cproc) BIND(C)
    USE, INTRINSIC :: ISO_C_BINDING
    TYPE(C_FUNPTR), INTENT(IN), VALUE :: cproc

    PROCEDURE(callback), POINTER :: proc

    ! Convert C to Fortran procedure pointer.
    CALL C_F_PROCPOINTER (cproc, proc)

    ! Call it.
    CALL proc (1.0_C_DOUBLE)
    CALL proc (-42.0_C_DOUBLE)
    CALL proc (18.12_C_DOUBLE)
  END SUBROUTINE get_values

END MODULE m
@end smallexample

Next, we want to call a C routine that expects a procedure pointer argument
and pass it a Fortran procedure (which clearly must be interoperable!).
Again, the C function may be:

@smallexample
int
call_it (int (*func)(int), int arg)
@{
  return func (arg);
@}
@end smallexample

It can be used as in the following Fortran code:

@smallexample
MODULE m
  USE, INTRINSIC :: ISO_C_BINDING
  IMPLICIT NONE

  ! Define interface of C function.
  INTERFACE
    INTEGER(KIND=C_INT) FUNCTION call_it (func, arg) BIND(C)
      USE, INTRINSIC :: ISO_C_BINDING
      TYPE(C_FUNPTR), INTENT(IN), VALUE :: func
      INTEGER(KIND=C_INT), INTENT(IN), VALUE :: arg
    END FUNCTION call_it
  END INTERFACE

CONTAINS

  ! Define procedure passed to C function.
  ! It must be interoperable!
  INTEGER(KIND=C_INT) FUNCTION double_it (arg) BIND(C)
    INTEGER(KIND=C_INT), INTENT(IN), VALUE :: arg
    double_it = arg + arg
  END FUNCTION double_it

  ! Call C function.
  SUBROUTINE foobar ()
    TYPE(C_FUNPTR) :: cproc
    INTEGER(KIND=C_INT) :: i

    ! Get C procedure pointer.
    cproc = C_FUNLOC (double_it)

    ! Use it.
    DO i = 1_C_INT, 10_C_INT
      PRINT *, call_it (cproc, i)
    END DO
  END SUBROUTINE foobar

END MODULE m
@end smallexample

@node Further Interoperability of Fortran with C
@subsection Further Interoperability of Fortran with C

The Technical Specification ISO/IEC TS 29113:2012 on further
interoperability of Fortran with C extends the interoperability support
of Fortran 2003 and Fortran 2008. Besides removing some restrictions
and constraints, it adds assumed-type (@code{TYPE(*)}) and assumed-rank
(@code{dimension}) variables and allows for interoperability of
assumed-shape, assumed-rank and deferred-shape arrays, including
allocatables and pointers.

Note: Currently, GNU Fortran does not support the array descriptor
(dope vector) as specified in the Technical Specification, but uses
an array descriptor with different fields. The Chasm Language
Interoperability Tools, @url{http://chasm-interop.sourceforge.net/},
provide an interface to GNU Fortran's array descriptor.

The Technical Specification adds the following new features, which
are supported by GNU Fortran:

@itemize @bullet

@item The @code{ASYNCHRONOUS} attribute has been clarified and
extended to allow its use with asynchronous communication in
user-provided libraries such as in implementations of the
Message Passing Interface specification.

@item Many constraints have been relaxed, in particular for
the @code{C_LOC} and @code{C_F_POINTER} intrinsics.

@item The @code{OPTIONAL} attribute is now allowed for dummy
arguments; an absent argument matches a @code{NULL} pointer.

@item Assumed types (@code{TYPE(*)}) have been added, which may
only be used for dummy arguments.  They are unlimited polymorphic
but contrary to @code{CLASS(*)} they do not contain any type
information, similar to C's @code{void *} pointers.  Expressions
of any type and kind can be passed; thus, it can be used as
replacement for @code{TYPE(C_PTR)}, avoiding the use of
@code{C_LOC} in the caller.

Note, however, that @code{TYPE(*)} only accepts scalar arguments,
unless the @code{DIMENSION} is explicitly specified.  As
@code{DIMENSION(*)} only supports array (including array elements) but
no scalars, it is not a full replacement for @code{C_LOC}.  On the
other hand, assumed-type assumed-rank dummy arguments
(@code{TYPE(*), DIMENSION(..)}) allow for both scalars and arrays, but
require special code on the callee side to handle the array descriptor.

@item Assumed-rank arrays (@code{DIMENSION(..)}) as dummy argument
allow that scalars and arrays of any rank can be passed as actual
argument. As the Technical Specification does not provide for direct
means to operate with them, they have to be used either from the C side
or be converted using @code{C_LOC} and @code{C_F_POINTER} to scalars
or arrays of a specific rank. The rank can be determined using the
@code{RANK} intrinisic.
@end itemize


Currently unimplemented:

@itemize @bullet

@item GNU Fortran always uses an array descriptor, which does not
match the one of the Technical Specification. The
@code{ISO_Fortran_binding.h} header file and the C functions it
specifies are not available.

@item Using assumed-shape, assumed-rank and deferred-shape arrays in
@code{BIND(C)} procedures is not fully supported. In particular,
C interoperable strings of other length than one are not supported
as this requires the new array descriptor.
@end itemize


@node GNU Fortran Compiler Directives
@section GNU Fortran Compiler Directives

The Fortran standard describes how a conforming program shall
behave; however, the exact implementation is not standardized.  In order
to allow the user to choose specific implementation details, compiler
directives can be used to set attributes of variables and procedures
which are not part of the standard.  Whether a given attribute is
supported and its exact effects depend on both the operating system and
on the processor; see
@ref{Top,,C Extensions,gcc,Using the GNU Compiler Collection (GCC)}
for details.

For procedures and procedure pointers, the following attributes can
be used to change the calling convention:

@itemize
@item @code{CDECL} -- standard C calling convention
@item @code{STDCALL} -- convention where the called procedure pops the stack
@item @code{FASTCALL} -- part of the arguments are passed via registers
instead using the stack
@end itemize

Besides changing the calling convention, the attributes also influence
the decoration of the symbol name, e.g., by a leading underscore or by
a trailing at-sign followed by the number of bytes on the stack.  When
assigning a procedure to a procedure pointer, both should use the same
calling convention.

On some systems, procedures and global variables (module variables and
@code{COMMON} blocks) need special handling to be accessible when they
are in a shared library.  The following attributes are available:

@itemize
@item @code{DLLEXPORT} -- provide a global pointer to a pointer in the DLL
@item @code{DLLIMPORT} -- reference the function or variable using a global pointer 
@end itemize

For dummy arguments, the @code{NO_ARG_CHECK} attribute can be used; in
other compilers, it is also known as @code{IGNORE_TKR}.  For dummy arguments
with this attribute actual arguments of any type and kind (similar to
@code{TYPE(*)}), scalars and arrays of any rank (no equivalent
in Fortran standard) are accepted.  As with @code{TYPE(*)}, the argument
is unlimited polymorphic and no type information is available.
Additionally, the argument may only be passed to dummy arguments
with the @code{NO_ARG_CHECK} attribute and as argument to the
@code{PRESENT} intrinsic function and to @code{C_LOC} of the
@code{ISO_C_BINDING} module.

Variables with @code{NO_ARG_CHECK} attribute shall be of assumed-type
(@code{TYPE(*)}; recommended) or of type @code{INTEGER}, @code{LOGICAL},
@code{REAL} or @code{COMPLEX}. They shall not have the @code{ALLOCATE},
@code{CODIMENSION}, @code{INTENT(OUT)}, @code{POINTER} or @code{VALUE}
attribute; furthermore, they shall be either scalar or of assumed-size
(@code{dimension(*)}). As @code{TYPE(*)}, the @code{NO_ARG_CHECK} attribute
requires an explicit interface.

@itemize
@item @code{NO_ARG_CHECK} -- disable the type, kind and rank checking
@end itemize


The attributes are specified using the syntax

@code{!GCC$ ATTRIBUTES} @var{attribute-list} @code{::} @var{variable-list}

where in free-form source code only whitespace is allowed before @code{!GCC$}
and in fixed-form source code @code{!GCC$}, @code{cGCC$} or @code{*GCC$} shall
start in the first column.

For procedures, the compiler directives shall be placed into the body
of the procedure; for variables and procedure pointers, they shall be in
the same declaration part as the variable or procedure pointer.



@node Non-Fortran Main Program
@section Non-Fortran Main Program

@menu
* _gfortran_set_args:: Save command-line arguments
* _gfortran_set_options:: Set library option flags
* _gfortran_set_convert:: Set endian conversion
* _gfortran_set_record_marker:: Set length of record markers
* _gfortran_set_fpe:: Set when a Floating Point Exception should be raised
* _gfortran_set_max_subrecord_length:: Set subrecord length
@end menu

Even if you are doing mixed-language programming, it is very
likely that you do not need to know or use the information in this
section.  Since it is about the internal structure of GNU Fortran,
it may also change in GCC minor releases.

When you compile a @code{PROGRAM} with GNU Fortran, a function
with the name @code{main} (in the symbol table of the object file)
is generated, which initializes the libgfortran library and then
calls the actual program which uses the name @code{MAIN__}, for
historic reasons.  If you link GNU Fortran compiled procedures
to, e.g., a C or C++ program or to a Fortran program compiled by
a different compiler, the libgfortran library is not initialized
and thus a few intrinsic procedures do not work properly, e.g.
those for obtaining the command-line arguments.

Therefore, if your @code{PROGRAM} is not compiled with
GNU Fortran and the GNU Fortran compiled procedures require
intrinsics relying on the library initialization, you need to
initialize the library yourself.  Using the default options,
gfortran calls @code{_gfortran_set_args} and
@code{_gfortran_set_options}.  The initialization of the former
is needed if the called procedures access the command line
(and for backtracing); the latter sets some flags based on the
standard chosen or to enable backtracing.  In typical programs,
it is not necessary to call any initialization function.

If your @code{PROGRAM} is compiled with GNU Fortran, you shall
not call any of the following functions.  The libgfortran
initialization functions are shown in C syntax but using C
bindings they are also accessible from Fortran.


@node _gfortran_set_args
@subsection @code{_gfortran_set_args} --- Save command-line arguments
@fnindex _gfortran_set_args
@cindex libgfortran initialization, set_args

@table @asis
@item @emph{Description}:
@code{_gfortran_set_args} saves the command-line arguments; this
initialization is required if any of the command-line intrinsics
is called.  Additionally, it shall be called if backtracing is
enabled (see @code{_gfortran_set_options}).

@item @emph{Syntax}:
@code{void _gfortran_set_args (int argc, char *argv[])}

@item @emph{Arguments}:
@multitable @columnfractions .15 .70
@item @var{argc} @tab number of command line argument strings
@item @var{argv} @tab the command-line argument strings; argv[0]
is the pathname of the executable itself.
@end multitable

@item @emph{Example}:
@smallexample
int main (int argc, char *argv[])
@{
  /* Initialize libgfortran.  */
  _gfortran_set_args (argc, argv);
  return 0;
@}
@end smallexample
@end table


@node _gfortran_set_options
@subsection @code{_gfortran_set_options} --- Set library option flags
@fnindex _gfortran_set_options
@cindex libgfortran initialization, set_options

@table @asis
@item @emph{Description}:
@code{_gfortran_set_options} sets several flags related to the Fortran
standard to be used, whether backtracing should be enabled
and whether range checks should be performed.  The syntax allows for
upward compatibility since the number of passed flags is specified; for
non-passed flags, the default value is used.  See also
@pxref{Code Gen Options}.  Please note that not all flags are actually
used.

@item @emph{Syntax}:
@code{void _gfortran_set_options (int num, int options[])}

@item @emph{Arguments}:
@multitable @columnfractions .15 .70
@item @var{num} @tab number of options passed
@item @var{argv} @tab The list of flag values
@end multitable

@item @emph{option flag list}:
@multitable @columnfractions .15 .70
@item @var{option}[0] @tab Allowed standard; can give run-time errors
if e.g. an input-output edit descriptor is invalid in a given standard.
Possible values are (bitwise or-ed) @code{GFC_STD_F77} (1),
@code{GFC_STD_F95_OBS} (2), @code{GFC_STD_F95_DEL} (4), @code{GFC_STD_F95}
(8), @code{GFC_STD_F2003} (16), @code{GFC_STD_GNU} (32),
@code{GFC_STD_LEGACY} (64), @code{GFC_STD_F2008} (128), 
@code{GFC_STD_F2008_OBS} (256) and GFC_STD_F2008_TS (512). Default:
@code{GFC_STD_F95_OBS | GFC_STD_F95_DEL | GFC_STD_F95 | GFC_STD_F2003
| GFC_STD_F2008 | GFC_STD_F2008_TS | GFC_STD_F2008_OBS | GFC_STD_F77
| GFC_STD_GNU | GFC_STD_LEGACY}.
@item @var{option}[1] @tab Standard-warning flag; prints a warning to
standard error.  Default: @code{GFC_STD_F95_DEL | GFC_STD_LEGACY}.
@item @var{option}[2] @tab If non zero, enable pedantic checking.
Default: off.
@item @var{option}[3] @tab Unused.
@item @var{option}[4] @tab If non zero, enable backtracing on run-time
errors.  Default: off. (Default in the compiler: on.)
Note: Installs a signal handler and requires command-line
initialization using @code{_gfortran_set_args}.
@item @var{option}[5] @tab If non zero, supports signed zeros.
Default: enabled.
@item @var{option}[6] @tab Enables run-time checking.  Possible values
are (bitwise or-ed): GFC_RTCHECK_BOUNDS (1), GFC_RTCHECK_ARRAY_TEMPS (2),
GFC_RTCHECK_RECURSION (4), GFC_RTCHECK_DO (16), GFC_RTCHECK_POINTER (32).
Default: disabled.
@item @var{option}[7] @tab Unused.
@item @var{option}[8] @tab Show a warning when invoking @code{STOP} and
@code{ERROR STOP} if a floating-point exception occurred. Possible values
are (bitwise or-ed) @code{GFC_FPE_INVALID} (1), @code{GFC_FPE_DENORMAL} (2),
@code{GFC_FPE_ZERO} (4), @code{GFC_FPE_OVERFLOW} (8),
@code{GFC_FPE_UNDERFLOW} (16), @code{GFC_FPE_INEXACT} (32). Default: None (0).
(Default in the compiler: @code{GFC_FPE_INVALID | GFC_FPE_DENORMAL |
GFC_FPE_ZERO | GFC_FPE_OVERFLOW | GFC_FPE_UNDERFLOW}.)
@end multitable

@item @emph{Example}:
@smallexample
  /* Use gfortran 4.9 default options.  */
  static int options[] = @{68, 511, 0, 0, 1, 1, 0, 0, 31@};
  _gfortran_set_options (9, &options);
@end smallexample
@end table


@node _gfortran_set_convert
@subsection @code{_gfortran_set_convert} --- Set endian conversion
@fnindex _gfortran_set_convert
@cindex libgfortran initialization, set_convert

@table @asis
@item @emph{Description}:
@code{_gfortran_set_convert} set the representation of data for
unformatted files.

@item @emph{Syntax}:
@code{void _gfortran_set_convert (int conv)}

@item @emph{Arguments}:
@multitable @columnfractions .15 .70
@item @var{conv} @tab Endian conversion, possible values:
GFC_CONVERT_NATIVE (0, default), GFC_CONVERT_SWAP (1),
GFC_CONVERT_BIG (2), GFC_CONVERT_LITTLE (3).
@end multitable

@item @emph{Example}:
@smallexample
int main (int argc, char *argv[])
@{
  /* Initialize libgfortran.  */
  _gfortran_set_args (argc, argv);
  _gfortran_set_convert (1);
  return 0;
@}
@end smallexample
@end table


@node _gfortran_set_record_marker
@subsection @code{_gfortran_set_record_marker} --- Set length of record markers
@fnindex _gfortran_set_record_marker
@cindex libgfortran initialization, set_record_marker

@table @asis
@item @emph{Description}:
@code{_gfortran_set_record_marker} sets the length of record markers
for unformatted files.

@item @emph{Syntax}:
@code{void _gfortran_set_record_marker (int val)}

@item @emph{Arguments}:
@multitable @columnfractions .15 .70
@item @var{val} @tab Length of the record marker; valid values
are 4 and 8.  Default is 4.
@end multitable

@item @emph{Example}:
@smallexample
int main (int argc, char *argv[])
@{
  /* Initialize libgfortran.  */
  _gfortran_set_args (argc, argv);
  _gfortran_set_record_marker (8);
  return 0;
@}
@end smallexample
@end table


@node _gfortran_set_fpe
@subsection @code{_gfortran_set_fpe} --- Enable floating point exception traps
@fnindex _gfortran_set_fpe
@cindex libgfortran initialization, set_fpe

@table @asis
@item @emph{Description}:
@code{_gfortran_set_fpe} enables floating point exception traps for
the specified exceptions.  On most systems, this will result in a
SIGFPE signal being sent and the program being aborted.

@item @emph{Syntax}:
@code{void _gfortran_set_fpe (int val)}

@item @emph{Arguments}:
@multitable @columnfractions .15 .70
@item @var{option}[0] @tab IEEE exceptions.  Possible values are
(bitwise or-ed) zero (0, default) no trapping,
@code{GFC_FPE_INVALID} (1), @code{GFC_FPE_DENORMAL} (2),
@code{GFC_FPE_ZERO} (4), @code{GFC_FPE_OVERFLOW} (8),
@code{GFC_FPE_UNDERFLOW} (16), and @code{GFC_FPE_INEXACT} (32).
@end multitable

@item @emph{Example}:
@smallexample
int main (int argc, char *argv[])
@{
  /* Initialize libgfortran.  */
  _gfortran_set_args (argc, argv);
  /* FPE for invalid operations such as SQRT(-1.0).  */
  _gfortran_set_fpe (1);
  return 0;
@}
@end smallexample
@end table


@node _gfortran_set_max_subrecord_length
@subsection @code{_gfortran_set_max_subrecord_length} --- Set subrecord length
@fnindex _gfortran_set_max_subrecord_length
@cindex libgfortran initialization, set_max_subrecord_length

@table @asis
@item @emph{Description}:
@code{_gfortran_set_max_subrecord_length} set the maximum length
for a subrecord.  This option only makes sense for testing and
debugging of unformatted I/O.

@item @emph{Syntax}:
@code{void _gfortran_set_max_subrecord_length (int val)}

@item @emph{Arguments}:
@multitable @columnfractions .15 .70
@item @var{val} @tab the maximum length for a subrecord;
the maximum permitted value is 2147483639, which is also
the default.
@end multitable

@item @emph{Example}:
@smallexample
int main (int argc, char *argv[])
@{
  /* Initialize libgfortran.  */
  _gfortran_set_args (argc, argv);
  _gfortran_set_max_subrecord_length (8);
  return 0;
@}
@end smallexample
@end table


@node Naming and argument-passing conventions
@section Naming and argument-passing conventions

This section gives an overview about the naming convention of procedures
and global variables and about the argument passing conventions used by
GNU Fortran.  If a C binding has been specified, the naming convention
and some of the argument-passing conventions change.  If possible,
mixed-language and mixed-compiler projects should use the better defined
C binding for interoperability.  See @pxref{Interoperability with C}.

@menu
* Naming conventions::
* Argument passing conventions::
@end menu


@node Naming conventions
@subsection Naming conventions

According the Fortran standard, valid Fortran names consist of a letter
between @code{A} to @code{Z}, @code{a} to @code{z}, digits @code{0},
@code{1} to @code{9} and underscores (@code{_}) with the restriction
that names may only start with a letter.  As vendor extension, the
dollar sign (@code{$}) is additionally permitted with the option
@option{-fdollar-ok}, but not as first character and only if the
target system supports it.

By default, the procedure name is the lower-cased Fortran name with an
appended underscore (@code{_}); using @option{-fno-underscoring} no
underscore is appended while @code{-fsecond-underscore} appends two
underscores.  Depending on the target system and the calling convention,
the procedure might be additionally dressed; for instance, on 32bit
Windows with @code{stdcall}, an at-sign @code{@@} followed by an integer
number is appended.  For the changing the calling convention, see
@pxref{GNU Fortran Compiler Directives}.

For common blocks, the same convention is used, i.e. by default an
underscore is appended to the lower-cased Fortran name.  Blank commons
have the name @code{__BLNK__}.

For procedures and variables declared in the specification space of a
module, the name is formed by @code{__}, followed by the lower-cased
module name, @code{_MOD_}, and the lower-cased Fortran name.  Note that
no underscore is appended.


@node Argument passing conventions
@subsection Argument passing conventions

Subroutines do not return a value (matching C99's @code{void}) while
functions either return a value as specified in the platform ABI or
the result variable is passed as hidden argument to the function and
no result is returned.  A hidden result variable is used when the
result variable is an array or of type @code{CHARACTER}.

Arguments are passed according to the platform ABI. In particular,
complex arguments might not be compatible to a struct with two real
components for the real and imaginary part. The argument passing
matches the one of C99's @code{_Complex}.  Functions with scalar
complex result variables return their value and do not use a
by-reference argument.  Note that with the @option{-ff2c} option,
the argument passing is modified and no longer completely matches
the platform ABI.  Some other Fortran compilers use @code{f2c}
semantic by default; this might cause problems with
interoperablility. 

GNU Fortran passes most arguments by reference, i.e. by passing a
pointer to the data.  Note that the compiler might use a temporary
variable into which the actual argument has been copied, if required
semantically (copy-in/copy-out).

For arguments with @code{ALLOCATABLE} and @code{POINTER}
attribute (including procedure pointers), a pointer to the pointer
is passed such that the pointer address can be modified in the
procedure.

For dummy arguments with the @code{VALUE} attribute: Scalar arguments
of the type @code{INTEGER}, @code{LOGICAL}, @code{REAL} and
@code{COMPLEX} are passed by value according to the platform ABI.
(As vendor extension and not recommended, using @code{%VAL()} in the
call to a procedure has the same effect.) For @code{TYPE(C_PTR)} and
procedure pointers, the pointer itself is passed such that it can be
modified without affecting the caller.
@c FIXME: Document how VALUE is handled for CHARACTER, TYPE,
@c CLASS and arrays, i.e. whether the copy-in is done in the caller
@c or in the callee.

For Boolean (@code{LOGICAL}) arguments, please note that GCC expects
only the integer value 0 and 1.  If a GNU Fortran @code{LOGICAL}
variable contains another integer value, the result is undefined.
As some other Fortran compilers use @math{-1} for @code{.TRUE.},
extra care has to be taken -- such as passing the value as
@code{INTEGER}.  (The same value restriction also applies to other
front ends of GCC, e.g. to GCC's C99 compiler for @code{_Bool}
or GCC's Ada compiler for @code{Boolean}.)

For arguments of @code{CHARACTER} type, the character length is passed
as hidden argument.  For deferred-length strings, the value is passed
by reference, otherwise by value.  The character length has the type
@code{INTEGER(kind=4)}.  Note with C binding, @code{CHARACTER(len=1)}
result variables are returned according to the platform ABI and no
hidden length argument is used for dummy arguments; with @code{VALUE},
those variables are passed by value.

For @code{OPTIONAL} dummy arguments, an absent argument is denoted
by a NULL pointer, except for scalar dummy arguments of type
@code{INTEGER}, @code{LOGICAL}, @code{REAL} and @code{COMPLEX}
which have the @code{VALUE} attribute.  For those, a hidden Boolean
argument (@code{logical(kind=C_bool),value}) is used to indicate
whether the argument is present.

Arguments which are assumed-shape, assumed-rank or deferred-rank
arrays or, with @option{-fcoarray=lib}, allocatable scalar coarrays use
an array descriptor.  All other arrays pass the address of the
first element of the array.  With @option{-fcoarray=lib}, the token
and the offset belonging to nonallocatable coarrays dummy arguments
are passed as hidden argument along the character length hidden
arguments.  The token is an oparque pointer identifying the coarray
and the offset is a passed-by-value integer of kind @code{C_PTRDIFF_T},
denoting the byte offset between the base address of the coarray and
the passed scalar or first element of the passed array.

The arguments are passed in the following order
@itemize @bullet
@item Result variable, when the function result is passed by reference
@item Character length of the function result, if it is a of type
@code{CHARACTER} and no C binding is used
@item The arguments in the order in which they appear in the Fortran
declaration
@item The the present status for optional arguments with value attribute,
which are internally passed by value
@item The character length and/or coarray token and offset for the first
argument which is a @code{CHARACTER} or a nonallocatable coarray dummy
argument, followed by the hidden arguments of the next dummy argument
of such a type
@end itemize



@c Intrinsic Procedures
@c ---------------------------------------------------------------------

@include intrinsic.texi


@tex
\blankpart
@end tex

@c ---------------------------------------------------------------------
@c Contributing
@c ---------------------------------------------------------------------

@node Contributing
@unnumbered Contributing
@cindex Contributing

Free software is only possible if people contribute to efforts
to create it.
We're always in need of more people helping out with ideas
and comments, writing documentation and contributing code.

If you want to contribute to GNU Fortran,
have a look at the long lists of projects you can take on.
Some of these projects are small,
some of them are large;
some are completely orthogonal to the rest of what is
happening on GNU Fortran,
but others are ``mainstream'' projects in need of enthusiastic hackers.
All of these projects are important!
We will eventually get around to the things here,
but they are also things doable by someone who is willing and able.

@menu
* Contributors::
* Projects::
* Proposed Extensions::
@end menu


@node Contributors
@section Contributors to GNU Fortran
@cindex Contributors
@cindex Credits
@cindex Authors

Most of the parser was hand-crafted by @emph{Andy Vaught}, who is
also the initiator of the whole project.  Thanks Andy!
Most of the interface with GCC was written by @emph{Paul Brook}.

The following individuals have contributed code and/or
ideas and significant help to the GNU Fortran project
(in alphabetical order):

@itemize @minus
@item Janne Blomqvist
@item Steven Bosscher
@item Paul Brook
@item Tobias Burnus
@item Fran@,{c}ois-Xavier Coudert
@item Bud Davis
@item Jerry DeLisle
@item Erik Edelmann
@item Bernhard Fischer
@item Daniel Franke
@item Richard Guenther
@item Richard Henderson
@item Katherine Holcomb
@item Jakub Jelinek
@item Niels Kristian Bech Jensen
@item Steven Johnson
@item Steven G. Kargl
@item Thomas Koenig
@item Asher Langton
@item H. J. Lu
@item Toon Moene
@item Brooks Moses
@item Andrew Pinski
@item Tim Prince
@item Christopher D. Rickett
@item Richard Sandiford
@item Tobias Schl@"uter
@item Roger Sayle
@item Paul Thomas
@item Andy Vaught
@item Feng Wang
@item Janus Weil
@item Daniel Kraft
@end itemize

The following people have contributed bug reports,
smaller or larger patches,
and much needed feedback and encouragement for the
GNU Fortran project: 

@itemize @minus
@item Bill Clodius
@item Dominique d'Humi@`eres
@item Kate Hedstrom
@item Erik Schnetter
@item Joost VandeVondele
@end itemize

Many other individuals have helped debug,
test and improve the GNU Fortran compiler over the past few years,
and we welcome you to do the same!
If you already have done so,
and you would like to see your name listed in the
list above, please contact us.


@node Projects
@section Projects

@table @emph

@item Help build the test suite
Solicit more code for donation to the test suite: the more extensive the
testsuite, the smaller the risk of breaking things in the future! We can
keep code private on request.

@item Bug hunting/squishing
Find bugs and write more test cases! Test cases are especially very
welcome, because it allows us to concentrate on fixing bugs instead of
isolating them.  Going through the bugzilla database at
@url{https://gcc.gnu.org/@/bugzilla/} to reduce testcases posted there and
add more information (for example, for which version does the testcase
work, for which versions does it fail?) is also very helpful.

@end table


@node Proposed Extensions
@section Proposed Extensions

Here's a list of proposed extensions for the GNU Fortran compiler, in no particular
order.  Most of these are necessary to be fully compatible with
existing Fortran compilers, but they are not part of the official
J3 Fortran 95 standard.

@subsection Compiler extensions: 
@itemize @bullet
@item
User-specified alignment rules for structures.

@item
Automatically extend single precision constants to double.

@item
Compile code that conserves memory by dynamically allocating common and
module storage either on stack or heap.

@item
Compile flag to generate code for array conformance checking (suggest -CC).

@item
User control of symbol names (underscores, etc).

@item
Compile setting for maximum size of stack frame size before spilling
parts to static or heap.

@item
Flag to force local variables into static space.

@item
Flag to force local variables onto stack.
@end itemize


@subsection Environment Options
@itemize @bullet
@item
Pluggable library modules for random numbers, linear algebra.
LA should use BLAS calling conventions.

@item
Environment variables controlling actions on arithmetic exceptions like
overflow, underflow, precision loss---Generate NaN, abort, default.
action.

@item
Set precision for fp units that support it (i387).

@item
Variable for setting fp rounding mode.

@item
Variable to fill uninitialized variables with a user-defined bit
pattern.

@item
Environment variable controlling filename that is opened for that unit
number.

@item
Environment variable to clear/trash memory being freed.

@item
Environment variable to control tracing of allocations and frees.

@item
Environment variable to display allocated memory at normal program end.

@item
Environment variable for filename for * IO-unit.

@item
Environment variable for temporary file directory.

@item
Environment variable forcing standard output to be line buffered (Unix).

@end itemize


@c ---------------------------------------------------------------------
@c GNU General Public License
@c ---------------------------------------------------------------------

@include gpl_v3.texi



@c ---------------------------------------------------------------------
@c GNU Free Documentation License
@c ---------------------------------------------------------------------

@include fdl.texi



@c ---------------------------------------------------------------------
@c Funding Free Software
@c ---------------------------------------------------------------------

@include funding.texi

@c ---------------------------------------------------------------------
@c Indices
@c ---------------------------------------------------------------------

@node Option Index
@unnumbered Option Index
@command{gfortran}'s command line options are indexed here without any
initial @samp{-} or @samp{--}.  Where an option has both positive and
negative forms (such as -foption and -fno-option), relevant entries in
the manual are indexed under the most appropriate form; it may sometimes
be useful to look up both forms.
@printindex op

@node Keyword Index
@unnumbered Keyword Index
@printindex cp

@bye<|MERGE_RESOLUTION|>--- conflicted
+++ resolved
@@ -926,11 +926,7 @@
 
 @item Minor I/O features: Rounding during formatted output, using of
 a decimal comma instead of a decimal point, setting whether a plus sign
-<<<<<<< HEAD
-should appear for positive numbers. On system where @code{strtod} honours
-=======
 should appear for positive numbers. On systems where @code{strtod} honours
->>>>>>> 02d42640
 the rounding mode, the rounding mode is also supported for input.
 
 @item

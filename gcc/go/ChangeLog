<<<<<<< HEAD
2014-04-22  Release Manager

	* GCC 4.9.0 released.
=======
2014-06-13  Ian Lance Taylor  <iant@google.com>

	PR go/61496
	* gospec.c (lang_specific_driver): On Solaris, when not using GNU
	ld, add -t option to avoid warning about common symbol changing
	size.

2014-06-10  Jan Hubicka  <hubicka@ucw.cz>

	* go/go-gcc.cc (Gcc_backend::global_variable_set_init): Use
	symtab_get_node(var_decl)->implicit_section.

2014-06-07  Jan Hubicka  <hubicka@ucw.cz>

	* go-gcc.cc (global_variable_set_init): Use
	set_decl_section_name.

2014-06-04  Ian Lance Taylor  <iant@google.com>

	* go-gcc.cc (Gcc_backend::implicit_variable): Add is_common and
	alignment parameters.  Permit init parameter to be NULL.

2014-06-02  Andrew MacLeod  <amacleod@redhat.com>

	* go-gcc.cc: Include builtins.h.

2014-05-17  Trevor Saunders  <tsaunders@mozilla.com>

	* go-lang.c (struct GTY): Don't use variable_size gty attribute.

2014-05-06  Chris Manghane  <cmang@google.com>

	* go-gcc.cc (Gcc_backend::nil_pointer_expression): New method.
	(Gcc_backend::boolean_constant_expression): New method.
	(Gcc_backend::zero_expression): Use this->make_expression rather
	than tree_to_expr.
	(Gcc_backend::var_expression): Likewise.
	(Gcc_backend::integer_constant_expression): Likewise.
	(Gcc_backend::float_constant_expression): Likewise.
	(Gcc_backend::complex_constant_expression): Likewise.
	(Gcc_backend::struct_field_expression): Likewise.
	(tree_to_type, tree_to_expr, tree_to_stat): Remove functions.
	(tree_to_function, tree_to_block): Remove functions.
	(type_to_tree, expr_to_tree, stat_to_tree): Remove functions.
	(block_to_tree, var_to_tree, function_to_tree): Remove functions.

2014-05-06  Kenneth Zadeck  <zadeck@naturalbridge.com>
	    Mike Stump  <mikestump@comcast.net>
	    Richard Sandiford  <rdsandiford@googlemail.com>

	* go-gcc.cc (Gcc_backend::type_size): Use tree_fits_uhwi_p.

2014-05-06  Chris Manghane  <cmang@google.com>

	* go-c.h (go_create_gogo): Update declaration to add
	check_divide_zero and check_divide_overflow parameters.
	* go-lang.c (go_langhook_init): Pass new arguments to
	go_create_gogo.

2014-05-05  Chris Manghane  <cmang@google.com>

	* go-gcc.cc (Gcc_backend::implicit_variable): Rename from
	gc_root_variable.  Add name and is_constant parameters.

2014-05-05  Chris Manghane  <cmang@google.com>

	* go-gcc.cc (Gcc_backend::indirect_expression): Add btype
	parameter.
	(Gcc_backend::temporary_variable): Check for erroneous function.

2014-04-30  Chris Manghane  <cmang@google.com>

	* go-backend.c: #include "diagnostics.h".
	(saw_errors): New function.
	* go-c.h (saw_errors): Declare.
	* Make-lang.in (GO_OBJS): Remove go/gogo-tree.o.

2014-04-30  Chris Manghane  <cmang@google.com>

	* go-lang.c (go_langhook_type_for_size): Do it here, rather than
	calling into Go frontend.
	(go_langhook_type_for_mode): Likewise.
	* go-c.h (go_type_for_size, go_type_for_mode): Don't declare.

2014-04-30  Chris Manghane  <cmang@google.com>

	* go-gcc.cc: #include "langhooks.h".
	(Gcc_backend::Gcc_backend): Add constructor.
	(Gcc_backend::lookup_function): New function.
	(Gcc_backend::define_builtin): New private function.
	(Gcc_backend::gcc_backend): Remove.
	(go_get_backend): Use new to create new Gcc_backend.

2014-04-25  Chris Manghane  <cmang@google.com>

	* go-gcc.cc: Include "cgraph.h" and "gimplify.h".
	(Gcc_backend::return_statement): Push and pop function.
	(Gcc_backend::label): Likewise.
	(Gcc_backend::function_defer_statement): Likewise.
	(Gcc_backend::switch_statement): Add function parameter.
	(Gcc_backend::block): Don't permit function to be NULL.
	(Gcc_backend::temporary_variable): Change go_assert to
	gcc_assert.
	(Gcc_backend::gc_root_variable): New function.
	(Gcc_backend::write_global_definitions): New function.

2014-04-22  Chris Manghane  <cmang@google.com>

	* go-gcc.cc (Gcc_backend::temporary_variable): Push cfun around
	call to create_tmp_var.  Require that function be non-NULL.

2014-04-17  Chris Manghane  <cmang@google.com>

	* go-gcc.cc (Gcc_backend::named_constant_expression): New
	function.

2014-04-14  Chris Manghane  <cmang@google.com>

	* go-gcc.cc: Include "convert.h".
	(Gcc_backend::string_constant_expression): New function.
	(Gcc_backend::real_part_expression): Likewise.
	(Gcc_backend::imag_part_expression): Likewise.
	(Gcc_backend::complex_expression): Likewise.
	(Gcc_backend::constructor_expression): Likewise.
	(Gcc_backend::array_constructor_expression): Likewise.
	(Gcc_backend::pointer_offset_expression): Likewise.
	(Gcc_backend::array_index_expression): Likewise.
	(Gcc_backend::call_expression): Likewise.
	(Gcc_backend::exception_handler_statement): Likewise.
	(Gcc_backend::function_defer_statement): Likewise.
	(Gcc_backend::function_set_parameters): Likewise.
	(Gcc_backend::function_set_body): Likewise.
	(Gcc_backend::convert_expression): Handle various type
	conversions.
>>>>>>> 02d42640

2014-03-03  Ian Lance Taylor  <iant@google.com>

	* go-gcc.cc (Gcc_backend::immutable_struct): If IS_COMMON, set
	DECL_WEAK.
	(GCC_backend::immutable_struct_set_init): If IS_COMMON, clear
	DECL_WEAK.

2014-01-24  Chris Manghane  <cmang@google.com>

	* go-gcc.cc (Gcc_backend::unary_expression): New function.

2014-01-16  Chris Manghane  <cmang@google.com>

	* go-gcc.cc (Gcc_backend::conditional_expression): Add btype
	parameter.
	(operator_to_tree_code): New static function.
	(Gcc_backend::binary_expression): New function.

2014-01-14  Chris Manghane  <cmang@google.com>

	* go-gcc.cc (Gcc_backend::compound_expression): New function.
	(Gcc_backend::conditional_expression): New function.

2014-01-02  Richard Sandiford  <rdsandiford@googlemail.com>

	Update copyright years

2014-01-02  Tobias Burnus  <burnus@net-b.de>

	* gccgo.texi: Bump @copying's copyright year.

2013-12-16  Chris Manghane  <cmang@google.com>

	* go-gcc.cc (Gcc_backend::struct_field_expression): New function.

2013-12-11  Ian Lance Taylor  <iant@google.com>

	* go-lang.c (go_langhook_post_options): Disable sibling calls by
	default.

2013-12-10  Ian Lance Taylor  <iant@google.com>

	* Make-lang.in (check_go_parallelize): Test go-test.exp r* tests
	separately.

2013-12-05  Ian Lance Taylor  <iant@google.com>

	Revert this change; no longer required.
	2013-11-06  Ian Lance Taylor  <iant@google.com>

	* go-lang.c (go_langhook_post_options): If
	-fisolate-erroneous-paths was turned on by an optimization option,
	turn it off.

2013-11-23  Ian Lance Taylor  <iant@google.com>

	* go-gcc.cc (Gcc_backend::function_type): Add result_struct
	parameter.

2013-11-22  Andrew MacLeod  <amacleod@redhat.com>

	* go-gcc.cc: Add required include files from gimple.h.
	* go-lang.c: Likewise

2013-11-18  Richard Sandiford  <rdsandiford@googlemail.com>

	* gofrontend/expressions.cc: Replace tree_low_cst (..., 0) with
	tree_to_shwi throughout.

2013-11-18  Richard Sandiford  <rdsandiford@googlemail.com>

	* gofrontend/expressions.cc: Replace host_integerp (..., 0) with
	tree_fits_shwi_p throughout.

2013-11-14  Andrew MacLeod  <amacleod@redhat.com>

	* go-lang.c: Include only gimplify.h and gimple.h as needed.

2013-11-14  Diego Novillo  <dnovillo@google.com>

	* go-backend.c: Include stor-layout.h.
	* go-gcc.cc: Include stringpool.h.
	Include stor-layout.h.
	Include varasm.h.
	* go-lang.c: Include stor-layout.h.

2013-11-12  Andrew MacLeod  <amacleod@redhat.com>

	* go-lang.c: Include gimplify.h.

2013-11-06  Ian Lance Taylor  <iant@google.com>

	* go-lang.c (go_langhook_post_options): If
	-fisolate-erroneous-paths was turned on by an optimization option,
	turn it off.

2013-10-14  Chris Manghane  <cmang@google.com>

	* go-gcc.cc (Gcc_backend::address_expression): New function.

2013-10-11  Chris Manghane  <cmang@google.com>

	* go-gcc.cc (Gcc_backend::function_code_expression): New
	function.

2013-10-10  Chris Manghane  <cmang@google.com>

	* go-gcc.cc (Gcc_backend::error_function): New function.
	(Gcc_backend::function): New function.
	(Gcc_backend::make_function): New function.
	(function_to_tree): New function.

2013-10-04  Chris Manghane  <cmang@google.com>

	* go-gcc.cc (Gcc_backend::convert_expression): New function.

2013-10-02  Chris Manghane  <cmang@google.com>

	* go-gcc.cc: Include "real.h" and "realmpfr.h".
	(Gcc_backend::integer_constant_expression): New function.
	(Gcc_backend::float_constant_expression): New function.
	(Gcc_backend::complex_constant_expression): New function.

2013-09-30  Chris Manghane  <cmang@google.com>

	* go-gcc.cc (Gcc_backend::error_expression): New function.
	(Gcc_backend::var_expression): New function.
	(Gcc_backend::indirect_expression): New function.

2013-09-25  Tom Tromey  <tromey@redhat.com>

	* Make-lang.in (gospec.o): Remove.
	(CFLAGS-go/gospec.o): New variable.
	(GCCGO_OBJS): Update to use go/gospec.o.
	(go_OBJS): Define.
	(GO_SYSTEM_H, GO_C_H, GO_LINEMAP_H, GO_LEX_H, GO_PARSE_H)
	(GO_GOGO_H, GO_TYPES_H, GO_STATEMENTS_H, GO_EXPRESSIONS_H)
	(GO_EXPORT_H, GO_IMPORT_H, GO_RUNTIME_H, GO_AST_DUMP_H)
	(go/go-backend.o, go/go-lang.o, go/go-gcc.o, go/go-linemap.o)
	(go/ast-dump.o, go/dataflow.o, go/export.o, go/expressions.o)
	(go/go.o, go/go-dump.o, go/go-optimize.o, go/gogo-tree.o)
	(go/gogo.o, go/import.o, go/import-archive.o, go/lex.o)
	(go/parse.o, go/runtime.o, go/statements.o, go/types.o)
	(go/unsafe.o): Remove.
	(CFLAGS-go/go-gcc.o, CFLAGS-go/go-linemap.o): New variables.
	(go/%.o: go/gofrontend/%.cc): Use COMPILE and POSTCOMPILE.

2013-09-25  Tom Tromey  <tromey@redhat.com>

	* Make-lang.in (gospec.o): Don't use subshell.

2013-08-28  Ian Lance Taylor  <iant@google.com>

	* go-gcc.cc (Gcc_backend::immutable_struct): Set TREE_PUBLIC if
	the struct is not hidden.
	(Gcc_backend::immutable_struct_set_init): Don't set TREE_PUBLIC.

2013-08-06  Ian Lance Taylor  <iant@google.com>

	* go-gcc.cc (Gcc_backend::immutable_struct_set_init): Use
	compute_reloc_for_constant.

2013-08-02  Ian Lance Taylor  <iant@google.com>

	* go-gcc.cc (immutable_struct_set_init): Always call
	resolve_unique_section.

2013-07-24  Ian Lance Taylor  <iant@google.com>

	* go-gcc.cc (Gcc_backend::non_zero_size_type): If a struct has a
	fields, recreate those fields with the first one with a non-zero
	size.

2013-07-23  Ian Lance Taylor  <iant@google.com>

	* go-backend.c: Don't #include "rtl.h".
	(go_imported_unsafe): Don't call init_varasm_once.
	* Make-lang.in (go/go-backend.o): Don't depend on $(RTL_H).

2013-07-23  Ian Lance Taylor  <iant@google.com>

	* go-lang.c: Don't #include "except.h".
	* Make-lang.in (go/go-lang.o): Don't depend on $(EXCEPT_H).

2013-06-18  Ian Lance Taylor  <iant@google.com>

	* go-gcc.cc (Gcc_backend::immutable_struct): Add is_hidden
	parameter.
	(Gcc_backend::immutable_struct_set_init): Likewise.

2013-05-16  Jason Merrill  <jason@redhat.com>

	* Make-lang.in (go1$(exeext)): Use link mutex.

2013-01-16  Shenghou Ma  <minux.ma@gmail.com>

	* gospec.c: pass -u pthread_create to linker when static linking.

2012-12-21  Ian Lance Taylor  <iant@google.com>

	PR bootstrap/54659
	* go-system.h: Don't include <cstdio>.

2012-12-18  Ian Lance Taylor  <iant@google.com>

	PR go/55201
	* gospec.c: Revert last patch.

2012-12-18  Andreas Schwab  <schwab@linux-m68k.org>

	PR go/55201
	* gospec.c (LIBATOMIC): Define.
	(LIBATOMIC_PROFILE): Define.
	(lang_specific_driver): Add LIBATOMIC[_PROFILE] option.

2012-11-29  Ian Lance Taylor  <iant@google.com>

	* go-gcc.cc: Include "output.h".
	(global_variable): Add is_unique_section parameter.
	(global_variable_set_init): Adjust unique section if necessary.
	* Make-lang.in (go/go-gcc.o): Add dependency on output.h.

2012-11-17  Diego Novillo  <dnovillo@google.com>

	Adjust for new vec API (http://gcc.gnu.org/wiki/cxx-conversion/cxx-vec)

	* go-lang.c: Use new vec API in vec.h.

2012-11-16  Ian Lance Taylor  <iant@google.com>

	* Make-lang.in (gccgo$(exeext)): Add + at start of command.
	(go1$(exeext)): Likewise.

2012-10-30  Ian Lance Taylor  <iant@google.com>

	* lang.opt (-fgo-relative-import-path): New option.
	* go-lang.c (go_relative_import_path): New static variable.
	(go_langhook_init): Pass go_relative_import_path to
	go_create_gogo.
	(go_langhook_handle_option): Handle -fgo-relative-import-path.
	* go-c.h (go_create_gogo): Update declaration.
	* gccgo.texi (Invoking gccgo): Document
	-fgo-relative-import-path.

2012-09-17  Ian Lance Taylor  <iant@google.com>

	* config-lang.in (target_libs): Add target-libbacktrace.

2012-09-16  Ian Lance Taylor  <iant@google.com>

	* Make-lang.in (go/gogo.o): Depend on filenames.h.

2012-08-14   Diego Novillo  <dnovillo@google.com>

	Merge from cxx-conversion branch.  Configury.

	* go-c.h: Remove all handlers of ENABLE_BUILD_WITH_CXX.
	* go-gcc.cc: Likewise.
	* go-system.h: Likewise.

2012-07-24  Uros Bizjak  <ubizjak@gmail.com>

	* go-lang.c (lang_decl): Add variable_size GTY option.

2012-05-09  Ian Lance Taylor  <iant@google.com>

	* lang.opt: Add -fgo-pkgpath.
	* go-lang.c (go_pkgpath): New static variable.
	(go_prefix): New static variable.
	(go_langhook_init): Pass go_pkgpath and go_prefix to
	go_create_gogo.
	(go_langhook_handle_option): Handle -fgo-pkgpath.  Change
	-fgo-prefix handling to just set go_prefix.
	* go-c.h (go_set_prefix): Don't declare.
	(go_create_gogo): Add pkgpath and prefix to declaration.
	* go-gcc.cc (Gcc_backend::global_variable): Change unique_prefix
	to pkgpath.  Don't include the package name in the asm name.
	* gccgo.texi (Invoking gccgo): Document -fgo-pkgpath.  Update the
	docs for -fgo-prefix.

2012-04-23  Ian Lance Taylor  <iant@google.com>

	* go-lang.c (go_langhook_init): Set MPFR precision to 256.

2012-04-20  Ian Lance Taylor  <iant@google.com>

	* lang.opt: Add -fgo-check-divide-zero and
	-fgo-check-divide-overflow.
	* gccgo.texi (Invoking gccgo): Document new options.

2012-04-18  Steven Bosscher  <steven@gcc.gnu.org>

	* go-gcc.cc (Gcc_backend::switch_statement): Build SWITCH_EXPR
	with NULL_TREE type instead of void_type_node.

2012-03-09  Ian Lance Taylor  <iant@google.com>

	* go-gcc.cc (Gcc_backend::assignment_statement): Convert the rhs
	to the lhs type if necessary.

2012-03-08  Ian Lance Taylor  <iant@google.com>

	* go-gcc.cc (Gcc_backend::init_statement): Don't initialize a
	zero-sized variable.
	(go_non_zero_struct): New global variable.
	(Gcc_backend::non_zero_size_type): New function.
	(Gcc_backend::global_variable): Don't build an assignment for a
	zero-sized value.
	* go-c.h (go_non_zero_struct): Declare.
	* config-lang.in (gtfiles): Add go-c.h.

2012-02-29  Ian Lance Taylor  <iant@google.com>

	* go-gcc.cc (class Gcc_tree): Add set_tree method.
	(set_placeholder_pointer_type): When setting to a pointer to
	error, set to error_mark_node.

2012-02-23  Richard Guenther  <rguenther@suse.de>

	* go-gcc.cc (Gcc_backend::placeholder_pointer_type): Use
	build_distinct_type_copy.

2012-02-17  Ian Lance Taylor  <iant@google.com>

	* Make-lang.in (go/import.o): Add dependency on $(GO_LEX_H).

2012-02-17  Ian Lance Taylor  <iant@google.com>

	* gospec.c (lang_specific_driver): If linking, and no -o option
	was used, add one.

2012-02-14  Ian Lance Taylor  <iant@google.com>

	PR go/48411
	* Make-lang.in (gccgo-cross$(exeext)): New target.
	(go.all.cross): Depend on gccgo-cross$(exeext) instead of
	gccgo$(exeext).
	(go.install-common): Only install GCCGO_TARGET_INSTALL_NAME if
	gccgo-cross$(exeext) does not exist.

2012-02-07  Ian Lance Taylor  <iant@google.com>

	* gccgo.texi (Function Names): Document //extern instead of
	__asm__.

2012-02-01  Jakub Jelinek  <jakub@redhat.com>

	PR target/52079
	* go-lang.c (go_langhook_type_for_mode): For TImode and 64-bit HWI
	return build_nonstandard_integer_type result if possible.

2012-01-21  Ian Lance Taylor  <iant@google.com>

	* go-gcc.cc (Gcc_backend::type_size): Check for error_mark_node.
	(Gcc_backend::type_alignment): Likewise.
	(Gcc_backend::type_field_alignment): Likewise.
	(Gcc_backend::type_field_offset): Likewise.

2012-01-20  Ian Lance Taylor  <iant@google.com>

	* go-gcc.cc (Gcc_backend::placeholder_struct_type): Permit name to
	be empty.
	(Gcc_backend::set_placeholder_struct_type): Likewise.

2012-01-17  Ian Lance Taylor  <iant@google.com>

	* gospec.c (lang_specific_driver): If we see -S without -o, add -o
	BASE.s rather than -o BASE.o.

2012-01-11  Ian Lance Taylor  <iant@google.com>

	* go-lang.c (go_langhook_init): Initialize void_list_node before
	calling go_create_gogo.

2012-01-10  Ian Lance Taylor  <iant@google.com>

	* go-gcc.cc (Gcc_backend::type_size): New function.
	(Gcc_backend::type_alignment): New function.
	(Gcc_backend::type_field_alignment): New function.
	(Gcc_backend::type_field_offset): New function.
	* go-backend.c (go_type_alignment): Remove.
	* go-c.h (go_type_alignment): Don't declare.

2011-12-27  Ian Lance Taylor  <iant@google.com>

	* go-gcc.cc (Gcc_backend::set_placeholder_struct_type): Use
	build_distinct_type_copy rather than build_variant_type_copy.
	(Gcc_backend::set_placeholder_array_type): Likewise.
	(Gcc_backend::named_type): Add special handling for builtin
	basic types.

2011-12-22  Ian Lance Taylor  <iant@google.com>

	* go-gcc.cc (Gcc_backend::set_placeholder_pointer_type): Arrange
	for the type name to have a DECL_ORIGINAL_TYPE as gcc expects.
	(Gcc_backend::set_placeholder_struct_type): Likewise.
	(Gcc_backend::set_placeholder_array_type): Likewise.
	(Gcc_backend::named_type): Set DECL_ORIGINAL_TYPE.

2011-12-13  Ian Lance Taylor  <iant@google.com>

	* go-backend.c: #include "simple-object.h" and "intl.h".
	(GO_EXPORT_SEGMENT_NAME): Define if not defined.
	(GO_EXPORT_SECTION_NAME): Likewise.
	(go_write_export_data): Use GO_EXPORT_SECTION_NAME.
	(go_read_export_data): New function.
	* go-c.h (go_read_export_data): Declare.

2011-11-29  Sanjoy Das  <thedigitalangel@gmail.com>
	    Ian Lance Taylor  <iant@google.com>

	* go-location.h: New file.
	* go-linemap.cc: New file.
	* go-gcc.cc: Change all uses of source_location to Location.
	* Make-lang.in (GO_OBJS): Add go/go-linemap.o.
	(GO_LINEMAP_H): New variable.
	(GO_LEX_H): Use $(GO_LINEMAP_H).
	(GO_GOGO_H, GO_TYPES_H, GO_IMPORT_H): Likewise.
	(go/go-linemap.o): New target.

2011-11-02  Rainer Orth  <ro@CeBiTec.Uni-Bielefeld.DE>

	* Make-lang.in (gospec.o): Pass SHLIB instead of SHLIB_LINK.

2011-08-24  Roberto Lublinerman  <rluble@gmail.com>

	* lang.opt: Add fgo-optimize-.
	* go-lang.c (go_langhook_handle_option): Handle OPT_fgo_optimize.
	* go-c.h (go_enable_optimize): Declare.
	* Make-lang.in (GO_OBJS): Add go/go-optimize.o.
	(GO_EXPORT_H): Define.
	(GO_IMPORT_H): Add $(GO_EXPORT_H).
	(GO_AST_DUMP_H): Define.
	(go/ast-dump.o, go/statements.o): Use GO_AST_DUMP_H.
	(go/export.o, go/gogo.o, go/import.o): Use GO_EXPORT_H.
	(go/types.o): Likewise.
	(go/expressions.o): Use GO_AST_DUMP_H and GO_EXPORT_H.
	(go/go-optimize.o): New target.

2011-08-24  Joseph Myers  <joseph@codesourcery.com>

	* Make-lang.in (CFLAGS-go/go-lang.o): New.
	(go/go-lang.o): Remove explicit compilation rule.

2011-08-08  Rainer Orth  <ro@CeBiTec.Uni-Bielefeld.DE>

	* Make-lang.in (gccgo$(exeext)): Add $(EXTRA_GCC_LIBS).

2011-08-02  Roberto Lublinerman  <rluble@gmail.com>

	* Make-lang.in (GO_OBJS): Add go/ast-dump.o.
	(go/ast-dump.o): New target.
	(go/expressions.o): Depend on go/gofrontend/ast-dump.h.
	(go/statements.o): Likewise.

2011-07-06  Richard Guenther  <rguenther@suse.de>

	* go-lang.c (go_langhook_init):
	Merge calls to build_common_tree_nodes and build_common_tree_nodes_2.

2011-06-14  Joseph Myers  <joseph@codesourcery.com>

	* Make-lang.in (go/go-lang.o, go/go-backend.o): Update
	dependencies.
	* go-backend.c: Include common/common-target.h.
	(go_write_export_data): Use targetm_common.have_named_sections.
	* go-lang.c: Include common/common-target.h.
	(go_langhook_init_options_struct): Use
	targetm_common.supports_split_stack.

2011-06-13  Ian Lance Taylor  <iant@google.com>

	* Make-lang.in (go/expressions.o): Depend on $(GO_RUNTIME_H).

2011-06-10  Ian Lance Taylor  <iant@google.com>

	* go-gcc.cc: Include "toplev.h".
	(Gcc_backend::immutable_struct): New function.
	(Gcc_backend::immutable_struct_set_init): New function.
	(Gcc_backend::immutable_struct_reference): New function.
	* Make-lang.in (go/go-gcc.o): Depend on toplev.h.

2011-06-09  Ian Lance Taylor  <iant@google.com>

	* go-gcc.cc (Gcc_backend::zero_expression): New function.

2011-06-07  Richard Guenther  <rguenther@suse.de>

	* go-lang.c (go_langhook_init): Do not set
	size_type_node or call set_sizetype.

2011-05-27  Ian Lance Taylor  <iant@google.com>

	* go-backend.c: Include "output.h".
	(go_write_export_data): New function.
	* go-c.h (go_write_export_data): Declare.
	* Make-lang.in (go/go-backend.o): Depend on output.h.
	(go/export.o): Depend on $(GO_C_H).  Do not depend on
	$(MACHMODE_H), output.h, or $(TARGET_H).

2011-05-24  Joseph Myers  <joseph@codesourcery.com>

	* Make-lang.in (GCCGO_OBJS): Remove prefix.o.
	(gccgo$(exeext)): Use libcommon-target.a.

2011-05-20  Joseph Myers  <joseph@codesourcery.com>

	* Make-lang.in (GCCGO_OBJS): Remove intl.o and version.o.

2011-05-13  Ian Lance Taylor  <iant@google.com>

	* go-gcc.cc (Gcc_backend::function_type): When building a struct
	for multiple results, check that all fields types have a size.
	(Gcc_backend::placeholder_pointer_type): Permit name to be empty.

2011-05-12  Ian Lance Taylor  <iant@google.com>

	* go-gcc.cc (Gcc_backend::local_variable): Add is_address_taken
	parameter.
	(Gcc_backend::parameter_variable): Likewise.

2011-05-07  Eric Botcazou  <ebotcazou@adacore.com>

	* go-lang.c (global_bindings_p): Return bool and simplify.

2011-05-05  Nathan Froyd  <froydnj@codesourcery.com>

	* go-gcc.cc (Gcc_backend::switch_statement): Call build_case_label.

2011-05-04  Ian Lance Taylor  <iant@google.com>

	* go-gcc.cc (Gcc_backend::struct_type): Call fill_in_struct.
	(Gcc_backend::fill_in_struct): New function.
	(Gcc_backend::array_type): Implement.
	(Gcc_backend::fill_in_array): New function.
	(Gcc_backend::placeholder_pointer_type): New function.
	(Gcc_backend::set_placeholder_pointer_type): New function.
	(Gcc_backend::set_placeholder_function_type): New function.
	(Gcc_backend::placeholder_struct_type): New function.
	(Gcc_backend::set_placeholder_struct_type): New function.
	(Gcc_backend::placeholder_array_type): New function.
	(Gcc_backend::set_placeholder_array_type): New function.
	(Gcc_backend::named_type): New function.
	(Gcc_backend::circular_pointer_type): New function.
	(Gcc_backend::is_circular_pointer_type): New function.

2011-04-26  Ian Lance Taylor  <iant@google.com>

	* go-gcc.cc (Gcc_backend::struct_type): Implement.

2011-04-25  Ian Lance Taylor  <iant@google.com>

	* go-gcc.cc (Gcc_backend::error_type): Implement.
	(Gcc_backend::string_type): Remove.
	(Gcc_backend::function_type): Change signature and implement.
	(Gcc_backend::struct_type): Change signature.
	(Gcc_backend::slice_type, Gcc_backend::map_type): Remove.
	(Gcc_backend::channel_type, Gcc_backend::interface_type): Remove.
	(Gcc_backend::pointer_type): Check for error.
	* Make-lang.in (go/types.o): Depend on go/gofrontend/backend.h.

2011-04-25  Evan Shaw  <edsrzf@gmail.com>

	* go-gcc.c (class Gcc_tree): Make get_tree const.
	(Gcc_backend::void_type): Implement.
	(Gcc_backend::bool_type): Implement.
	(Gcc_backend::integer_type): Implement.
	(Gcc_backend::float_type): Implement.
	(Gcc_backend::complex_type): New function.
	(Gcc_backend::pointer_type): New function.
	(Gcc_backend::make_type): New function.
	(type_to_tree): New function.

2011-04-21  Ian Lance Taylor  <iant@google.com>

	* go-system.h (go_assert, go_unreachable): Define.

2011-04-19  Ian Lance Taylor  <iant@google.com>

	* go-system.h: Include "intl.h".
	* Make-lang.in (GO_SYSTEM_H): Add intl.h.
	(go/statements.o): Remove dependencies on intl.h $(TREE_H)
	$(GIMPLE_H) convert.h tree-iterator.h $(TREE_FLOW_H) $(REAL_H).

2011-04-19  Ian Lance Taylor  <iant@google.com>

	* go-gcc.cc (Gcc_backend::temporary_variable): New function.

2011-04-19  Ian Lance Taylor  <iant@google.com>

	* go-gcc.cc (class Bblock): Define.
	(Gcc_backend::if_statement): Change then_block and else_block to
	Bblock*.
	(Gcc_backend::block): New function.
	(Gcc_backend::block_add_statements): New function.
	(Gcc_backend::block_statement): New function.
	(tree_to_block, block_to_tree): New functions.

2011-04-18  Ian Lance Taylor  <iant@google.com>

	* go-gcc.cc: Include "go-c.h".
	(class Bvariable): Define.
	(Gcc_backend::init_statement): New function.
	(Gcc_backend::global_variable): New function.
	(Gcc_backend::global_variable_set_init): New function.
	(Gcc_backend::local_variable): New function.
	(Gcc_backend::parameter_variable): New function.
	(tree_to_type, var_to_tree): New functions.
	* Make-lang.in (go/go-gcc.o): Depend on $(GO_C_H).
	* (go/gogo-tree.o): Depend on go/gofrontend/backend.h.

2011-04-15  Ian Lance Taylor  <iant@google.com>

	* go-gcc.cc (Gcc_backend::compound_statement): New function.
	(Gcc_backend::assignment_statement): Use error_statement.
	(Gcc_backend::return_statement): Likewise.
	(Gcc_backend::if_statement): Likewise.
	(Gcc_backend::switch_statement): Likewise.
	(Gcc_backend::statement_list): Likewise.

2011-04-14  Ian Lance Taylor  <iant@google.com>

	* go-gcc.cc (Gcc_backend::error_statement): New function.

2011-04-13  Ian Lance Taylor  <iant@google.com>

	* Make-lang.in (go/gogo-tree.o): depend on $(GO_RUNTIME_H).

2011-04-13  Ian Lance Taylor  <iant@google.com>

	* Make-lang.in (GO_OBJS): Add go/runtime.o.
	(GO_RUNTIME_H): New variable.
	(go/runtime.o): New target.
	(go/gogo.o): Depend on $(GO_RUNTIME_H).
	(go/statements.o): Likewise.

2011-04-12  Nathan Froyd  <froydnj@codesourcery.com>

	* go-lang.c (union lang_tree_node): Check for TS_COMMON before
	calling TREE_CHAIN.

2011-04-06  Ian Lance Taylor  <iant@google.com>

	* go-gcc.cc (if_statement): Use build3_loc.
	(Gcc_backend::switch_statement): New function.
	(Gcc_backend::statement_list): New function.

2011-04-06  Ian Lance Taylor  <iant@google.com>

	* go-gcc.cc (Gcc_backend::if_statement): New function.
	(tree_to_stat): New function.
	(expr_to_tree): Renamed from expression_to_tree.
	(stat_to_tree): Renamed from statement_to_tree.

2011-04-06  Ian Lance Taylor  <iant@google.com>

	* go-gcc.cc (Gcc_backend::expression_statement): New function.

2011-04-04  Ian Lance Taylor  <iant@google.com>

	* go-gcc.c (class Blabel): Define.
	(Gcc_backend::make_expression): New function.
	(get_identifier_from_string): New function.
	(Gcc_backend::label): New function.
	(Gcc_backend::label_definition_statement): New function.
	(Gcc_backend::goto_statement): New function.
	(Gcc_backend::label_address): New function.
	(expression_to_tree): New function.
	* Make-lang.in (go/expressions.o): Depend on
	go/gofrontend/backend.h.
	(go/gogo.o): Likewise.

2011-04-04  Ian Lance Taylor  <iant@google.com>

	* go-gcc.cc: #include "tree-iterator.h", "gimple.h", and "gogo.h".
	(class Bfunction): Define.
	(Gcc_backend::assignment_statement): Rename from assignment.
	Check for errors.
	(Gcc_backend::return_statement): New function.
	(tree_to_function): New function.
	* Make-lang.in (go/go-gcc.o): Depend on tree-iterator.h,
	$(GIMPLE_H), and $(GO_GOGO_H).

2011-04-03  Ian Lance Taylor  <iant@google.com>

	* go-gcc.cc: New file.
	* Make-lang.in (GO_OBJS): Add go/go-gcc.o.
	(go/go-gcc.o): New target.
	(go/go.o): Depend on go/gofrontend/backend.h.
	(go/statements.o): Likewise.

2011-02-14  Ralf Wildenhues  <Ralf.Wildenhues@gmx.de>

	* gccgo.texi (Top, Import and Export): Fix a typo and a markup nit.

2011-02-08  Ian Lance Taylor  <iant@google.com>

	* go-lang.c (go_langhook_init_options_struct): Set
	frontend_set_flag_errno_math.  Don't set x_flag_trapping_math.

2011-01-31  Rainer Orth  <ro@CeBiTec.Uni-Bielefeld.DE>

	* gospec.c (lang_specific_driver) [HAVE_LD_STATIC_DYNAMIC] Use
	LD_STATIC_OPTION, LD_DYNAMIC_OPTION.

2011-01-21  Ian Lance Taylor  <iant@google.com>

	* go-lang.c (go_langhook_init): Omit float_type_size when calling
	go_create_gogo.
	* go-c.h: Update declaration of go_create_gogo.

2011-01-13  Ian Lance Taylor  <iant@google.com>

	* go-backend.c: Include "rtl.h" and "target.h".
	(go_imported_unsafe): New function.
	* go-c.h (go_imported_unsafe): Declare.
	* Make-lang.in (go/go-backend.o): Depend on $(RTL_H).
	(go/gogo-tree.o): Remove dependency on $(RTL_H).
	(go/unsafe.o): Depend on $(GO_C_H).

2010-12-31  Joern Rennecke  <amylaar@spamcop.net>

	PR go/47113
	* go-backend.c: (go_field_alignment): Add ATTRIBUTE_UNUSED to
	variable ‘field’ .

2010-12-21  Ian Lance Taylor  <iant@google.com>

	* Make-lang.in (check-go): Remove.
	(lang_checks_parallelized): Add check-go.
	(check_go_parallelize): Set.

2010-12-13  Ian Lance Taylor  <iant@google.com>

	* gospec.c (lang_specific_driver): Add a -o option if not linking
	and there is no -o option already.

2010-12-07  Ian Lance Taylor  <iant@google.com>

	PR tree-optimization/46805
	PR tree-optimization/46833
	* go-lang.c (go_langhook_type_for_mode): Handle vector modes.

2010-12-06  Ian Lance Taylor  <iant@google.com>

	PR other/46789
	PR bootstrap/46812
	* go-lang.c (go_char_p): Define type and vectors.
	(go_search_dirs): New static variable.
	(go_langhook_handle_option): Use version and version/machine
	directories for -L.
	(go_langhook_post_options): Add non-specific -L paths.
	* Make-lang.in (go/go-lang.o): Define DEFAULT_TARGET_VERSION and
	DEFAULT_TARGET_MACHINE when compiling.
	* gccgo.texi (Invoking gccgo): Only document -L for linking.
	(Import and Export): Don't mention -L for finding import files.

2010-12-03  Ian Lance Taylor  <iant@google.com>

	PR bootstrap/46776
	* go-backend.c: New file.
	* go-c.h (go_type_alignment): Declare.
	(go_field_alignment, go_trampoline_info): Declare.
	* Make-lang.in (GO_OBJS): Add go/go-backend.o.
	(go/go-backend.o): New target.
	(go/go-lang.o): Make dependencies match source file.
	(go/expressions.o): Don't depend on $(TM_H) $(TM_P_H).
	(go/gogo-tree.o): Don't depend on $(TM_H).

2010-12-03  Ian Lance Taylor  <iant@google.com>

	* config-lang.in (build_by_default): Set to no.

2010-12-02  Ian Lance Taylor  <iant@google.com>

	Go frontend added to gcc repository.

Copyright (C) 2010-2014 Free Software Foundation, Inc.

Copying and distribution of this file, with or without modification,
are permitted in any medium without royalty provided the copyright
notice and this notice are preserved.<|MERGE_RESOLUTION|>--- conflicted
+++ resolved
@@ -1,8 +1,3 @@
-<<<<<<< HEAD
-2014-04-22  Release Manager
-
-	* GCC 4.9.0 released.
-=======
 2014-06-13  Ian Lance Taylor  <iant@google.com>
 
 	PR go/61496
@@ -137,7 +132,6 @@
 	(Gcc_backend::function_set_body): Likewise.
 	(Gcc_backend::convert_expression): Handle various type
 	conversions.
->>>>>>> 02d42640
 
 2014-03-03  Ian Lance Taylor  <iant@google.com>
 

\input texinfo.tex    @c -*-texinfo-*-
@c @ifnothtml
@c %**start of header
@setfilename gccinstall.info
@setchapternewpage odd
@c %**end of header
@c @end ifnothtml

@include gcc-common.texi

@c Specify title for specific html page
@ifset indexhtml
@settitle Installing GCC
@end ifset
@ifset specifichtml
@settitle Host/Target specific installation notes for GCC
@end ifset
@ifset prerequisiteshtml
@settitle Prerequisites for GCC
@end ifset
@ifset downloadhtml
@settitle Downloading GCC
@end ifset
@ifset configurehtml
@settitle Installing GCC: Configuration
@end ifset
@ifset buildhtml
@settitle Installing GCC: Building
@end ifset
@ifset testhtml
@settitle Installing GCC: Testing
@end ifset
@ifset finalinstallhtml
@settitle Installing GCC: Final installation
@end ifset
@ifset binarieshtml
@settitle Installing GCC: Binaries
@end ifset
@ifset gfdlhtml
@settitle Installing GCC: GNU Free Documentation License
@end ifset

@c Copyright (C) 1988-2025 Free Software Foundation, Inc.
@c *** Converted to texinfo by Dean Wakerley, dean@wakerley.com

@c IMPORTANT: whenever you modify this file, run `install.texi2html' to
@c test the generation of HTML documents for the gcc.gnu.org web pages.
@c
@c Do not use @footnote{} in this file as it breaks install.texi2html!

@c Include everything if we're not making html
@ifnothtml
@set indexhtml
@set specifichtml
@set prerequisiteshtml
@set downloadhtml
@set configurehtml
@set buildhtml
@set testhtml
@set finalinstallhtml
@set binarieshtml
@set gfdlhtml
@end ifnothtml

@c Part 2 Summary Description and Copyright
@copying
Copyright @copyright{} 1988-2025 Free Software Foundation, Inc.
@sp 1
Permission is granted to copy, distribute and/or modify this document
under the terms of the GNU Free Documentation License, Version 1.3 or
any later version published by the Free Software Foundation; with no
Invariant Sections, the Front-Cover texts being (a) (see below), and
with the Back-Cover Texts being (b) (see below).  A copy of the
license is included in the section entitled ``@uref{./gfdl.html,,GNU
Free Documentation License}''.

(a) The FSF's Front-Cover Text is:

     A GNU Manual

(b) The FSF's Back-Cover Text is:

     You have freedom to copy and modify this GNU Manual, like GNU
     software.  Copies published by the Free Software Foundation raise
     funds for GNU development.
@end copying
@ifinfo
@insertcopying
@end ifinfo
@dircategory Software development
@direntry
* gccinstall: (gccinstall).    Installing the GNU Compiler Collection.
@end direntry

@c Part 3 Titlepage and Copyright
@titlepage
@title Installing GCC
@versionsubtitle

@c The following two commands start the copyright page.
@page
@vskip 0pt plus 1filll
@insertcopying
@end titlepage

@c Part 4 Top node, Master Menu, and/or Table of Contents
@ifinfo
@node    Top, , , (dir)
@comment node-name, next,          Previous, up

@menu
* Installing GCC::  This document describes the generic installation
                    procedure for GCC as well as detailing some target
                    specific installation instructions.

* Specific::        Host/target specific installation notes for GCC.
* Binaries::        Where to get pre-compiled binaries.

* GNU Free Documentation License:: How you can copy and share this manual.
* Concept Index::   This index has two entries.
@end menu
@end ifinfo

@iftex
@contents
@end iftex

@c Part 5 The Body of the Document
@c ***Installing GCC**********************************************************
@ifnothtml
@comment node-name,     next,          previous, up
@node    Installing GCC, Binaries, , Top
@end ifnothtml
@ifset indexhtml
@ifnothtml
@chapter Installing GCC
@end ifnothtml

The latest version of this document is always available at
@uref{https://gcc.gnu.org/install/,,https://gcc.gnu.org/install/}.
It refers to the current development sources, instructions for
specific released versions are included with the sources.

This document describes the generic installation procedure for GCC as well
as detailing some target specific installation instructions.

GCC includes several components that previously were separate distributions
with their own installation instructions.  This document supersedes all
package-specific installation instructions.

@emph{Before} starting the build/install procedure please check the
@ifnothtml
@ref{Specific, host/target specific installation notes}.
@end ifnothtml
@ifhtml
@uref{specific.html,,host/target specific installation notes}.
@end ifhtml
We recommend you browse the entire generic installation instructions before
you proceed.

The installation procedure itself is broken into five steps.

@ifinfo
@menu
* Prerequisites::
* Downloading the source::
* Configuration::
* Building::
* Testing:: (optional)
* Final install::
@end menu
@end ifinfo
@ifhtml
@enumerate
@item
@uref{prerequisites.html,,Prerequisites}
@item
@uref{download.html,,Downloading the source}
@item
@uref{configure.html,,Configuration}
@item
@uref{build.html,,Building}
@item
@uref{test.html,,Testing} (optional)
@item
@uref{finalinstall.html,,Final install}
@end enumerate
@end ifhtml

Please note that GCC does not support @samp{make uninstall} and probably
won't do so in the near future as this would open a can of worms.  Instead,
we suggest that you install GCC into a directory of its own and simply
remove that directory when you do not need that specific version of GCC
any longer, and, if shared libraries are installed there as well, no
more binaries exist that use them.

@html
<hr />
<p>
@end html
@ifhtml
@uref{./index.html,,Return to the GCC Installation page}

@insertcopying
@end ifhtml
@end ifset

@c ***Prerequisites**************************************************
@ifnothtml
@comment node-name,     next,          previous, up
@node    Prerequisites, Downloading the source, , Installing GCC
@end ifnothtml
@ifset prerequisiteshtml
@ifnothtml
@chapter Prerequisites
@end ifnothtml
@cindex Prerequisites

GCC requires that various tools and packages be available for use in the
build procedure.  Modifying GCC sources requires additional tools
described below.

@heading Tools/packages necessary for building GCC
@table @asis
@item ISO C++14 compiler
Necessary to bootstrap GCC.  GCC 5.4 or newer has sufficient support
for used C++14 features.

Versions of GCC prior to 15 allow bootstrapping with an ISO C++11
<<<<<<< HEAD
compiler, versions prior to 11 allow bootstrapping with an ISO C++98
compiler, and versions prior to 4.8 allow bootstrapping with an ISO
C89 compiler.

If you need to build an intermediate version of GCC in order to
bootstrap current GCC, consider GCC 9.5: it can build the current Ada
and D compilers, and was also the version that declared C++17 support
stable.
=======
compiler, versions prior to 10.5 allow bootstrapping with an ISO C++98
compiler, and versions prior to 4.8 allow bootstrapping with an ISO
C89 compiler.

If you need to build an intermediate version of GCC in order to
bootstrap current GCC, consider GCC 9.5: it can build the current Ada
and D compilers, and was also the version that declared C++17 support
stable.

To build all languages in a cross-compiler or other configuration where
3-stage bootstrap is not performed, you need to start with an existing
GCC binary (of a new enough version) because source code for language
frontends other than C might use GCC extensions.
>>>>>>> beced835

@item C standard library and headers

In order to build GCC, the C standard library and headers must be present
for all target variants for which target libraries will be built (and not
only the variant of the host C++ compiler).

This affects the popular @samp{x86_64-pc-linux-gnu} platform (among
other multilib targets), for which 64-bit (@samp{x86_64}) and 32-bit
(@samp{i386}) libc headers are usually packaged separately. If you do a
build of a native compiler on @samp{x86_64-pc-linux-gnu}, make sure you
either have the 32-bit libc developer package properly installed (the exact
name of the package depends on your distro) or you must build GCC as a
64-bit only compiler by configuring with the option
@option{--disable-multilib}.  Otherwise, you may encounter an error such as
@samp{fatal error: gnu/stubs-32.h: No such file}

@item Python
If you configure a RISC-V compiler with the option @option{--with-arch} and
the specified architecture string is non-canonical, then you will need
@command{python} installed on the build system.

@item @anchor{GNAT-prerequisite}GNAT

In order to build GNAT, the Ada compiler, you need a working GNAT
compiler (GCC version 5.1 or later).

This includes GNAT tools such as @command{gnatmake} and
@command{gnatlink}, since the Ada front end is written in Ada and
uses some GNAT-specific extensions.

In order to build a cross compiler, it is strongly recommended to install
the new compiler as native first, and then use it to build the cross
compiler. Other native compiler versions may work but this is not guaranteed and
will typically fail with hard to understand compilation errors during the
build.

Similarly, it is strongly recommended to use an older version of GNAT to build
GNAT. More recent versions of GNAT than the version built are not guaranteed
to work and will often fail during the build with compilation errors.

Note that @command{configure} does not test whether the GNAT installation works
and has a sufficiently recent version; if too old a GNAT version is
installed and @option{--enable-languages=ada} is used, the build will fail.

@env{ADA_INCLUDE_PATH} and @env{ADA_OBJECT_PATH} environment variables
must not be set when building the Ada compiler, the Ada tools, or the
Ada runtime libraries. You can check that your build environment is clean
by verifying that @samp{gnatls -v} lists only one explicit path in each
section.

@cindex cobol
@item @anchor{GCOBOL-prerequisite}GCOBOL

The COBOL compiler, gcobol, first appeared in GCC 15.  To build the
COBOL parser, you need GNU Bison 3.5.1 or later (but not 3.8.0). To build
the lexer requires GNU Flex 2.6.4, the current version as of this writing,
released on 2017-05-06.

The gcobol documentation is maintained as manpages using troff
mdoc. GNU groff is required to convert them to PDF format.  Conversion
to HTML is done with mandoc, available at
@uref{http://mdocml.bsd.lv/}.

Because ISO COBOL defines strict requirements for numerical precision,
gcobol requires hardware with 128-bit computation instructions.  This
requirement applies to both host and target. For integer and
fixed-point computation, gcobol uses
@deftp {Data type} __int128
@end deftp
meaning @code{16 == sizeof(long long int)}.
For floating point, gcobol uses
@deftp {Data type} _Float128
@end deftp
(On some architectures, GCC supports 128-bit floating point in software.)

gcobol has so far been tested on two architectures only: x86_64 and
aarch64 with little-endian encoding.

@item @anchor{GDC-prerequisite}GDC

In order to build GDC, the D compiler, you need a working GDC compiler
(GCC version 9.4 or later) and D runtime library, @samp{libphobos}, as
the D front end is written in D.

Versions of GDC prior to 12 can be built with an ISO C++11 compiler, which can
then be installed and used to bootstrap newer versions of the D front end.

It is strongly recommended to use an older version of GDC to build GDC. More
recent versions of GDC than the version built are not guaranteed to work and
will often fail during the build with compilation errors relating to
deprecations or removed features.

Note that @command{configure} does not test whether the GDC installation works
and has a sufficiently recent version.  Though the implementation of the D
front end does not make use of any GDC-specific extensions, or novel features
of the D language, if too old a GDC version is installed and
@option{--enable-languages=d} is used, the build will fail.

On some targets, @samp{libphobos} isn't enabled by default, but compiles
and works if @option{--enable-libphobos} is used.  Specifics are
documented for affected targets.

@item @anchor{GM2-prerequisite}GM2

Python3 is required if you want to build the complete Modula-2
documentation including the target @code{SYSTEM} definition module.
If Python3 is unavailable Modula-2 documentation will include a target
independent version of the SYSTEM modules.

@item @anchor{gccrs-prerequisite}gccrs

The official Rust compiler and Rust build system (cargo) are required for
building various parts of the gccrs frontend, until gccrs can compile them
by itself. The minimum supported Rust version is 1.49.

@item A ``working'' POSIX compatible shell, or GNU bash

Necessary when running @command{configure} because some
@command{/bin/sh} shells have bugs and may crash when configuring the
target libraries.  In other cases, @command{/bin/sh} or @command{ksh}
have disastrous corner-case performance problems.  This
can cause target @command{configure} runs to literally take days to
complete in some cases.

So on some platforms @command{/bin/ksh} is sufficient, on others it
isn't.  See the host/target specific instructions for your platform, or
use @command{bash} to be sure.  Then set @env{CONFIG_SHELL} in your
environment to your ``good'' shell prior to running
@command{configure}/@command{make}.

@command{zsh} is not a fully compliant POSIX shell and will not
work when configuring GCC@.

@item GNU flex

Necessary to build the lexical analysis module.

@item A POSIX or SVR4 awk

Necessary for creating some of the generated source files for GCC@.
If in doubt, use a recent GNU awk version.

@item GNU binutils

Necessary in some circumstances, optional in others.  See the
host/target specific instructions for your platform for the exact
requirements.

Note binutils 2.35 or newer is required for LTO to work correctly
with GNU libtool that includes doing a bootstrap with LTO enabled.

@item gzip version 1.2.4 (or later) or
@itemx bzip2 version 1.0.2 (or later)

Necessary to uncompress GCC @command{tar} files when source code is
obtained via HTTPS mirror sites.

@item GNU make version 3.80 (or later)

You must have GNU make installed to build GCC@.

@item GNU tar version 1.14 (or later)

Necessary (only on some platforms) to untar the source code.  Many
systems' @command{tar} programs will also work, only try GNU
@command{tar} if you have problems.

@item Perl version 5.6.1 (or later)

Necessary when targeting Darwin, building @samp{libstdc++},
and not using @option{--disable-symvers}.
Necessary when targeting Solaris with Solaris @command{ld} and not using
@option{--disable-symvers}.

Necessary when regenerating @file{Makefile} dependencies in libiberty.
Necessary when regenerating @file{libiberty/functions.texi}.
Necessary when generating manpages from Texinfo manuals.
Used by various scripts to generate some files included in the source
repository (mainly Unicode-related and rarely changing) from source
tables.

Used by @command{automake}.

If available, enables parallel testing of @samp{libgomp} in case that
@command{flock} is not available.

@end table

Several support libraries are necessary to build GCC, some are required,
others optional.  While any sufficiently new version of required tools
usually work, library requirements are generally stricter.  Newer
versions may work in some cases, but it's safer to use the exact
versions documented.  We appreciate bug reports about problems with
newer versions, though.  If your OS vendor provides packages for the
support libraries then using those packages may be the simplest way to
install the libraries.

@table @asis
@item GNU Multiple Precision Library (GMP) version 4.3.2 (or later)

Necessary to build GCC@.  It can be downloaded from
@uref{https://gmplib.org/}.  If a GMP source distribution is found in a
subdirectory of your GCC sources named @file{gmp}, it will be built
together with GCC.  Alternatively, if GMP is already installed but it
is not in your library search path, you will have to configure with the
@option{--with-gmp} configure option.  See also @option{--with-gmp-lib}
and @option{--with-gmp-include}.
The in-tree build is only supported with the GMP version that
download_prerequisites installs.

@item MPFR Library version 3.1.0 (or later)

Necessary to build GCC@.  It can be downloaded from
@uref{https://www.mpfr.org}.  If an MPFR source distribution is found
in a subdirectory of your GCC sources named @file{mpfr}, it will be
built together with GCC.  Alternatively, if MPFR is already installed
but it is not in your default library search path, the
@option{--with-mpfr} configure option should be used.  See also
@option{--with-mpfr-lib} and @option{--with-mpfr-include}.
The in-tree build is only supported with the MPFR version that
download_prerequisites installs.

@item MPC Library version 1.0.1 (or later)

Necessary to build GCC@.  It can be downloaded from
@uref{https://www.multiprecision.org/mpc/}.  If an MPC source distribution
is found in a subdirectory of your GCC sources named @file{mpc}, it
will be built together with GCC.  Alternatively, if MPC is already
installed but it is not in your default library search path, the
@option{--with-mpc} configure option should be used.  See also
@option{--with-mpc-lib} and @option{--with-mpc-include}.
The in-tree build is only supported with the MPC version that
download_prerequisites installs.

@item isl Library version 0.15 or later.

Necessary to build GCC with the Graphite loop optimizations.
It can be downloaded from @uref{https://gcc.gnu.org/pub/gcc/infrastructure/}.
If an isl source distribution is found
in a subdirectory of your GCC sources named @file{isl}, it will be
built together with GCC.  Alternatively, the @option{--with-isl} configure
option should be used if isl is not installed in your default library
search path.

@item zstd Library.

Necessary to build GCC with zstd compression used for LTO bytecode.
The library is searched in your default library patch search.
Alternatively, the @option{--with-zstd} configure option should be used.

@item Python3 modules

The complete list of Python3 modules broken down by GCC subcomponent
is shown below:

@table @asis
@item internal debugging in gdbhooks
@code{gdb}, @code{gdb.printing}, @code{gdb.types},
@code{os.path}, @code{re}, @code{sys} and @code{tempfile},

@item g++ testsuite
@code{gcov}, @code{gzip}, @code{json}, @code{os} and @code{pytest}.

@item SARIF testsuite
Tests of SARIF output will use the @code{check-jsonschema} program from
the @code{check-jsonschema} module (if available) to validate generated
.sarif files.  If this tool is not found, the validation parts of those
tests are skipped.

@item c++ cxx api generation
@code{csv}, @code{os}, @code{sys} and @code{time}.

@item modula-2 documentation
@code{argparse}, @code{os}, @code{pathlib}, @code{shutil} and
@code{sys}.

@item git developer tools
@code{os} and @code{sys}.

@item ada documentation
@code{latex_elements}, @code{os}, @code{pygments}, @code{re},
@code{sys} and @code{time}.
@end table

@item GNU gettext

Necessary to build GCC with internationalization support via
@option{--enable-nls}.  It can be downloaded from
@uref{https://www.gnu.org/software/gettext/}. If a GNU gettext distribution
is found in a subdirectory of your GCC sources named @file{gettext}, it
will be built together with GCC, unless present in the system (either in
libc or as a stand-alone library).

The in-tree configuration requires GNU gettext version 0.22 or later.

@end table

@heading Tools/packages necessary for modifying GCC
@table @asis
@item autoconf version 2.69
@itemx GNU m4 version 1.4.6 (or later)

Necessary when modifying @file{configure.ac}, @file{aclocal.m4}, etc.@:
to regenerate @file{configure} and @file{config.in} files.

@item automake version 1.15.1

Necessary when modifying a @file{Makefile.am} file to regenerate its
associated @file{Makefile.in}.

Much of GCC does not use automake, so directly edit the @file{Makefile.in}
file.  Specifically this applies to the @file{gcc}, @file{intl},
@file{libcpp}, @file{libiberty}, @file{libobjc} directories as well
as any of their subdirectories.

For directories that use automake, GCC requires the latest release in
the 1.15 series, which is currently 1.15.1.  When regenerating a directory
to a newer version, please update all the directories using an older 1.15
to the latest released version.

@item gettext version 0.14.5 (or later)

Needed to regenerate @file{gcc.pot}.

@item gperf version 2.7.2 (or later)

Necessary when modifying @command{gperf} input files, e.g.@:
@file{gcc/cp/cfns.gperf} to regenerate its associated header file, e.g.@:
@file{gcc/cp/cfns.h}.

@item DejaGnu version 1.5.3 (or later)
@itemx Expect
@itemx Tcl
@c Once Tcl 8.5 or higher is required, remove any obsolete
@c compatibility workarounds:
@c     git grep 'compatibility with earlier Tcl releases'

Necessary to run the GCC testsuite; see the section on testing for
details.

@item autogen version 5.5.4 (or later) and
@itemx guile version 1.4.1 (or later)

Necessary to regenerate @file{fixinc/fixincl.x} from
@file{fixinc/inclhack.def} and @file{fixinc/*.tpl}.

Necessary to run @samp{make check} for @file{fixinc}.

Necessary to regenerate the top level @file{Makefile.in} file from
@file{Makefile.tpl} and @file{Makefile.def}.

Necessary to regenerate the @file{bits/version.h} header for libstdc++.

@item Flex version 2.5.4 (or later)

Necessary when modifying @file{*.l} files.

Necessary to build GCC during development because the generated output
files are not included in the version-controlled source repository.
They are included in releases.

@item Bison version 3.5.1 or later (but not 3.8.0)

Necessary when modifying @file{*.y} files in the COBOL front end.

Necessary to build GCC during development because the generated output
files are not included in the version-controlled source repository.
They are included in releases.

@item Texinfo version 4.7 (or later)

Necessary for running @command{makeinfo} when modifying @file{*.texi}
files to test your changes.

Necessary for running @command{make dvi}, @command{make pdf},
or @command{make html} to create formatted documentation.  Texinfo version
4.8 or later is required for @command{make pdf}.

Necessary to build GCC documentation in info format during development
because the generated output files are not included in the repository.
(They are included in release tarballs.)

Note that the minimum requirement is for a very old version of
Texinfo, but recent versions of Texinfo produce better-quality output,
especially for HTML format.  The version of Texinfo packaged with any
current operating system distribution is likely to be adequate for
building the documentation without error, but you may still want to
install a newer release to get the best appearance and usability of
the generated manuals.

@item @TeX{} (any working version)

Necessary for running @command{texi2dvi} and @command{texi2pdf}, which
are used when running @command{make dvi} or @command{make pdf} to create
DVI or PDF files, respectively.

@item Sphinx version 1.0 (or later)

Necessary to regenerate @file{jit/docs/_build/texinfo} from the @file{.rst}
files in the directories below @file{jit/docs}.

@item git (any version)
@itemx SSH (any version)

Necessary to access the source repository.  Public releases and weekly
snapshots of the development sources are also available via HTTPS@.

@item GNU diffutils version 2.7 (or later)

Useful when submitting patches for the GCC source code.

@item patch version 2.5.4 (or later)

Necessary when applying patches, created with @command{diff}, to one's
own sources.

@end table

@html
<hr />
<p>
@end html
@ifhtml
@uref{./index.html,,Return to the GCC Installation page}
@end ifhtml
@end ifset

@c ***Downloading the source**************************************************
@ifnothtml
@comment node-name,     next,          previous, up
@node    Downloading the source, Configuration, Prerequisites, Installing GCC
@end ifnothtml
@ifset downloadhtml
@ifnothtml
@chapter Downloading GCC
@end ifnothtml
@cindex Downloading GCC
@cindex Downloading the Source

GCC is distributed via @uref{https://gcc.gnu.org/git.html,,git} and via
HTTPS as tarballs compressed with @command{gzip} or @command{bzip2}.

Please refer to the @uref{https://gcc.gnu.org/releases.html,,releases web page}
for information on how to obtain GCC@.

The source distribution includes the Ada, C, C++, Objective-C, COBOL
(GCC 15 and later), D (GCC 9 and later), Fortran, Go, and Modula-2
(GCC 13 and later) compilers, as well as runtime libraries for C++,
Objective-C, COBOL, and Fortran.  For previous versions these were
downloadable as separate components such as the core GCC distribution,
which included the C language front end and shared components, and
language-specific distributions including the language front end and
the language runtime (where appropriate).

If you also intend to build binutils (either to upgrade an existing
installation or for use in place of the corresponding tools of your
OS), unpack the binutils distribution either in the same directory or
a separate one.  In the latter case, add symbolic links to any
components of the binutils you intend to build alongside the compiler
(@file{bfd}, @file{binutils}, @file{gas}, @file{gprof}, @file{ld},
@file{opcodes}, @dots{}) to the directory containing the GCC sources.

Likewise the GMP, MPFR, MPC and Gettext libraries can be automatically
built together with GCC.  You may simply run the
@command{contrib/download_prerequisites} script in the GCC source directory
to set up everything.
Otherwise unpack the GMP, MPFR, MPC and/or Gettext source
distributions in the directory containing the GCC sources and rename
their directories to @file{gmp}, @file{mpfr}, @file{mpc} and
@file{gettext}, respectively (or use symbolic links with the same name).

@html
<hr />
<p>
@end html
@ifhtml
@uref{./index.html,,Return to the GCC Installation page}
@end ifhtml
@end ifset

@c ***Configuration***********************************************************
@ifnothtml
@comment node-name,     next,          previous, up
@node    Configuration, Building, Downloading the source, Installing GCC
@end ifnothtml
@ifset configurehtml
@ifnothtml
@chapter Installing GCC: Configuration
@end ifnothtml
@cindex Configuration
@cindex Installing GCC: Configuration

Like most GNU software, GCC must be configured before it can be built.
This document describes the recommended configuration procedure
for both native and cross targets.

We use @var{srcdir} to refer to the toplevel source directory for
GCC; we use @var{objdir} to refer to the toplevel build/object directory.

If you obtained the sources by cloning the repository, @var{srcdir}
must refer to the top @file{gcc} directory, the one where the
@file{MAINTAINERS} file can be found, and not its @file{gcc}
subdirectory, otherwise the build will fail.

If either @var{srcdir} or @var{objdir} is located on an automounted NFS
file system, the shell's built-in @command{pwd} command will return
temporary pathnames.  Using these can lead to various sorts of build
problems.  To avoid this issue, set the @env{PWDCMD} environment
variable to an automounter-aware @command{pwd} command, e.g.,
@command{pawd} or @samp{amq -w}, during the configuration and build
phases.

First, we @strong{highly} recommend that GCC be built into a
separate directory from the sources which does @strong{not} reside
within the source tree.  This is how we generally build GCC; building
where @var{objdir} is a subdirectory of @var{srcdir} should work as well;
building where @var{objdir} == @var{srcdir} is unsupported.

If you have previously built GCC in the same directory for a
different target machine, do @samp{make distclean} to delete all files
that might be invalid.  One of the files this deletes is @file{Makefile};
if @samp{make distclean} complains that @file{Makefile} does not exist
or issues a message like ``don't know how to make distclean'' it probably
means that the directory is already suitably clean.  However, with the
recommended method of building in a separate @var{objdir}, you should
simply use a different @var{objdir} for each target.

Second, when configuring a native system, either @command{cc} or
@command{gcc} must be in your path or you must set @env{CC} in
your environment before running configure.  Otherwise the configuration
scripts may fail.

@ignore
Note that the bootstrap compiler and the resulting GCC must be link
compatible, else the bootstrap will fail with linker errors about
incompatible object file formats.  Several multilibed targets are
affected by this requirement, see
@ifnothtml
@ref{Specific, host/target specific installation notes}.
@end ifnothtml
@ifhtml
@uref{specific.html,,host/target specific installation notes}.
@end ifhtml
@end ignore

To configure GCC:

@smallexample
% mkdir @var{objdir}
% cd @var{objdir}
% @var{srcdir}/configure [@var{options}] [@var{target}]
@end smallexample

@heading Distributor options

If you will be distributing binary versions of GCC, with modifications
to the source code, you should use the options described in this
section to make clear that your version contains modifications.

@table @code
@item --with-pkgversion=@var{version}
Specify a string that identifies your package.  You may wish
to include a build number or build date.  This version string will be
included in the output of @command{gcc --version}.  This suffix does
not replace the default version string, only the @samp{GCC} part.

The default value is @samp{GCC}.

@item --with-bugurl=@var{url}
Specify the URL that users should visit if they wish to report a bug.
You are of course welcome to forward bugs reported to you to the FSF,
if you determine that they are not bugs in your modifications.

The default value refers to the FSF's GCC bug tracker.

@item --with-documentation-root-url=@var{url}
Specify the URL root that contains GCC option documentation.  The @var{url}
should end with a @code{/} character.

The default value is @uref{https://gcc.gnu.org/onlinedocs/,,https://gcc.gnu.org/onlinedocs/}
on the GCC main development trunk.  On release branches, the default
is @code{https://gcc.gnu.org/onlinedocs/gcc-@var{major}.@var{minor}.0/}.

@item --with-changes-root-url=@var{url}
Specify the URL root that contains information about changes in GCC
releases like @code{gcc-@var{version}/changes.html}.
The @var{url} should end with a @code{/} character.

The default value is @uref{https://gcc.gnu.org/,,https://gcc.gnu.org/}.

@end table

@heading Host, Build and Target specification

Specify the host, build and target machine configurations.  You do this
when you run the @file{configure} script.

The @dfn{build} machine is the system which you are using, the
@dfn{host} machine is the system where you want to run the resulting
compiler (normally the build machine), and the @dfn{target} machine is
the system for which you want the compiler to generate code.

If you are building a compiler to produce code for the machine it runs
on (a native compiler), you normally do not need to specify any operands
to @file{configure}; it will try to guess the type of machine you are on
and use that as the build, host and target machines.  So you don't need
to specify a configuration when building a native compiler unless
@file{configure} cannot figure out what your configuration is or guesses
wrong.

In those cases, specify the build machine's @dfn{configuration name}
with the @option{--host} option; the host and target will default to be
the same as the host machine.

Here is an example:

@smallexample
./configure --host=x86_64-pc-linux-gnu
@end smallexample

A configuration name may be canonical or it may be more or less
abbreviated (@file{config.sub} script produces canonical versions).

A canonical configuration name has three parts, separated by dashes.
It looks like this: @samp{@var{cpu}-@var{company}-@var{system}}.

Here are the possible CPU types:

@quotation
aarch64, aarch64_be, alpha, alpha64, amdgcn, arc, arceb, arm, armeb, avr, bfin,
bpf, cris, csky, epiphany, fido, fr30, frv, ft32, h8300, hppa, hppa2.0,
hppa64, i486, i686, ia64, iq2000, lm32, loongarch64, m32c, m32r, m32rle, m68k,
mcore, microblaze, microblazeel, mips, mips64, mips64el, mips64octeon,
mips64orion, mips64vr, mipsel, mipsisa32, mipsisa32r2, mipsisa64, mipsisa64r2,
mipsisa64r2el, mipsisa64sb1, mipsisa64sr71k, mipstx39, mmix, mn10300, moxie,
msp430, nds32be, nds32le, nvptx, or1k, pdp11, powerpc, powerpc64,
powerpc64le, powerpcle, pru, riscv32, riscv32be, riscv64, riscv64be, rl78, rx,
s390, s390x, sh, shle, sparc, sparc64, tic6x, v850,
v850e, v850e1, vax, visium, x86_64, xstormy16, xtensa
@end quotation

Here is a list of system types:

@quotation
aix@var{version}, amdhsa, aout, cygwin, darwin@var{version},
eabi, eabialtivec, eabisim, eabisimaltivec, elf, elf32,
elfbare, elfoabi, freebsd@var{version}, gnu, hpux, hpux@var{version},
kfreebsd-gnu, kopensolaris-gnu, linux-androideabi, linux-gnu,
linux-gnu_altivec, linux-musl, linux-uclibc, lynxos, mingw32, mingw32crt,
mmixware, msdosdjgpp, netbsd, netbsdelf@var{version}, nto-qnx, openbsd,
rtems, solaris@var{version}, symbianelf, tpf, uclinux, uclinux_eabi, vms,
vxworks, vxworksae, vxworksmils
@end quotation

@heading Options specification

Use @var{options} to override several configure time options for
GCC@.  A list of supported @var{options} follows; @samp{configure
--help} may list other options, but those not listed below may not
work and should not normally be used.

Note that each @option{--enable} option has a corresponding
@option{--disable} option and that each @option{--with} option has a
corresponding @option{--without} option.

@table @code
@item --prefix=@var{dirname}
Specify the toplevel installation
directory.  This is the recommended way to install the tools into a directory
other than the default.  The toplevel installation directory defaults to
@file{/usr/local}.

We @strong{highly} recommend against @var{dirname} being the same or a
subdirectory of @var{objdir} or vice versa.  If specifying a directory
beneath a user's home directory tree, some shells will not expand
@var{dirname} correctly if it contains the @samp{~} metacharacter; use
@env{$HOME} instead.

The following standard @command{autoconf} options are supported.  Normally you
should not need to use these options.
@table @code
@item --exec-prefix=@var{dirname}
Specify the toplevel installation directory for architecture-dependent
files.  The default is @file{@var{prefix}}.

@item --bindir=@var{dirname}
Specify the installation directory for the executables called by users
(such as @command{gcc} and @command{g++}).  The default is
@file{@var{exec-prefix}/bin}.

@item --libdir=@var{dirname}
Specify the installation directory for object code libraries and
internal data files of GCC@.  The default is @file{@var{exec-prefix}/lib}.

@item --libexecdir=@var{dirname}
Specify the installation directory for internal executables of GCC@.
The default is @file{@var{exec-prefix}/libexec}.

@item --with-slibdir=@var{dirname}
Specify the installation directory for the shared libgcc library.  The
default is @file{@var{libdir}}.

@item --datarootdir=@var{dirname}
Specify the root of the directory tree for read-only architecture-independent
data files referenced by GCC@.  The default is @file{@var{prefix}/share}.

@item --infodir=@var{dirname}
Specify the installation directory for documentation in info format.
The default is @file{@var{datarootdir}/info}.

@item --datadir=@var{dirname}
Specify the installation directory for some architecture-independent
data files referenced by GCC@.  The default is @file{@var{datarootdir}}.

@item --docdir=@var{dirname}
Specify the installation directory for documentation files (other
than Info) for GCC@.  The default is @file{@var{datarootdir}/doc}.

@item --htmldir=@var{dirname}
Specify the installation directory for HTML documentation files.
The default is @file{@var{docdir}}.

@item --pdfdir=@var{dirname}
Specify the installation directory for PDF documentation files.
The default is @file{@var{docdir}}.

@item --mandir=@var{dirname}
Specify the installation directory for manual pages.  The default is
@file{@var{datarootdir}/man}.  (Note that the manual pages are only extracts
from the full GCC manuals, which are provided in Texinfo format.  The manpages
are derived by an automatic conversion process from parts of the full
manual.)

@item --with-gxx-include-dir=@var{dirname}
Specify
the installation directory for G++ header files.  The default depends
on other configuration options, and differs between cross and native
configurations.

@item --with-specs=@var{specs}
Specify additional command line driver SPECS.
This can be useful if you need to turn on a non-standard feature by
default without modifying the compiler's source code, for instance
@option{--with-specs=%@{!fcommon:%@{!fno-common:-fno-common@}@}}.
@ifnothtml
@xref{Spec Files,, Specifying subprocesses and the switches to pass to them,
gcc, Using the GNU Compiler Collection (GCC)},
@end ifnothtml
@ifhtml
See ``Spec Files'' in the main manual
@end ifhtml

@end table

@item --program-prefix=@var{prefix}
GCC supports some transformations of the names of its programs when
installing them.  This option prepends @var{prefix} to the names of
programs to install in @var{bindir} (see above).  For example, specifying
@option{--program-prefix=foo-} would result in @samp{gcc}
being installed as @file{/usr/local/bin/foo-gcc}.

@item --program-suffix=@var{suffix}
Appends @var{suffix} to the names of programs to install in @var{bindir}
(see above).  For example, specifying @option{--program-suffix=-3.1}
would result in @samp{gcc} being installed as
@file{/usr/local/bin/gcc-3.1}.

@item --program-transform-name=@var{pattern}
Applies the @samp{sed} script @var{pattern} to be applied to the names
of programs to install in @var{bindir} (see above).  @var{pattern} has to
consist of one or more basic @samp{sed} editing commands, separated by
semicolons.  For example, if you want the @samp{gcc} program name to be
transformed to the installed program @file{/usr/local/bin/myowngcc} and
the @samp{g++} program name to be transformed to
@file{/usr/local/bin/gspecial++} without changing other program names,
you could use the pattern
@option{--program-transform-name='s/^gcc$/myowngcc/; s/^g++$/gspecial++/'}
to achieve this effect.

All three options can be combined and used together, resulting in more
complex conversion patterns.  As a basic rule, @var{prefix} (and
@var{suffix}) are prepended (appended) before further transformations
can happen with a special transformation script @var{pattern}.

As currently implemented, this option only takes effect for native
builds; cross compiler binaries' names are not transformed even when a
transformation is explicitly asked for by one of these options.

For native builds, some of the installed programs are also installed
with the target alias in front of their name, as in
@samp{i686-pc-linux-gnu-gcc}.  All of the above transformations happen
before the target alias is prepended to the name---so, specifying
@option{--program-prefix=foo-} and @option{program-suffix=-3.1}, the
resulting binary would be installed as
@file{/usr/local/bin/i686-pc-linux-gnu-foo-gcc-3.1}.

As a last shortcoming, none of the installed Ada programs are
transformed yet, which will be fixed in some time.

@item --with-local-prefix=@var{dirname}
Specify the
installation directory for local include files.  The default is
@file{/usr/local}.  Specify this option if you want the compiler to
search directory @file{@var{dirname}/include} for locally installed
header files @emph{instead} of @file{/usr/local/include}.

You should specify @option{--with-local-prefix} @strong{only} if your
site has a different convention (not @file{/usr/local}) for where to put
site-specific files.

The default value for @option{--with-local-prefix} is @file{/usr/local}
regardless of the value of @option{--prefix}.  Specifying
@option{--prefix} has no effect on which directory GCC searches for
local header files.  This may seem counterintuitive, but actually it is
logical.

The purpose of @option{--prefix} is to specify where to @emph{install
GCC}.  The local header files in @file{/usr/local/include}---if you put
any in that directory---are not part of GCC@.  They are part of other
programs---perhaps many others.  (GCC installs its own header files in
another directory which is based on the @option{--prefix} value.)

Both the local-prefix include directory and the GCC-prefix include
directory are part of GCC's ``system include'' directories.  Although these
two directories are not fixed, they need to be searched in the proper
order for the correct processing of the include_next directive.  The
local-prefix include directory is searched before the GCC-prefix
include directory.  Another characteristic of system include directories
is that pedantic warnings are turned off for headers in these directories.

Some autoconf macros add @option{-I @var{directory}} options to the
compiler command line, to ensure that directories containing installed
packages' headers are searched.  When @var{directory} is one of GCC's
system include directories, GCC will ignore the option so that system
directories continue to be processed in the correct order.  This
may result in a search order different from what was specified but the
directory will still be searched.

GCC automatically searches for ordinary libraries using
@env{GCC_EXEC_PREFIX}.  Thus, when the same installation prefix is
used for both GCC and packages, GCC will automatically search for
both headers and libraries.  This provides a configuration that is
easy to use.  GCC behaves in a manner similar to that when it is
installed as a system compiler in @file{/usr}.

Sites that need to install multiple versions of GCC may not want to
use the above simple configuration.  It is possible to use the
@option{--program-prefix}, @option{--program-suffix} and
@option{--program-transform-name} options to install multiple versions
into a single directory, but it may be simpler to use different prefixes
and the @option{--with-local-prefix} option to specify the location of the
site-specific files for each version.  It will then be necessary for
users to specify explicitly the location of local site libraries
(e.g., with @env{LIBRARY_PATH}).

The same value can be used for both @option{--with-local-prefix} and
@option{--prefix} provided it is not @file{/usr}.  This can be used
to avoid the default search of @file{/usr/local/include}.

@strong{Do not} specify @file{/usr} as the @option{--with-local-prefix}!
The directory you use for @option{--with-local-prefix} @strong{must not}
contain any of the system's standard header files.  If it did contain
them, certain programs would be miscompiled (including GNU Emacs, on
certain targets), because this would override and nullify the header
file corrections made by the @command{fixincludes} script.

Indications are that people who use this option use it based on mistaken
ideas of what it is for.  People use it as if it specified where to
install part of GCC@.  Perhaps they make this assumption because
installing GCC creates the directory.

@item --with-gcc-major-version-only
Specifies that GCC should use only the major number rather than
@var{major}.@var{minor}.@var{patchlevel} in filesystem paths.

@item --with-native-system-header-dir=@var{dirname}
Specifies that @var{dirname} is the directory that contains native system
header files, rather than @file{/usr/include}.  This option is most useful
if you are creating a compiler that should be isolated from the system
as much as possible.  It is most commonly used with the
@option{--with-sysroot} option and will cause GCC to search
@var{dirname} inside the system root specified by that option.

@item --enable-shared[=@var{package}[,@dots{}]]
Build shared versions of libraries, if shared libraries are supported on
the target platform.  Unlike GCC 2.95.x and earlier, shared libraries
are enabled by default on all platforms that support shared libraries.

If a list of packages is given as an argument, build shared libraries
only for the listed packages.  For other packages, only static libraries
will be built.  Package names currently recognized in the GCC tree are
@samp{libgcc} (also known as @samp{gcc}), @samp{libstdc++} (not
@samp{libstdc++-v3}), @samp{libffi}, @samp{zlib}, @samp{boehm-gc},
@samp{ada}, @samp{libada}, @samp{libgo}, @samp{libobjc}, and @samp{libphobos}.
Note @samp{libiberty} does not support shared libraries at all.

Use @option{--disable-shared} to build only static libraries.  Note that
@option{--disable-shared} does not accept a list of package names as
argument, only @option{--enable-shared} does.

Contrast with @option{--enable-host-shared}, which affects @emph{host}
code.

@item --enable-host-shared
Specify that the @emph{host} code should be built into position-independent
machine code (with @option{-fPIC}), allowing it to be used within shared
libraries, but yielding a slightly slower compiler.

This option is required when building the libgccjit.so library.

Contrast with @option{--enable-shared}, which affects @emph{target}
libraries.

@item --enable-versioned-jit
Specify that the @samp{libgccjit} library is built with a soname matching
the GCC major version.

@item --enable-host-pie
Specify that the @emph{host} executables should be built into
position-independent executables (with @option{-fPIE} and @option{-pie}),
yielding a slightly slower compiler (but faster than
@option{--enable-host-shared}).  Position-independent executables are loaded
at random addresses each time they are executed, therefore provide additional
protection against Return Oriented Programming (ROP) attacks.

@option{--enable-host-pie} may be used with @option{--enable-host-shared},
in which case @option{-fPIC} is used when compiling, and @option{-pie} when
linking.

@item --enable-host-bind-now
Specify that the @emph{host} executables should be linked with the option
@option{-Wl,-z,now}, which means that the dynamic linker will resolve all
symbols when the executables are started, and that in turn allows RELRO to
mark the GOT read-only, resulting in better security.

@item @anchor{with-gnu-as}--with-gnu-as
Specify that the compiler should assume that the
assembler it finds is the GNU assembler.  However, this does not modify
the rules to find an assembler and will result in confusion if the
assembler found is not actually the GNU assembler.  (Confusion may also
result if the compiler finds the GNU assembler but has not been
configured with @option{--with-gnu-as}.)  If you have more than one
assembler installed on your system, you may want to use this option in
connection with @option{--with-as=@var{pathname}} or
@option{--with-build-time-tools=@var{pathname}}.

The following systems are the only ones where it makes a difference
whether you use the GNU assembler.  On any other system,
@option{--with-gnu-as} has no effect.

@itemize @bullet
@item @samp{hppa*-@var{any}-@var{any}}
@item @samp{*-*-solaris2.11}
@end itemize

@item @anchor{with-as}--with-as=@var{pathname}
Specify that the compiler should use the assembler pointed to by
@var{pathname}, rather than the one found by the standard rules to find
an assembler, which are:
@itemize @bullet
@item
Unless GCC is being built with a cross compiler, check the
@file{@var{libexec}/gcc/@var{target}/@var{version}} directory.
@var{libexec} defaults to @file{@var{exec-prefix}/libexec};
@var{exec-prefix} defaults to @var{prefix}, which
defaults to @file{/usr/local} unless overridden by the
@option{--prefix=@var{pathname}} switch described above.  @var{target}
is the target system triple, such as @samp{sparc-sun-solaris2.11}, and
@var{version} denotes the GCC version, such as 3.0.

@item
If the target system is the same that you are building on, check
operating system specific directories.

@item
Check in the @env{PATH} for a tool whose name is prefixed by the
target system triple.

@item
Check in the @env{PATH} for a tool whose name is not prefixed by the
target system triple, if the host and target system triple are
the same (in other words, we use a host tool if it can be used for
the target as well).
@end itemize

You may want to use @option{--with-as} if no assembler
is installed in the directories listed above, or if you have multiple
assemblers installed and want to choose one that is not found by the
above rules.

@item @anchor{with-gnu-ld}--with-gnu-ld
Same as @uref{#with-gnu-as,,@option{--with-gnu-as}}
but for the linker.

@item --with-ld=@var{pathname}
Same as @uref{#with-as,,@option{--with-as}}
but for the linker.

@item --with-dsymutil=@var{pathname}
Same as @uref{#with-as,,@option{--with-as}}
but for the debug linker (only used on Darwin platforms so far).

@item --with-tls=@var{dialect}
Specify the default TLS dialect, for systems were there is a choice.
For ARM targets, possible values for @var{dialect} are @code{gnu} or
@code{gnu2}, which select between the original GNU dialect and the GNU TLS
descriptor-based dialect.
For RISC-V targets, possible values for @var{dialect} are @code{trad} or
@code{desc}, which select between the traditional GNU dialect and the GNU TLS
descriptor-based dialect.

@item --enable-multiarch
Specify whether to enable or disable multiarch support.  The default is
to check for glibc start files in a multiarch location, and enable it
if the files are found.  The auto detection is enabled for native builds,
and for cross builds configured with @option{--with-sysroot}, and without
@option{--with-native-system-header-dir}.
More documentation about multiarch can be found at
@uref{https://wiki.debian.org/Multiarch}.

@item --enable-sjlj-exceptions
Force use of the @code{setjmp}/@code{longjmp}-based scheme for exceptions.
@samp{configure} ordinarily picks the correct value based on the platform.
Only use this option if you are sure you need a different setting.

@item --enable-vtable-verify
Specify whether to enable or disable the vtable verification feature.
Enabling this feature causes libstdc++ to be built with its virtual calls
in verifiable mode.  This means that, when linked with libvtv, every
virtual call in libstdc++ will verify the vtable pointer through which the
call will be made before actually making the call.  If not linked with libvtv,
the verifier will call stub functions (in libstdc++ itself) and do nothing.
If vtable verification is disabled, then libstdc++ is not built with its
virtual calls in verifiable mode at all.  However the libvtv library will
still be built (see @option{--disable-libvtv} to turn off building libvtv).
@option{--disable-vtable-verify} is the default.

@item --enable-libgdiagnostics
Specify whether to build @code{libgdiagnostics}, a shared library exposing
GCC's diagnostics capabilities via a C API, and a C++ wrapper API adding
``syntactic sugar''.

This option requires @option{--enable-host-shared} on non-Windows hosts.

This option also enables @code{sarif-replay}, a command-line tool for
viewing @uref{https://sarif.info/,,SARIF files}.  @code{sarif-replay} takes
one or more @code{.sarif} files as input and attempts to replay any
diagnostics within them to stderr (via @code{libgdiagnostics}) in the style
of GCC's diagnostics.

@item --disable-gcov
Specify that the run-time library used for coverage analysis
and associated host tools should not be built.

@item --disable-multilib
Specify that multiple target
libraries to support different target variants, calling
conventions, etc.@: should not be built.  The default is to build a
predefined set of them.

Some targets provide finer-grained control over which multilibs are built
(e.g., @option{--disable-softfloat}):
@table @code
@item arm-*-*
fpu, 26bit, underscore, interwork, biendian, nofmult.

@item m68*-*-*
softfloat, m68881, m68000, m68020.

@item mips*-*-*
single-float, biendian, softfloat.

@item msp430-*-*
no-exceptions

@item powerpc*-*-*, rs6000*-*-*
aix64, pthread, softfloat, powercpu, powerpccpu, powerpcos, biendian,
sysv, aix.

@end table

@item @anchor{with-multilib-list}--with-multilib-list=@var{list}
@itemx --without-multilib-list
Specify what multilibs to build.  @var{list} is a comma separated list of
values, possibly consisting of a single value.  Currently only implemented
for aarch64*-*-*, amdgcn*-*-*, arm*-*-*, loongarch*-*-*, nvptx-*, riscv*-*-*,
sh*-*-* and x86-64-*-linux*.
The accepted values and meaning for each target is given below.

@table @code
@item aarch64*-*-*
@var{list} is a comma separated list of @code{ilp32}, and @code{lp64}
to enable ILP32 and LP64 run-time libraries, respectively.  If
@var{list} is empty, then there will be no multilibs and only the
default run-time library will be built.  If @var{list} is
@code{default} or --with-multilib-list= is not specified, then the
default set of libraries is selected based on the value of
@option{--target}.

@item amdgcn*-*-*
@var{list} is a comma separated list of ISA names (allowed values:
@code{gfx900}, @code{gfx906}, @code{gfx908}, @code{gfx90a}, @code{gfx90c}, 
@code{gfx1030}, @code{gfx1036}, @code{gfx1100}, @code{gfx1103}).
It ought not include the name of the default
ISA, specified via @option{--with-arch}.  If @var{list} is empty, then there
will be no multilibs and only the default run-time library will be built.  If
@var{list} is @code{default} or @option{--with-multilib-list=} is not
specified, then the default set of libraries is selected.

@item arm*-*-*
@var{list} is a comma separated list of @code{aprofile} and
@code{rmprofile} to build multilibs for A or R and M architecture
profiles respectively.  Note that, due to some limitation of the current
multilib framework, using the combined @code{aprofile,rmprofile}
multilibs selects in some cases a less optimal multilib than when using
the multilib profile for the architecture targetted.  The special value
@code{default} is also accepted and is equivalent to omitting the
option, i.e., only the default run-time library will be enabled.

@var{list} may instead contain @code{@@name}, to use the multilib
configuration Makefile fragment @file{name} in @file{gcc/config/arm} in
the source tree (it is part of the corresponding sources, after all).
It is recommended, but not required, that files used for this purpose to
be named starting with @file{t-ml-}, to make their intended purpose
self-evident, in line with GCC conventions.  Such files enable custom,
user-chosen multilib lists to be configured.  Whether multiple such
files can be used together depends on the contents of the supplied
files.  See @file{gcc/config/arm/t-multilib} and its supplementary
@file{gcc/config/arm/t-*profile} files for an example of what such
Makefile fragments might look like for this version of GCC.  The macros
expected to be defined in these fragments are not stable across GCC
releases, so make sure they define the @code{MULTILIB}-related macros
expected by the version of GCC you are building.
@ifnothtml
@xref{Target Fragment,, Target Makefile Fragments, gccint, GNU Compiler
Collection (GCC) Internals}.
@end ifnothtml
@ifhtml
See ``Target Makefile Fragments'' in the internals manual.
@end ifhtml

The table below gives the combination of ISAs, architectures, FPUs and
floating-point ABIs for which multilibs are built for each predefined
profile.  The union of these options is considered when specifying both
@code{aprofile} and @code{rmprofile}.

@multitable @columnfractions .15 .28 .30
@item Option @tab aprofile @tab rmprofile
@item ISAs
@tab @code{-marm} and @code{-mthumb}
@tab @code{-mthumb}
@item Architectures@*@*@*@*@*@*
@tab default architecture@*
@code{-march=armv7-a}@*
@code{-march=armv7ve}@*
@code{-march=armv8-a}@*@*@*
@tab default architecture@*
@code{-march=armv6s-m}@*
@code{-march=armv7-m}@*
@code{-march=armv7e-m}@*
@code{-march=armv8-m.base}@*
@code{-march=armv8-m.main}@*
@code{-march=armv7}
@item FPUs@*@*@*@*@*
@tab none@*
@code{-mfpu=vfpv3-d16}@*
@code{-mfpu=neon}@*
@code{-mfpu=vfpv4-d16}@*
@code{-mfpu=neon-vfpv4}@*
@code{-mfpu=neon-fp-armv8}
@tab none@*
@code{-mfpu=vfpv3-d16}@*
@code{-mfpu=fpv4-sp-d16}@*
@code{-mfpu=fpv5-sp-d16}@*
@code{-mfpu=fpv5-d16}@*
@item floating-point@/ ABIs@*@*
@tab @code{-mfloat-abi=soft}@*
@code{-mfloat-abi=softfp}@*
@code{-mfloat-abi=hard}
@tab @code{-mfloat-abi=soft}@*
@code{-mfloat-abi=softfp}@*
@code{-mfloat-abi=hard}
@end multitable

@item loongarch*-*-*
@var{list} is a comma-separated list, with each of the element starting with
the following ABI identifiers: @code{lp64d[/base]} @code{lp64f[/base]}
@code{lp64d[/base]} (the @code{/base} suffix may be omitted)
to enable their respective run-time libraries.

A suffix @code{[/@var{arch}][/@var{option}/@dots{}]} may follow immediately
after the ABI identifier to customize the compiler options for building the
given set of libraries.  @var{arch} denotes the architecture name recognized
by the @option{-march=@var{arch}} compiler option, which acts as a basic target
ISA configuration that can be adjusted using the subsequent @var{option}
suffixes, where each @var{option} is a compiler option without a leading dash
('-').

If no such suffix is present for a given multilib variant, the
configured value of @option{--with-multilib-default} is appended as a default
suffix.  If @option{--with-multilib-default} is not given, the default build
option @option{-march=abi-default} is applied when building the variants
without a suffix.

As a special case, @code{fixed} may be used in the position of @var{arch},
which means using the architecture configured with
@option{--with-arch=@var{arch}}, or its default value (e.g. @code{loongarch64}
for @code{loongarch64-*} targets).

If @var{list} is empty or @code{default}, or if @option{--with-multilib-list}
is not specified, then only the default variant of the libraries are built,
where the default ABI is implied by the configured target triplet.

@item nvptx-*
The target libraries corresponding to the default value of the
@option{-march} option are always built,
@ifnothtml
@pxref{nvptx-x-none,,host/target specific installation notes}.
@end ifnothtml
@ifhtml
see
@uref{specific.html#nvptx-x-none,,host/target specific installation notes}.
@end ifhtml
If @var{list} is empty, @samp{no}, or @option{--without-multilib-list}
is specified, then no additional multilibs are built.
Otherwise, @var{list} is a comma separated list specifying which
multilibs to build.
List items are either @samp{sm_SM}, or @samp{default}, which is a
placeholder specifying a default set of multilibs: @samp{sm_52}.
Any duplicates are filtered out.
If @option{--with-multilib-list} is not specified, then
@option{--with-multilib-list=default} is assumed.
For @samp{sm_30}, @samp{sm_35} target libraries, @option{-mptx-3.1}
sub-variants are additionally built.

@item riscv*-*-*
@var{list} is a single ABI name.  The target architecture must be either
@code{rv32gc} or @code{rv64gc}.  This will build a single multilib for the
specified architecture and ABI pair.  If @code{--with-multilib-list} is not
given, then a default set of multilibs is selected based on the value of
@option{--target}.  This is usually a large set of multilibs.

@item sh*-*-*
@var{list} is a comma separated list of CPU names.  These must be of the
form @code{sh*} or @code{m*} (in which case they match the compiler option
for that processor).  The list should not contain any endian options -
these are handled by @option{--with-endian}.

If @var{list} is empty, then there will be no multilibs for extra
processors.  The multilib for the secondary endian remains enabled.

As a special case, if an entry in the list starts with a @code{!}
(exclamation point), then it is added to the list of excluded multilibs.
Entries of this sort should be compatible with @samp{MULTILIB_EXCLUDES}
(once the leading @code{!} has been stripped).

If @option{--with-multilib-list} is not given, then a default set of
multilibs is selected based on the value of @option{--target}.  This is
usually the complete set of libraries, but some targets imply a more
specialized subset.

Example 1: to configure a compiler for SH4A only, but supporting both
endians, with little endian being the default:
@smallexample
--with-cpu=sh4a --with-endian=little,big --with-multilib-list=
@end smallexample

Example 2: to configure a compiler for both SH4A and SH4AL-DSP, but with
only little endian SH4AL:
@smallexample
--with-cpu=sh4a --with-endian=little,big \
--with-multilib-list=sh4al,!mb/m4al
@end smallexample

@item x86-64-*-linux*
@var{list} is a comma separated list of @code{m32}, @code{m64} and
@code{mx32} to enable 32-bit, 64-bit and x32 run-time libraries,
respectively.  If @var{list} is empty, then there will be no multilibs
and only the default run-time library will be enabled.

If @option{--with-multilib-list} is not given, then only 32-bit and
64-bit run-time libraries will be enabled.
@end table

@item --with-multilib-default
On LoongArch targets, set the default build options for enabled multilibs
without build options appended to their corresponding
@option{--with-multilib-list} items.  The format of this value is
@code{[/@var{arch}][/@var{option}/@dots{}]}, where @var{arch} is an
architecture name recognized by @option{-march=@var{arch}} compiler option,
and subsequent @var{option} suffixes are compiler options minus a leading
dash ('-').

Multiple @var{option}s may appear consecutively while @var{arch} may only
appear in the beginning or be omitted (which means @option{-march=abi-default}
is applied when building the libraries).

@item --with-strict-align-lib
On LoongArch targets, build all enabled multilibs with @option{-mstrict-align}
(Not enabled by default).

@item --with-multilib-generator=@var{config}
Specify what multilibs to build.  @var{config} is a semicolon separated list of
values, possibly consisting of a single value.  Currently only implemented
for riscv*-*-elf*.  The accepted values and meanings are given below.


Every config is constructed with four components: architecture string, ABI,
reuse rule with architecture string and reuse rule with sub-extension.

Example 1: Add multi-lib suppport for rv32i with ilp32.
@smallexample
rv32i-ilp32--
@end smallexample

Example 2: Add multi-lib suppport for rv32i with ilp32 and rv32imafd with ilp32.
@smallexample
rv32i-ilp32--;rv32imafd-ilp32--
@end smallexample

Example 3: Add multi-lib suppport for rv32i with ilp32; rv32im with ilp32 and
rv32ic with ilp32 will reuse this multi-lib set.
@smallexample
rv32i-ilp32-rv32im-c
@end smallexample

Example 4: Add multi-lib suppport for rv64ima with lp64; rv64imaf with lp64,
rv64imac with lp64 and rv64imafc with lp64 will reuse this multi-lib set.
@smallexample
rv64ima-lp64--f,c,fc
@end smallexample

@option{--with-multilib-generator} have an optional configuration argument
@option{--cmodel=val} for code model, this option will expand with other
config options, @var{val} is a comma separated list of possible code model,
currently we support medlow and medany.

Example 5: Add multi-lib suppport for rv64ima with lp64; rv64ima with lp64 and
medlow code model
@smallexample
rv64ima-lp64--;--cmodel=medlow
@end smallexample

Example 6: Add multi-lib suppport for rv64ima with lp64; rv64ima with lp64 and
medlow code model; rv64ima with lp64 and medany code model
@smallexample
rv64ima-lp64--;--cmodel=medlow,medany
@end smallexample

@item --with-endian=@var{endians}
Specify what endians to use.
Currently only implemented for sh*-*-*.

@var{endians} may be one of the following:
@table @code
@item big
Use big endian exclusively.
@item little
Use little endian exclusively.
@item big,little
Use big endian by default.  Provide a multilib for little endian.
@item little,big
Use little endian by default.  Provide a multilib for big endian.
@end table

@item --with-cmodel=@var{cmodel}
Specify what code model to use by default.
Currently only implemented for riscv*-*-*.

@item --enable-threads
Specify that the target
supports threads.  This affects the Objective-C compiler and runtime
library, and exception handling for other languages like C++.
On some systems, this is the default.

In general, the best (and, in many cases, the only known) threading
model available will be configured for use.  Beware that on some
systems, GCC has not been taught what threading models are generally
available for the system.  In this case, @option{--enable-threads} is an
alias for @option{--enable-threads=single}.

@item --disable-threads
Specify that threading support should be disabled for the system.
This is an alias for @option{--enable-threads=single}.

@item --enable-threads=@var{lib}
Specify that
@var{lib} is the thread support library.  This affects the Objective-C
compiler and runtime library, and exception handling for other languages
like C++.  The possibilities for @var{lib} are:

@table @code
@item aix
AIX thread support.
@item dce
DCE thread support.
@item lynx
LynxOS thread support.
@item mipssde
MIPS SDE thread support.
@item no
This is an alias for @samp{single}.
@item posix
Generic POSIX/Unix98 thread support.
@item rtems
RTEMS thread support.
@item single
Disable thread support, should work for all platforms.
@item tpf
TPF thread support.
@item vxworks
VxWorks thread support.
@item win32
Microsoft Win32 API thread support.
@end table

@item --enable-tls
Specify that the target supports TLS (Thread Local Storage).  Usually
configure can correctly determine if TLS is supported.  In cases where
it guesses incorrectly, TLS can be explicitly enabled or disabled with
@option{--enable-tls} or @option{--disable-tls}.  This can happen if
the assembler supports TLS but the C library does not, or if the
assumptions made by the configure test are incorrect.

@item --disable-tls
Specify that the target does not support TLS.
This is an alias for @option{--enable-tls=no}.

@item --disable-tm-clone-registry
Disable TM clone registry in libgcc. It is enabled in libgcc by default.
This option helps to reduce code size for embedded targets which do
not use transactional memory.

@item --with-cpu=@var{cpu}
@itemx --with-cpu-32=@var{cpu}
@itemx --with-cpu-64=@var{cpu}
Specify which cpu variant the compiler should generate code for by default.
@var{cpu} will be used as the default value of the @option{-mcpu=} switch.
This option is only supported on some targets, including ARC, ARM, i386, M68k,
PowerPC, and SPARC@.  It is mandatory for ARC@.  The @option{--with-cpu-32} and
@option{--with-cpu-64} options specify separate default CPUs for
32-bit and 64-bit modes; these options are only supported for aarch64, i386,
x86-64, PowerPC, and SPARC@.

@item --with-schedule=@var{cpu}
@itemx --with-arch=@var{cpu}
@itemx --with-arch-32=@var{cpu}
@itemx --with-arch-64=@var{cpu}
@itemx --with-tune=@var{cpu}
@itemx --with-tune-32=@var{cpu}
@itemx --with-tune-64=@var{cpu}
@itemx --with-abi=@var{abi}
@itemx --with-fpu=@var{type}
@itemx --with-float=@var{type}
@itemx --with-simd=@var{type}
These configure options provide default values for the @option{-mschedule=},
@option{-march=}, @option{-mtune=}, @option{-mabi=}, and @option{-mfpu=}
options and for @option{-mhard-float} or @option{-msoft-float}.  As with
@option{--with-cpu}, which switches will be accepted and acceptable values
of the arguments depend on the target.

@item --with-mode=@var{mode}
Specify if the compiler should default to @option{-marm} or @option{-mthumb}.
This option is only supported on ARM targets.

@item --with-stack-offset=@var{num}
This option sets the default for the -mstack-offset=@var{num} option,
and will thus generally also control the setting of this option for
libraries.  This option is only supported on Epiphany targets.

@item --with-fpmath=@var{isa}
This options sets @option{-mfpmath=sse} by default and specifies the default
ISA for floating-point arithmetics.  You can select either @samp{sse} which
enables @option{-msse2} or @samp{avx} which enables @option{-mavx} by default.
This option is only supported on i386 and x86-64 targets.

@item --with-fp-32=@var{mode}
On MIPS targets, set the default value for the @option{-mfp} option when using
the o32 ABI.  The possibilities for @var{mode} are:
@table @code
@item 32
Use the o32 FP32 ABI extension, as with the @option{-mfp32} command-line
option.
@item xx
Use the o32 FPXX ABI extension, as with the @option{-mfpxx} command-line
option.
@item 64
Use the o32 FP64 ABI extension, as with the @option{-mfp64} command-line
option.
@end table
In the absence of this configuration option the default is to use the o32
FP32 ABI extension.

@item --with-odd-spreg-32
On MIPS targets, set the @option{-modd-spreg} option by default when using
the o32 ABI.

@item --without-odd-spreg-32
On MIPS targets, set the @option{-mno-odd-spreg} option by default when using
the o32 ABI.  This is normally used in conjunction with
@option{--with-fp-32=64} in order to target the o32 FP64A ABI extension.

@item --with-nan=@var{encoding}
On MIPS targets, set the default encoding convention to use for the
special not-a-number (NaN) IEEE 754 floating-point data.  The
possibilities for @var{encoding} are:
@table @code
@item legacy
Use the legacy encoding, as with the @option{-mnan=legacy} command-line
option.
@item 2008
Use the 754-2008 encoding, as with the @option{-mnan=2008} command-line
option.
@end table
To use this configuration option you must have an assembler version
installed that supports the @option{-mnan=} command-line option too.
In the absence of this configuration option the default convention is
the legacy encoding, as when neither of the @option{-mnan=2008} and
@option{-mnan=legacy} command-line options has been used.

@item --with-divide=@var{type}
Specify how the compiler should generate code for checking for
division by zero.  This option is only supported on the MIPS target.
The possibilities for @var{type} are:
@table @code
@item traps
Division by zero checks use conditional traps (this is the default on
systems that support conditional traps).
@item breaks
Division by zero checks use the break instruction.
@end table

@item --with-compact-branches=@var{policy}
Specify how the compiler should generate branch instructions.
This option is only supported on the MIPS target.
The possibilities for @var{type} are:
@table @code
@item optimal
Cause a delay slot branch to be used if one is available in the
current ISA and the delay slot is successfully filled. If the delay slot
is not filled, a compact branch will be chosen if one is available.
@item never
Ensures that compact branch instructions will never be generated.
@item always
Ensures that a compact branch instruction will be generated if available.
If a compact branch instruction is not available,
a delay slot form of the branch will be used instead.
This option is supported from MIPS Release 6 onwards.
For pre-R6/microMIPS/MIPS16, this option is just same as never/optimal.
@end table

@c If you make --with-llsc the default for additional targets,
@c update the --with-llsc description in the MIPS section below.

@item --with-llsc
On MIPS targets, make @option{-mllsc} the default when no
@option{-mno-llsc} option is passed.  This is the default for
Linux-based targets, as the kernel will emulate them if the ISA does
not provide them.

@item --without-llsc
On MIPS targets, make @option{-mno-llsc} the default when no
@option{-mllsc} option is passed.

@item --with-synci
On MIPS targets, make @option{-msynci} the default when no
@option{-mno-synci} option is passed.

@item --without-synci
On MIPS targets, make @option{-mno-synci} the default when no
@option{-msynci} option is passed.  This is the default.

@item --with-lxc1-sxc1
On MIPS targets, make @option{-mlxc1-sxc1} the default when no
@option{-mno-lxc1-sxc1} option is passed.  This is the default.

@item --without-lxc1-sxc1
On MIPS targets, make @option{-mno-lxc1-sxc1} the default when no
@option{-mlxc1-sxc1} option is passed.  The indexed load/store
instructions are not directly a problem but can lead to unexpected
behaviour when deployed in an application intended for a 32-bit address
space but run on a 64-bit processor.  The issue is seen because all
known MIPS 64-bit Linux kernels execute o32 and n32 applications
with 64-bit addressing enabled which affects the overflow behaviour
of the indexed addressing mode.  GCC will assume that ordinary
32-bit arithmetic overflow behaviour is the same whether performed
as an @code{addu} instruction or as part of the address calculation
in @code{lwxc1} type instructions.  This assumption holds true in a
pure 32-bit environment and can hold true in a 64-bit environment if
the address space is accurately set to be 32-bit for o32 and n32.

@item --with-madd4
On MIPS targets, make @option{-mmadd4} the default when no
@option{-mno-madd4} option is passed.  This is the default.

@item --without-madd4
On MIPS targets, make @option{-mno-madd4} the default when no
@option{-mmadd4} option is passed.  The @code{madd4} instruction
family can be problematic when targeting a combination of cores that
implement these instructions differently.  There are two known cores
that implement these as fused operations instead of unfused (where
unfused is normally expected).  Disabling these instructions is the
only way to ensure compatible code is generated; this will incur
a performance penalty.

@item --with-msa
On MIPS targets, make @option{-mmsa} the default when no
@option{-mno-msa} option is passed.

@item --without-msa
On MIPS targets, make @option{-mno-msa} the default when no
@option{-mmsa} option is passed. This is the default.

@item --with-mips-plt
On MIPS targets, make use of copy relocations and PLTs.
These features are extensions to the traditional
SVR4-based MIPS ABIs and require support from GNU binutils
and the runtime C library.

@item --with-stack-clash-protection-guard-size=@var{size}
On certain targets this option sets the default stack clash protection guard
size as a power of two in bytes.  On AArch64 @var{size} is required to be either
12 (4KB) or 16 (64KB).

@item --with-isa-spec=@var{ISA-spec-string}
On RISC-V targets specify the default version of the RISC-V Unprivileged
(formerly User-Level) ISA specification to produce code conforming to.
The possibilities for @var{ISA-spec-string} are:
@table @code
@item 2.2
Produce code conforming to version 2.2.
@item 20190608
Produce code conforming to version 20190608.
@item 20191213
Produce code conforming to version 20191213.
@end table
In the absence of this configuration option the default version is 20191213.

@item --enable-__cxa_atexit
Define if you want to use @code{__cxa_atexit}, rather than atexit, to
register C++ destructors for local statics and global objects.
This is essential for fully standards-compliant handling of
destructors, but requires @code{__cxa_atexit} in libc.  This option is
currently only available on systems with GNU libc.  When enabled, this
will cause @option{-fuse-cxa-atexit} to be passed by default.

@item --enable-gnu-indirect-function
Define if you want to enable the @code{ifunc} attribute.  This option is
currently only available on systems with GNU libc on certain targets.

@item --enable-target-optspace
Specify that target
libraries should be optimized for code space instead of code speed.
This is the default for the m32r platform.

@item --with-cpp-install-dir=@var{dirname}
Specify that the user visible @command{cpp} program should be installed
in @file{@var{prefix}/@var{dirname}/cpp}, in addition to @var{bindir}.

@item --enable-comdat
Enable COMDAT group support.  This is primarily used to override the
automatically detected value.

@item --enable-initfini-array
Force the use of sections @code{.init_array} and @code{.fini_array}
(instead of @code{.init} and @code{.fini}) for constructors and
destructors.  Option @option{--disable-initfini-array} has the
opposite effect.  If neither option is specified, the configure script
will try to guess whether the @code{.init_array} and
@code{.fini_array} sections are supported and, if they are, use them.

@item --enable-link-mutex
When building GCC, use a mutex to avoid linking the compilers for
multiple languages at the same time, to avoid thrashing on build
systems with limited free memory.  The default is not to use such a mutex.

@item --enable-link-serialization
When building GCC, use make dependencies to serialize linking the compilers for
multiple languages, to avoid thrashing on build
systems with limited free memory.  The default is not to add such
dependencies and thus with parallel make potentially link different
compilers concurrently.  If the argument is a positive integer, allow
that number of concurrent link processes for the large binaries.

@item --enable-maintainer-mode
The build rules that regenerate the Autoconf and Automake output files as
well as the GCC master message catalog @file{gcc.pot} are normally
disabled.  This is because it can only be rebuilt if the complete source
tree is present.  If you have changed the sources and want to rebuild the
catalog, configuring with @option{--enable-maintainer-mode} will enable
this.  Note that you need a recent version of the @code{gettext} tools
to do so.

@item --disable-bootstrap
For a native build, the default configuration is to perform
a 3-stage bootstrap of the compiler when @samp{make} is invoked,
testing that GCC can compile itself correctly.  If you want to disable
this process, you can configure with @option{--disable-bootstrap}.

@item --enable-bootstrap
In special cases, you may want to perform a 3-stage build
even if the target and host triplets are different.
This is possible when the host can run code compiled for
the target (e.g.@: host is i686-linux, target is i486-linux).
Starting from GCC 4.2, to do this you have to configure explicitly
with @option{--enable-bootstrap}.

@item --enable-generated-files-in-srcdir
Neither the .c and .h files that are generated from Bison and flex nor the
info manuals and man pages that are built from the .texi files are present
in the repository development tree.  When building GCC from that development tree,
or from one of our snapshots, those generated files are placed in your
build directory, which allows for the source to be in a readonly
directory.

If you configure with @option{--enable-generated-files-in-srcdir} then those
generated files will go into the source directory.  This is mainly intended
for generating release or prerelease tarballs of the GCC sources, since it
is not a requirement that the users of source releases to have flex, Bison,
or makeinfo.

@item --enable-version-specific-runtime-libs
Specify
that runtime libraries should be installed in the compiler specific
subdirectory (@file{@var{libdir}/gcc}) rather than the usual places.  In
addition, @samp{libstdc++}'s include files will be installed into
@file{@var{libdir}} unless you overruled it by using
@option{--with-gxx-include-dir=@var{dirname}}.  Using this option is
particularly useful if you intend to use several versions of GCC in
parallel.  The default is @samp{yes} for @samp{libada}, and @samp{no} for
the remaining libraries.

@item --with-darwin-extra-rpath
This is provided to allow distributions to add a single additional
runpath on Darwin / macOS systems. This allows for cases where the
installed GCC library directories are then symlinked to a common
directory outside of the GCC installation.

@item @anchor{WithAixSoname}--with-aix-soname=@samp{aix}, @samp{svr4} or @samp{both}
Traditional AIX shared library versioning (versioned @code{Shared Object}
files as members of unversioned @code{Archive Library} files named
@samp{lib.a}) causes numerous headaches for package managers. However,
@code{Import Files} as members of @code{Archive Library} files allow for
@strong{filename-based versioning} of shared libraries as seen on Linux/SVR4,
where this is called the "SONAME". But as they prevent static linking,
@code{Import Files} may be used with @code{Runtime Linking} only, where the
linker does search for @samp{libNAME.so} before @samp{libNAME.a} library
filenames with the @samp{-lNAME} linker flag.

@anchor{AixLdCommand}For detailed information please refer to the AIX
@uref{https://www.ibm.com/support/knowledgecenter/search/%22the%20ld%20command%2C%20also%20called%20the%20linkage%20editor%20or%20binder%22,,ld
Command} reference.

As long as shared library creation is enabled, upon:
@table @code
@item --with-aix-soname=aix
@item --with-aix-soname=both
 A (traditional AIX) @code{Shared Archive Library} file is created:
 @itemize @bullet
  @item using the @samp{libNAME.a} filename scheme
  @item with the @code{Shared Object} file as archive member named
  @samp{libNAME.so.V} (except for @samp{libgcc_s}, where the @code{Shared
  Object} file is named @samp{shr.o} for backwards compatibility), which
  @itemize @minus
   @item is used for runtime loading from inside the @samp{libNAME.a} file
   @item is used for dynamic loading via
   @code{dlopen("libNAME.a(libNAME.so.V)", RTLD_MEMBER)}
   @item is used for shared linking
   @item is used for static linking, so no separate @code{Static Archive
   Library} file is needed
  @end itemize
 @end itemize
@item --with-aix-soname=both
@item --with-aix-soname=svr4
 A (second) @code{Shared Archive Library} file is created:
 @itemize @bullet
 @item using the @samp{libNAME.so.V} filename scheme
 @item with the @code{Shared Object} file as archive member named
 @samp{shr.o}, which
  @itemize @minus
   @item is created with the @code{-G linker flag}
   @item has the @code{F_LOADONLY} flag set
   @item is used for runtime loading from inside the @samp{libNAME.so.V} file
   @item is used for dynamic loading via @code{dlopen("libNAME.so.V(shr.o)",
   RTLD_MEMBER)}
  @end itemize
 @item with the @code{Import File} as archive member named @samp{shr.imp},
 which
  @itemize @minus
   @item refers to @samp{libNAME.so.V(shr.o)} as the "SONAME", to be recorded
   in the @code{Loader Section} of subsequent binaries
   @item indicates whether @samp{libNAME.so.V(shr.o)} is 32 or 64 bit
   @item lists all the public symbols exported by @samp{lib.so.V(shr.o)},
   eventually decorated with the @code{@samp{weak} Keyword}
   @item is necessary for shared linking against @samp{lib.so.V(shr.o)}
   @end itemize
  @end itemize
  A symbolic link using the @samp{libNAME.so} filename scheme is created:
  @itemize @bullet
  @item pointing to the @samp{libNAME.so.V} @code{Shared Archive Library} file
  @item to permit the @code{ld Command} to find @samp{lib.so.V(shr.imp)} via
  the @samp{-lNAME} argument (requires @code{Runtime Linking} to be enabled)
  @item to permit dynamic loading of @samp{lib.so.V(shr.o)} without the need
  to specify the version number via @code{dlopen("libNAME.so(shr.o)",
  RTLD_MEMBER)}
  @end itemize
@end table

As long as static library creation is enabled, upon:
@table @code
@item --with-aix-soname=svr4
 A @code{Static Archive Library} is created:
 @itemize @bullet
 @item using the @samp{libNAME.a} filename scheme
 @item with all the @code{Static Object} files as archive members, which
  @itemize @minus
   @item are used for static linking
  @end itemize
 @end itemize
@end table

While the aix-soname=@samp{svr4} option does not create @code{Shared Object}
files as members of unversioned @code{Archive Library} files any more, package
managers still are responsible to
@uref{./specific.html#TransferAixShobj,,transfer} @code{Shared Object} files
found as member of a previously installed unversioned @code{Archive Library}
file into the newly installed @code{Archive Library} file with the same
filename.

@emph{WARNING:} Creating @code{Shared Object} files with @code{Runtime Linking}
enabled may bloat the TOC, eventually leading to @code{TOC overflow} errors,
requiring the use of either the @option{-Wl,-bbigtoc} linker flag (seen to
break with the @code{GDB} debugger) or some of the TOC-related compiler flags,
@ifnothtml
@xref{RS/6000 and PowerPC Options,, RS/6000 and PowerPC Options, gcc,
Using the GNU Compiler Collection (GCC)}.
@end ifnothtml
@ifhtml
see ``RS/6000 and PowerPC Options'' in the main manual.
@end ifhtml

@option{--with-aix-soname} is currently supported by @samp{libgcc_s} only, so
this option is still experimental and not for normal use yet.

Default is the traditional behavior @option{--with-aix-soname=@samp{aix}}.

@item --enable-languages=@var{lang1},@var{lang2},@dots{}
Specify that only a particular subset of compilers and
their runtime libraries should be built.  For a list of valid values for
@var{langN} you can issue the following command in the
@file{gcc} directory of your GCC source tree:@*
@smallexample
grep ^language= */config-lang.in
@end smallexample
Currently, you can use any of the following:
@code{all}, @code{default}, @code{ada}, @code{c}, @code{c++},
@code{cobol}, @code{d}, @code{fortran}, @code{go}, @code{jit},
@code{lto}, @code{m2}, @code{objc}, @code{obj-c++}.
Building the Ada compiler has special requirements, see below.
If you do not pass this flag, or specify the option @code{default}, then the
default languages available in the @file{gcc} sub-tree will be configured.
Ada, COBOL, D, Go, Jit, Objective-C++ and Modula-2 are not default languages.
LTO is not a
default language, but is built by default because @option{--enable-lto} is
enabled by default.  The other languages are default languages.  If
@code{all} is specified, then all available languages are built.  An
exception is @code{jit} language, which requires
@option{--enable-host-shared} to be included with @code{all}.

@item --enable-stage1-languages=@var{lang1},@var{lang2},@dots{}
Specify that a particular subset of compilers and their runtime
libraries should be built with the system C compiler during stage 1 of
the bootstrap process, rather than only in later stages with the
bootstrapped C compiler.  The list of valid values is the same as for
@option{--enable-languages}, and the option @code{all} will select all
of the languages enabled by @option{--enable-languages}.  This option is
primarily useful for GCC development; for instance, when a development
version of the compiler cannot bootstrap due to compiler bugs, or when
one is debugging front ends other than the C front end.  When this
option is used, one can then build the target libraries for the
specified languages with the stage-1 compiler by using @command{make
stage1-bubble all-target}, or run the testsuite on the stage-1 compiler
for the specified languages using @command{make stage1-start check-gcc}.

@item --disable-libada
Specify that the run-time libraries and tools used by GNAT should not
be built.  This can be useful for debugging, or for compatibility with
previous Ada build procedures, when it was required to explicitly
do a @samp{make -C gcc gnatlib_and_tools}.

@item --disable-libgm2
Specify that the run-time libraries and tools used by Modula-2 should not
be built.  This can be useful for debugging.

@item --disable-libsanitizer
Specify that the run-time libraries for the various sanitizers should
not be built.

@item --disable-libssp
Specify that the run-time libraries for stack smashing protection
should not be built or linked against.  On many targets library support
is provided by the C library instead.

@item --disable-libquadmath
Specify that the GCC quad-precision math library should not be built.
On some systems, the library is required to be linkable when building
the Fortran front end, unless @option{--disable-libquadmath-support}
is used.

@item --disable-libquadmath-support
Specify that the Fortran front end and @code{libgfortran} do not add
support for @code{libquadmath} on systems supporting it.

@item --disable-libgomp
Specify that the GNU Offloading and Multi Processing Runtime Library
should not be built.

@item --disable-libvtv
Specify that the run-time libraries used by vtable verification
should not be built.

@item --with-dwarf2
Specify that the compiler should
use DWARF debugging information as the default; the exact
DWARF version that is the default is target-specific.

@item --with-advance-toolchain=@var{at}
On 64-bit PowerPC Linux systems, configure the compiler to use the
header files, library files, and the dynamic linker from the Advance
Toolchain release @var{at} instead of the default versions that are
provided by the Linux distribution.  In general, this option is
intended for the developers of GCC, and it is not intended for general
use.

@item --enable-targets=all
@itemx --enable-targets=@var{target_list}
Some GCC targets, e.g.@: powerpc64-linux, build bi-arch compilers.
These are compilers that are able to generate either 64-bit or 32-bit
code.  Typically, the corresponding 32-bit target, e.g.@:
powerpc-linux for powerpc64-linux, only generates 32-bit code.  This
option enables the 32-bit target to be a bi-arch compiler, which is
useful when you want a bi-arch compiler that defaults to 32-bit, and
you are building a bi-arch or multi-arch binutils in a combined tree.
On mips-linux, this will build a tri-arch compiler (ABI o32/n32/64),
defaulted to o32.
Currently, this option only affects sparc-linux, powerpc-linux, x86-linux,
mips-linux and s390-linux.

@item --enable-default-pie
Turn on @option{-fPIE} and @option{-pie} by default.

@item --enable-secureplt
This option enables @option{-msecure-plt} by default for powerpc-linux.
@ifnothtml
@xref{RS/6000 and PowerPC Options,, RS/6000 and PowerPC Options, gcc,
Using the GNU Compiler Collection (GCC)},
@end ifnothtml
@ifhtml
See ``RS/6000 and PowerPC Options'' in the main manual
@end ifhtml

@item --enable-default-ssp
Turn on @option{-fstack-protector-strong} by default.

@item --enable-cld
This option enables @option{-mcld} by default for 32-bit x86 targets.
@ifnothtml
@xref{i386 and x86-64 Options,, i386 and x86-64 Options, gcc,
Using the GNU Compiler Collection (GCC)},
@end ifnothtml
@ifhtml
See ``i386 and x86-64 Options'' in the main manual
@end ifhtml

@item --enable-large-address-aware
The @option{--enable-large-address-aware} option arranges for MinGW
executables to be linked using the @option{--large-address-aware}
option, that enables the use of more than 2GB of memory.  If GCC is
configured with this option, its effects can be reversed by passing the
@option{-Wl,--disable-large-address-aware} option to the so-configured
compiler driver.

@item --enable-win32-registry
@itemx --enable-win32-registry=@var{key}
@itemx --disable-win32-registry
The @option{--enable-win32-registry} option enables Microsoft Windows-hosted GCC
to look up installations paths in the registry using the following key:

@smallexample
@code{HKEY_LOCAL_MACHINE\SOFTWARE\Free Software Foundation\@var{key}}
@end smallexample

@var{key} defaults to GCC version number, and can be overridden by the
@option{--enable-win32-registry=@var{key}} option.  Vendors and distributors
who use custom installers are encouraged to provide a different key,
perhaps one comprised of vendor name and GCC version number, to
avoid conflict with existing installations.  This feature is enabled
by default, and can be disabled by @option{--disable-win32-registry}
option.  This option has no effect on the other hosts.

@item --nfp
Specify that the machine does not have a floating point unit.  This
option only applies to @samp{m68k-sun-sunos@var{n}}.  On any other
system, @option{--nfp} has no effect.

@item --enable-werror
@itemx --disable-werror
@itemx --enable-werror=yes
@itemx --enable-werror=no
When you specify this option, it controls whether certain files in the
compiler are built with @option{-Werror} in bootstrap stage2 and later.
If you don't specify it, @option{-Werror} is turned on for the main
development trunk.  However it defaults to off for release branches and
final releases.  The specific files which get @option{-Werror} are
controlled by the Makefiles.

@item --enable-checking
@itemx --disable-checking
@itemx --enable-checking=@var{list}
This option controls performing internal consistency checks in the compiler.
It does not change the generated code, but adds error checking of the
requested complexity.  This slows down the compiler and may only work
properly if you are building the compiler with GCC@.

When the option is not specified, the active set of checks depends on context.
Namely, bootstrap stage 1 defaults to @samp{--enable-checking=yes}, builds
from release branches or release archives default to
@samp{--enable-checking=release}, and otherwise
@samp{--enable-checking=yes,extra} is used.  When the option is
specified without a @var{list}, the result is the same as
@samp{--enable-checking=yes}.  Likewise, @samp{--disable-checking} is
equivalent to @samp{--enable-checking=no}.

The categories of checks available in @var{list} are @samp{yes} (most common
checks @samp{assert,misc,gc,gimple,rtlflag,runtime,tree,types}), @samp{no}
(no checks at all), @samp{all} (all but @samp{valgrind}), @samp{release}
(cheapest checks @samp{assert,runtime}) or @samp{none} (same as @samp{no}).
@samp{release} checks are always on and to disable them
@samp{--disable-checking} or @samp{--enable-checking=no[,<other checks>]}
must be explicitly requested.  Disabling assertions makes the compiler and
runtime slightly faster but increases the risk of undetected internal errors
causing wrong code to be generated.

Individual checks can be enabled with these flags: @samp{assert}, @samp{df},
@samp{extra}, @samp{fold}, @samp{gc}, @samp{gcac}, @samp{gimple},
@samp{misc}, @samp{rtl}, @samp{rtlflag}, @samp{runtime}, @samp{tree},
@samp{types} and @samp{valgrind}.  @samp{extra} extends @samp{misc}
checking with extra checks that might affect code generation and should
therefore not differ between stage1 and later stages in bootstrap.

The @samp{valgrind} check requires the external @command{valgrind} simulator,
available from @uref{https://valgrind.org}.  The @samp{rtl} checks are
expensive and the @samp{df}, @samp{gcac} and @samp{valgrind} checks are very
expensive.

@item --disable-stage1-checking
@itemx --enable-stage1-checking
@itemx --enable-stage1-checking=@var{list}
This option affects only bootstrap build.  If no @option{--enable-checking}
option is specified the stage1 compiler is built with @samp{yes} checking
enabled, otherwise the stage1 checking flags are the same as specified by
@option{--enable-checking}.  To build the stage1 compiler with
different checking options use @option{--enable-stage1-checking}.
The list of checking options is the same as for @option{--enable-checking}.
If your system is too slow or too small to bootstrap a released compiler
with checking for stage1 enabled, you can use @samp{--disable-stage1-checking}
to disable checking for the stage1 compiler.

@item --enable-coverage
@itemx --enable-coverage=@var{level}
With this option, the compiler is built to collect self coverage
information, every time it is run.  This is for internal development
purposes, and only works when the compiler is being built with gcc.  The
@var{level} argument controls whether the compiler is built optimized or
not, values are @samp{opt} and @samp{noopt}.  For coverage analysis you
want to disable optimization, for performance analysis you want to
enable optimization.  When coverage is enabled, the default level is
without optimization.

@item --enable-gather-detailed-mem-stats
When this option is specified more detailed information on memory
allocation is gathered.  This information is printed when using
@option{-fmem-report}.

@item --enable-valgrind-annotations
Mark selected memory related operations in the compiler when run under
valgrind to suppress false positives.

@item --enable-nls
@itemx --disable-nls
The @option{--enable-nls} option enables Native Language Support (NLS),
which lets GCC output diagnostics in languages other than American
English.  Native Language Support is enabled by default if not doing a
canadian cross build.  The @option{--disable-nls} option disables NLS@.

Note that this functionality requires either libintl (provided by GNU
gettext) or C standard library that contains support for gettext (such
as the GNU C Library).
@xref{with-included-gettext,,--with-included-gettext}, for more
information on the conditions required to get gettext support.

@item --with-libintl-prefix=@var{dir}
@itemx --without-libintl-prefix
Searches for libintl in @file{@var{dir}/include} and
@file{@var{dir}/lib}, or disables manual searching for it, letting the
linker handle it.

@item --with-libintl-type=@var{type}
Specifies the type of library to search for when looking for libintl.
@var{type} can be one of @code{auto}, @code{static} or @code{shared}.

@anchor{with-included-gettext}
@item --with-included-gettext
Only available if @file{gettext} is present in the source tree.

Forces the gettext tree to be configured to build and use a new static
libintl, overriding the system libintl.  Results in GCC being built
against the newly built libintl rather than the system libintl.

The build system makes a somewhat complicated choice when picking where
to get gettext routines from.  The following table is a summary of the
possible options:

@c Thanks for summary, Bruno!
@multitable @columnfractions .12 .12 .12 .2 .44
@headitem GNU gettext present in sources
@tab libintl installed on the system
@tab @code{gettext} present in libc
@tab @code{--with-included-gettext}
@tab Effects on localization

@item No @tab No  @tab No  @tab (ignored) @tab No localization
@item No @tab No  @tab Yes @tab (ignored) @tab Localized, libc gettext
@item No @tab Yes @tab No  @tab (ignored) @tab Localized, libintl
@item No @tab Yes @tab Yes @tab (ignored) @tab Localized, libintl

@item Yes @tab No  @tab No  @tab No  @tab Localized, new, static libintl
@item Yes @tab No  @tab No  @tab Yes @tab Localized, new, static libintl
@item Yes @tab No  @tab Yes @tab No  @tab Localized, libc gettext
@item Yes @tab No  @tab Yes @tab Yes @tab Localized, new, static libintl
@item Yes @tab Yes @tab No  @tab No  @tab Localized, libintl
@item Yes @tab Yes @tab No  @tab Yes @tab Localized, new, static libintl
@item Yes @tab Yes @tab Yes @tab No  @tab Localized, libintl
@item Yes @tab Yes @tab Yes @tab Yes @tab Localized, new, static libintl
@end multitable

@item --with-catgets
If NLS is enabled, and if the host lacks @code{gettext} but has the
inferior @code{catgets} interface, the GCC build procedure normally
ignores @code{catgets} and instead uses GCC's copy of the GNU
@code{gettext} library.  The @option{--with-catgets} option causes the
build procedure to use the host's @code{catgets} in this situation.

@item --with-libiconv-prefix=@var{dir}
Search for libiconv header files in @file{@var{dir}/include} and
libiconv library files in @file{@var{dir}/lib}.

@item --enable-obsolete
Enable configuration for an obsoleted system.  If you attempt to
configure GCC for a system (build, host, or target) which has been
obsoleted, and you do not specify this flag, configure will halt with an
error message.

All support for systems which have been obsoleted in one release of GCC
is removed entirely in the next major release, unless someone steps
forward to maintain the port.

@item --enable-decimal-float
@itemx --enable-decimal-float=yes
@itemx --enable-decimal-float=no
@itemx --enable-decimal-float=bid
@itemx --enable-decimal-float=dpd
@itemx --disable-decimal-float
Enable (or disable) support for the C decimal floating point extension
that is in the IEEE 754-2008 standard.  This is enabled by default
only on AArch64, PowerPC, i386, and x86_64 GNU/Linux systems.  Other
systems may also support it, but require the user to specifically
enable it.  You can optionally control which decimal floating point
format is used (either @samp{bid} or @samp{dpd}).  The @samp{bid}
(binary integer decimal) format is default on AArch64, i386 and x86_64
systems, and the @samp{dpd} (densely packed decimal) format is default
on PowerPC systems.

@item --enable-fixed-point
@itemx --disable-fixed-point
Enable (or disable) support for C fixed-point arithmetic.
This option is enabled by default for some targets (such as MIPS) which
have hardware-support for fixed-point operations.  On other targets, you
may enable this option manually.

@item --with-long-double-128
Specify if @code{long double} type should be 128-bit by default on selected
GNU/Linux architectures.  If using @code{--without-long-double-128},
@code{long double} will be by default 64-bit, the same as @code{double} type.
When neither of these configure options are used, the default will be
128-bit @code{long double} when built against GNU C Library 2.4 and later,
64-bit @code{long double} otherwise.

@item --with-long-double-format=ibm
@itemx --with-long-double-format=ieee
Specify whether @code{long double} uses the IBM extended double format
or the IEEE 128-bit floating point format on PowerPC Linux systems.
This configuration switch will only work on little endian PowerPC
Linux systems and on big endian 64-bit systems where the default cpu
is at least power7 (i.e.@: @option{--with-cpu=power7},
@option{--with-cpu=power8}, or @option{--with-cpu=power9} is used).

If you use the @option{--with-long-double-64} configuration option,
the @option{--with-long-double-format=ibm} and
@option{--with-long-double-format=ieee} options are ignored.

The default @code{long double} format is to use IBM extended double.
Until all of the libraries are converted to use IEEE 128-bit floating
point, it is not recommended to use
@option{--with-long-double-format=ieee}.

@item --enable-fdpic
On SH Linux systems, generate ELF FDPIC code.

@item --with-gmp=@var{pathname}
@itemx --with-gmp-include=@var{pathname}
@itemx --with-gmp-lib=@var{pathname}
@itemx --with-mpfr=@var{pathname}
@itemx --with-mpfr-include=@var{pathname}
@itemx --with-mpfr-lib=@var{pathname}
@itemx --with-mpc=@var{pathname}
@itemx --with-mpc-include=@var{pathname}
@itemx --with-mpc-lib=@var{pathname}
If you want to build GCC but do not have the GMP library, the MPFR
library and/or the MPC library installed in a standard location and
do not have their sources present in the GCC source tree then you
can explicitly specify the directory where they are installed
(@samp{--with-gmp=@var{gmpinstalldir}},
@samp{--with-mpfr=@/@var{mpfrinstalldir}},
@samp{--with-mpc=@/@var{mpcinstalldir}}).  The
@option{--with-gmp=@/@var{gmpinstalldir}} option is shorthand for
@option{--with-gmp-lib=@/@var{gmpinstalldir}/lib} and
@option{--with-gmp-include=@/@var{gmpinstalldir}/include}.  Likewise the
@option{--with-mpfr=@/@var{mpfrinstalldir}} option is shorthand for
@option{--with-mpfr-lib=@/@var{mpfrinstalldir}/lib} and
@option{--with-mpfr-include=@/@var{mpfrinstalldir}/include}, also the
@option{--with-mpc=@/@var{mpcinstalldir}} option is shorthand for
@option{--with-mpc-lib=@/@var{mpcinstalldir}/lib} and
@option{--with-mpc-include=@/@var{mpcinstalldir}/include}.  If these
shorthand assumptions are not correct, you can use the explicit
include and lib options directly.  You might also need to ensure the
shared libraries can be found by the dynamic linker when building and
using GCC, for example by setting the runtime shared library path
variable (@env{LD_LIBRARY_PATH} on GNU/Linux and Solaris systems).

These flags are applicable to the host platform only.  When building
a cross compiler, they will not be used to configure target libraries.

@item --with-isl=@var{pathname}
@itemx --with-isl-include=@var{pathname}
@itemx --with-isl-lib=@var{pathname}
If you do not have the isl library installed in a standard location and you
want to build GCC, you can explicitly specify the directory where it is
installed (@samp{--with-isl=@/@var{islinstalldir}}). The
@option{--with-isl=@/@var{islinstalldir}} option is shorthand for
@option{--with-isl-lib=@/@var{islinstalldir}/lib} and
@option{--with-isl-include=@/@var{islinstalldir}/include}. If this
shorthand assumption is not correct, you can use the explicit
include and lib options directly.

These flags are applicable to the host platform only.  When building
a cross compiler, they will not be used to configure target libraries.

@item --with-stage1-ldflags=@var{flags}
This option may be used to set linker flags to be used when linking
stage 1 of GCC.  These are also used when linking GCC if configured with
@option{--disable-bootstrap}.  If @option{--with-stage1-libs} is not set to a
value, then the default is @samp{-static-libstdc++ -static-libgcc}, if
supported.

@item --with-stage1-libs=@var{libs}
This option may be used to set libraries to be used when linking stage 1
of GCC.  These are also used when linking GCC if configured with
@option{--disable-bootstrap}.

@item --with-boot-ldflags=@var{flags}
This option may be used to set linker flags to be used when linking
stage 2 and later when bootstrapping GCC.  If --with-boot-libs
is not is set to a value, then the default is
@samp{-static-libstdc++ -static-libgcc}.

@item --with-boot-libs=@var{libs}
This option may be used to set libraries to be used when linking stage 2
and later when bootstrapping GCC.

@item --with-debug-prefix-map=@var{map}
Convert source directory names using @option{-fdebug-prefix-map} when
building runtime libraries.  @samp{@var{map}} is a space-separated
list of maps of the form @samp{@var{old}=@var{new}}.

@item --enable-linker-build-id
Tells GCC to pass @option{--build-id} option to the linker for all final
links (links performed without the @option{-r} or @option{--relocatable}
option), if the linker supports it.  If you specify
@option{--enable-linker-build-id}, but your linker does not
support @option{--build-id} option, a warning is issued and the
@option{--enable-linker-build-id} option is ignored.  The default is off.

@item --with-linker-hash-style=@var{choice}
Tells GCC to pass @option{--hash-style=@var{choice}} option to the
linker for all final links. @var{choice} can be one of
@samp{sysv}, @samp{gnu}, and @samp{both} where @samp{sysv} is the default.

@item --enable-gnu-unique-object
@itemx --disable-gnu-unique-object
Tells GCC to use the gnu_unique_object relocation for C++ template
static data members and inline function local statics.  Enabled by
default for a toolchain with an assembler that accepts it and
GLIBC 2.11 or above, otherwise disabled.

@item --with-diagnostics-color=@var{choice}
Tells GCC to use @var{choice} as the default for @option{-fdiagnostics-color=}
option (if not used explicitly on the command line).  @var{choice}
can be one of @samp{never}, @samp{auto}, @samp{always}, and @samp{auto-if-env}
where @samp{auto} is the default.  @samp{auto-if-env} makes
@option{-fdiagnostics-color=auto} the default if @env{GCC_COLORS}
is present and non-empty in the environment of the compiler, and
@option{-fdiagnostics-color=never} otherwise.

@item --with-diagnostics-urls=@var{choice}
Tells GCC to use @var{choice} as the default for @option{-fdiagnostics-urls=}
option (if not used explicitly on the command line).  @var{choice}
can be one of @samp{never}, @samp{auto}, @samp{always}, and @samp{auto-if-env}
where @samp{auto} is the default.  @samp{auto-if-env} makes
@option{-fdiagnostics-urls=auto} the default if @env{GCC_URLS}
or @env{TERM_URLS} is present and non-empty in the environment of the
compiler, and @option{-fdiagnostics-urls=never} otherwise.

@item --enable-lto
@itemx --disable-lto
Enable support for link-time optimization (LTO).  This is enabled by
default, and may be disabled using @option{--disable-lto}.

@item --enable-linker-plugin-configure-flags=FLAGS
@itemx --enable-linker-plugin-flags=FLAGS
By default, linker plugins (such as the LTO plugin) are built for the
host system architecture.  For the case that the linker has a
different (but run-time compatible) architecture, these flags can be
specified to build plugins that are compatible to the linker.  For
example, if you are building GCC for a 64-bit x86_64
(@samp{x86_64-pc-linux-gnu}) host system, but have a 32-bit x86
GNU/Linux (@samp{i686-pc-linux-gnu}) linker executable (which is
executable on the former system), you can configure GCC as follows for
getting compatible linker plugins:

@smallexample
% @var{srcdir}/configure \
    --host=x86_64-pc-linux-gnu \
    --enable-linker-plugin-configure-flags=--host=i686-pc-linux-gnu \
    --enable-linker-plugin-flags='CC=gcc\ -m32\ -Wl,-rpath,[...]/i686-pc-linux-gnu/lib'
@end smallexample

@item --with-plugin-ld=@var{pathname}
Enable an alternate linker to be used at link-time optimization (LTO)
link time when @option{-fuse-linker-plugin} is enabled.
This linker should have plugin support such as gold starting with
version 2.20 or GNU ld starting with version 2.21.
See @option{-fuse-linker-plugin} for details.

@item --enable-canonical-system-headers
@itemx --disable-canonical-system-headers
Enable system header path canonicalization for @file{libcpp}.  This can
produce shorter header file paths in diagnostics and dependency output
files, but these changed header paths may conflict with some compilation
environments.  Enabled by default, and may be disabled using
@option{--disable-canonical-system-headers}.

@item --with-glibc-version=@var{major}.@var{minor}
Tell GCC that when the GNU C Library (glibc) is used on the target it
will be version @var{major}.@var{minor} or later.  Normally this can
be detected from the C library's header files, but this option may be
needed when bootstrapping a cross toolchain without the header files
available for building the initial bootstrap compiler.

If GCC is configured with some multilibs that use glibc and some that
do not, this option applies only to the multilibs that use glibc.
However, such configurations may not work well as not all the relevant
configuration in GCC is on a per-multilib basis.

@item --enable-as-accelerator-for=@var{target}
Build as offload target compiler. Specify offload host triple by @var{target}.

@item --enable-offload-targets=@var{target1}[=@var{path1}],@dots{},@var{targetN}[=@var{pathN}]
Enable offloading to targets @var{target1}, @dots{}, @var{targetN}.
Offload compilers are expected to be already installed.  Default search
path for them is @file{@var{exec-prefix}}, but it can be changed by
specifying paths @var{path1}, @dots{}, @var{pathN}.

@smallexample
% @var{srcdir}/configure \
    --enable-offload-targets=amdgcn-amdhsa,nvptx-none
@end smallexample

@item --enable-offload-defaulted

Tell GCC that configured but not installed offload compilers and libgomp
plugins are silently ignored.  Useful for distribution compilers where
those are in separate optional packages and where the presence or absence
of those optional packages should determine the actual supported offloading
target set rather than the GCC configure-time selection.

@item --enable-cet
@itemx --disable-cet
Enable building target run-time libraries with control-flow
instrumentation, see @option{-fcf-protection} option.  When
@code{--enable-cet} is specified target libraries are configured
to add @option{-fcf-protection} and, if needed, other target
specific options to a set of building options.

@code{--enable-cet=auto} is default.  CET is enabled on Linux/x86 if
target binutils supports @code{Intel CET} instructions and disabled
otherwise.  In this case, the target libraries are configured to get
additional @option{-fcf-protection} option.

@item --with-riscv-attribute=@samp{yes}, @samp{no} or @samp{default}
Generate RISC-V attribute by default, in order to record extra build
information in object.

The option is disabled by default. It is enabled on RISC-V/ELF (bare-metal)
target if target binutils supported.

@item --enable-s390-excess-float-precision
@itemx --disable-s390-excess-float-precision
On s390(x) targets, enable treatment of float expressions with double precision
when in standards-compliant mode (e.g., when @code{--std=c99} or
@code{-fexcess-precision=standard} are given).

For a native build and cross compiles that have target headers, the option's
default is derived from glibc's behavior. When glibc clamps float_t to double,
GCC follows and enables the option. For other cross compiles, the default is
disabled.

@item --with-zstd=@var{pathname}
@itemx --with-zstd-include=@var{pathname}
@itemx --with-zstd-lib=@var{pathname}
If you do not have the @code{zstd} library installed in a standard
location and you want to build GCC, you can explicitly specify the
directory where it is installed (@samp{--with-zstd=@/@var{zstdinstalldir}}).
The @option{--with-zstd=@/@var{zstdinstalldir}} option is shorthand for
@option{--with-zstd-lib=@/@var{zstdinstalldir}/lib} and
@option{--with-zstd-include=@/@var{zstdinstalldir}/include}. If this
shorthand assumption is not correct, you can use the explicit
include and lib options directly.

These flags are applicable to the host platform only.  When building
a cross compiler, they will not be used to configure target libraries.
@end table

@subheading Cross-Compiler-Specific Options
The following options only apply to building cross compilers.

@table @code
@item --with-toolexeclibdir=@var{dir}
Specify the installation directory for libraries built with a cross compiler.
The default is @option{$@{gcc_tooldir@}/lib}.

@item --with-sysroot
@itemx --with-sysroot=@var{dir}
Tells GCC to consider @var{dir} as the root of a tree that contains
(a subset of) the root filesystem of the target operating system.
Target system headers, libraries and run-time object files will be
searched for in there.  More specifically, this acts as if
@option{--sysroot=@var{dir}} was added to the default options of the built
compiler.  The specified directory is not copied into the
install tree, unlike the options @option{--with-headers} and
@option{--with-libs} that this option obsoletes.  The default value,
in case @option{--with-sysroot} is not given an argument, is
@option{$@{gcc_tooldir@}/sys-root}.  If the specified directory is a
subdirectory of @option{$@{exec_prefix@}}, then it will be found relative to
the GCC binaries if the installation tree is moved.

This option affects the system root for the compiler used to build
target libraries (which runs on the build system) and the compiler newly
installed with @code{make install}; it does not affect the compiler which is
used to build GCC itself.

If you specify the @option{--with-native-system-header-dir=@var{dirname}}
option then the compiler will search that directory within @var{dirname} for
native system headers rather than the default @file{/usr/include}.

@item --with-build-sysroot
@itemx --with-build-sysroot=@var{dir}
Tells GCC to consider @var{dir} as the system root (see
@option{--with-sysroot}) while building target libraries, instead of
the directory specified with @option{--with-sysroot}.  This option is
only useful when you are already using @option{--with-sysroot}.  You
can use @option{--with-build-sysroot} when you are configuring with
@option{--prefix} set to a directory that is different from the one in
which you are installing GCC and your target libraries.

This option affects the system root for the compiler used to build
target libraries (which runs on the build system); it does not affect
the compiler which is used to build GCC itself.

If you specify the @option{--with-native-system-header-dir=@var{dirname}}
option then the compiler will search that directory within @var{dirname} for
native system headers rather than the default @file{/usr/include}.

@item --with-headers
@itemx --with-headers=@var{dir}
Deprecated in favor of @option{--with-sysroot}.
Specifies that target headers are available when building a cross compiler.
The @var{dir} argument specifies a directory which has the target include
files.  These include files will be copied into the @file{gcc} install
directory.  @emph{This option with the @var{dir} argument is required} when
building a cross compiler, if @file{@var{prefix}/@var{target}/sys-include}
doesn't pre-exist.  If @file{@var{prefix}/@var{target}/sys-include} does
pre-exist, the @var{dir} argument may be omitted.  @command{fixincludes}
will be run on these files to make them compatible with GCC@.

@item --without-headers
Tells GCC not use any target headers from a libc when building a cross
compiler.  When crossing to GNU/Linux, you need the headers so GCC
can build the exception handling for libgcc.

@item --with-libs
@itemx --with-libs="@var{dir1} @var{dir2} @dots{} @var{dirN}"
Deprecated in favor of @option{--with-sysroot}.
Specifies a list of directories which contain the target runtime
libraries.  These libraries will be copied into the @file{gcc} install
directory.  If the directory list is omitted, this option has no
effect.

@item --with-newlib
Specifies that @samp{newlib} is
being used as the target C library.  This causes @code{__eprintf} to be
omitted from @file{libgcc.a} on the assumption that it will be provided by
@samp{newlib}.

@html
<a name="avr"></a>
@end html
@item --with-avrlibc
Only supported for the AVR target. Specifies that
@uref{https://github.com/avrdudes/avr-libc/,,AVR-LibC}
is being used as the target C@tie{} library.  This causes float support
functions like @code{__addsf3} to be omitted from @file{libgcc.a} on
the assumption that it will be provided by @file{libm.a}.  For more
technical details, cf. @uref{https://gcc.gnu.org/PR54461,,PR54461}.
It is not supported for
RTEMS configurations, which currently use Newlib.  The option is
supported since version 4.7.2 and is the default in 4.8.0 and newer.

@item --with-double=@{32|64|32,64|64,32@}
@itemx --with-long-double=@{32|64|32,64|64,32|double@}
Only supported for the AVR target since version@tie{}10.
Specify the default layout available for the C/C++ @samp{double}
and @samp{long double} type, respectively. The following rules apply:
@itemize
@item
The first value after the @samp{=} specifies the default layout (in bits)
of the type and also the default for the @option{-mdouble=} resp.
@option{-mlong-double=} compiler option.
@item
If more than one value is specified, respective multilib variants are
available, and  @option{-mdouble=} resp. @option{-mlong-double=} acts
as a multilib option.
@item
If @option{--with-long-double=double} is specified, @samp{double} and
@samp{long double} will have the same layout.
@item
The defaults are @option{--with-long-double=64,32} and
@option{--with-double=32,64}.  The default @samp{double} layout imposed by
the latter is compatible with older versions of the compiler that implement
@samp{double} as a 32-bit type, which does not comply to the language standard.
@end itemize
Not all combinations of @option{--with-double=} and
@option{--with-long-double=} are valid.  For example, the combination
@option{--with-double=32,64} @option{--with-long-double=32} will be
rejected because the first option specifies the availability of
multilibs for @samp{double}, whereas the second option implies
that @samp{long double} --- and hence also @samp{double} --- is always
32@tie{}bits wide.

@item --with-double-comparison=@{tristate|bool|libf7@}
Only supported for the AVR target since version@tie{}10.
Specify what result format is returned by library functions that
compare 64-bit floating point values (@code{DFmode}).
The GCC default is @samp{tristate}.  If the floating point
implementation returns a boolean instead, set it to @samp{bool}.

@item --with-libf7=@{libgcc|math|math-symbols|no@}
Only supported for the AVR target since version@tie{}10.
Specify to which degree code from LibF7 is included in libgcc.
LibF7 is an ad-hoc, AVR-specific, 64-bit floating point emulation
written in C and (inline) assembly. @samp{libgcc} adds support
for functions that one would usually expect in libgcc like double addition,
double comparisons and double conversions. @samp{math} also adds routines
that one would expect in @file{libm.a}, but with @code{__} (two underscores)
prepended to the symbol names as specified by @file{math.h}.
@samp{math-symbols} also defines weak aliases for the functions
declared in @file{math.h}.  However, @code{--with-libf7} won't
install no @file{math.h} header file whatsoever, this file must come
from elsewhere.  This option sets @option{--with-double-comparison}
to @samp{bool}.

@item --with-nds32-lib=@var{library}
Specifies that @var{library} setting is used for building @file{libgcc.a}.
Currently, the valid @var{library} is @samp{newlib} or @samp{mculib}.
This option is only supported for the NDS32 target.

@item --with-build-time-tools=@var{dir}
Specifies where to find the set of target tools (assembler, linker, etc.)
that will be used while building GCC itself.  This option can be useful
if the directory layouts are different between the system you are building
GCC on, and the system where you will deploy it.

For example, on an @samp{ia64-hp-hpux} system, you may have the GNU
assembler and linker in @file{/usr/bin}, and the native tools in a
different path, and build a toolchain that expects to find the
native tools in @file{/usr/bin}.

When you use this option, you should ensure that @var{dir} includes
@command{ar}, @command{as}, @command{ld}, @command{nm},
@command{ranlib} and @command{strip} if necessary, and possibly
@command{objdump}.  Otherwise, GCC may use an inconsistent set of
tools.
@end table

@subsubheading Overriding @command{configure} test results

Sometimes, it might be necessary to override the result of some
@command{configure} test, for example in order to ease porting to a new
system or work around a bug in a test.  The toplevel @command{configure}
script provides three variables for this:

@table @code

@cindex @code{build_configargs}
@item build_configargs
The contents of this variable is passed to all build @command{configure}
scripts.

@cindex @code{host_configargs}
@item host_configargs
The contents of this variable is passed to all host @command{configure}
scripts.

@cindex @code{target_configargs}
@item target_configargs
The contents of this variable is passed to all target @command{configure}
scripts.

@end table

In order to avoid shell and @command{make} quoting issues for complex
overrides, you can pass a setting for @env{CONFIG_SITE} and set
variables in the site file.

@subheading Objective-C-Specific Options

The following options apply to the build of the Objective-C runtime library.

@table @code
@item --enable-objc-gc
Specify that an additional variant of the GNU Objective-C runtime library
is built, using an external build of the Boehm-Demers-Weiser garbage
collector (@uref{https://www.hboehm.info/gc/}).  This library needs to be
available for each multilib variant, unless configured with
@option{--enable-objc-gc=@samp{auto}} in which case the build of the
additional runtime library is skipped when not available and the build
continues.

@item --with-target-bdw-gc=@var{list}
@itemx --with-target-bdw-gc-include=@var{list}
@itemx --with-target-bdw-gc-lib=@var{list}
Specify search directories for the garbage collector header files and
libraries. @var{list} is a comma separated list of key value pairs of the
form @samp{@var{multilibdir}=@var{path}}, where the default multilib key
is named as @samp{.} (dot), or is omitted (e.g.@:
@samp{--with-target-bdw-gc=/opt/bdw-gc,32=/opt-bdw-gc32}).

The options @option{--with-target-bdw-gc-include} and
@option{--with-target-bdw-gc-lib} must always be specified together
for each multilib variant and they take precedence over
@option{--with-target-bdw-gc}.  If @option{--with-target-bdw-gc-include}
is missing values for a multilib, then the value for the default
multilib is used (e.g.@: @samp{--with-target-bdw-gc-include=/opt/bdw-gc/include}
@samp{--with-target-bdw-gc-lib=/opt/bdw-gc/lib64,32=/opt-bdw-gc/lib32}).
If none of these options are specified, the library is assumed in
default locations.
@end table

@subheading D-Specific Options

The following options apply to the build of the D runtime library.

@table @code
@item --enable-libphobos-checking
@itemx --disable-libphobos-checking
@itemx --enable-libphobos-checking=@var{list}
This option controls whether run-time checks and contracts are compiled into
the D runtime library.  When the option is not specified, the library is built
with @samp{release} checking.  When the option is specified without a
@var{list}, the result is the same as @samp{--enable-libphobos-checking=yes}.
Likewise, @samp{--disable-libphobos-checking} is equivalent to
@samp{--enable-libphobos-checking=no}.

The categories of checks available in @var{list} are @samp{yes} (compiles
libphobos with @option{-fno-release}), @samp{no} (compiles libphobos with
@option{-frelease}), @samp{all} (same as @samp{yes}), @samp{none} or
@samp{release} (same as @samp{no}).

Individual checks available in @var{list} are @samp{assert} (compiles libphobos
with an extra option @option{-fassert}).

@item --with-libphobos-druntime-only
@itemx --with-libphobos-druntime-only=@var{choice}
Specify whether to build only the core D runtime library (druntime), or both
the core and standard library (phobos) into libphobos.  This is useful for
targets that have full support in druntime, but no or incomplete support
in phobos.  @var{choice} can be one of @samp{auto}, @samp{yes}, and @samp{no}
where @samp{auto} is the default.

When the option is not specified, the default choice @samp{auto} means that it
is inferred whether the target has support for the phobos standard library.
When the option is specified without a @var{choice},  the result is the same as
@samp{--with-libphobos-druntime-only=yes}.

@item --with-target-system-zlib
Use installed @samp{zlib} rather than that included with GCC@.  This needs
to be available for each multilib variant, unless configured with
@option{--with-target-system-zlib=@samp{auto}} in which case the GCC@ included
@samp{zlib} is only used when the system installed library is not available.
@end table

@html
<hr />
<p>
@end html
@ifhtml
@uref{./index.html,,Return to the GCC Installation page}
@end ifhtml
@end ifset

@c ***Building****************************************************************
@ifnothtml
@comment node-name,     next,          previous, up
@node    Building, Testing, Configuration, Installing GCC
@end ifnothtml
@ifset buildhtml
@ifnothtml
@chapter Building
@end ifnothtml
@cindex Installing GCC: Building

Now that GCC is configured, you are ready to build the compiler and
runtime libraries.

Some commands executed when making the compiler may fail (return a
nonzero status) and be ignored by @command{make}.  These failures, which
are often due to files that were not found, are expected, and can safely
be ignored.

It is normal to have compiler warnings when compiling certain files.
Unless you are a GCC developer, you can generally ignore these warnings
unless they cause compilation to fail.  Developers should attempt to fix
any warnings encountered, however they can temporarily continue past
warnings-as-errors by specifying the configure flag
@option{--disable-werror}.

On certain old systems, defining certain environment variables such as
@env{CC} can interfere with the functioning of @command{make}.

If you encounter seemingly strange errors when trying to build the
compiler in a directory other than the source directory, it could be
because you have previously configured the compiler in the source
directory.  Make sure you have done all the necessary preparations.

If you build GCC on a BSD system using a directory stored in an old System
V file system, problems may occur in running @command{fixincludes} if the
System V file system doesn't support symbolic links.  These problems
result in a failure to fix the declaration of @code{size_t} in
@file{sys/types.h}.  If you find that @code{size_t} is a signed type and
that type mismatches occur, this could be the cause.

The solution is not to use such a directory for building GCC@.

Similarly, when building from the source repository or snapshots, or if you modify
@file{*.l} files, you need the Flex lexical analyzer generator
installed.  If you do not modify @file{*.l} files, releases contain
the Flex-generated files and you do not need Flex installed to build
them.  There is still one Flex-based lexical analyzer (part of the
build machinery, not of GCC itself) that is used even if you only
build the C front end.

When building from the source repository or snapshots, or if you modify Texinfo
documentation, you need version 4.7 or later of Texinfo installed if you
want Info documentation to be regenerated.  Releases contain Info
documentation pre-built for the unmodified documentation in the release.

@section Building a native compiler

For a native build, the default configuration is to perform
a 3-stage bootstrap of the compiler when @samp{make} is invoked.
This will build the entire GCC system and ensure that it compiles
itself correctly.  It can be disabled with the @option{--disable-bootstrap}
parameter to @samp{configure}, but bootstrapping is suggested because
the compiler will be tested more completely and could also have
better performance.

The bootstrapping process will complete the following steps:

@itemize @bullet
@item
Build tools necessary to build the compiler.

@item
Perform a 3-stage bootstrap of the compiler.  This includes building
three times the target tools for use by the compiler such as binutils
(bfd, binutils, gas, gprof, ld, and opcodes) if they have been
individually linked or moved into the top level GCC source tree before
configuring.

@item
Perform a comparison test of the stage2 and stage3 compilers.

@item
Build runtime libraries using the stage3 compiler from the previous step.

@end itemize

If you are short on disk space you might consider @samp{make
bootstrap-lean} instead.  The sequence of compilation is the
same described above, but object files from the stage1 and
stage2 of the 3-stage bootstrap of the compiler are deleted as
soon as they are no longer needed.

If you wish to use non-default GCC flags when compiling the stage2
and stage3 compilers, set @code{BOOT_CFLAGS} on the command line when
doing @samp{make}.  For example, if you want to save additional space
during the bootstrap and in the final installation as well, you can
build the compiler binaries without debugging information as in the
following example.  This will save roughly 40% of disk space both for
the bootstrap and the final installation.  (Libraries will still contain
debugging information.)

@smallexample
make BOOT_CFLAGS='-O' bootstrap
@end smallexample

You can place non-default optimization flags into @code{BOOT_CFLAGS}; they
are less well tested here than the default of @samp{-g -O2}, but should
still work.  In a few cases, you may find that you need to specify special
flags such as @option{-msoft-float} here to complete the bootstrap; or,
if the native compiler miscompiles the stage1 compiler, you may need
to work around this, by choosing @code{BOOT_CFLAGS} to avoid the parts
of the stage1 compiler that were miscompiled, or by using @samp{make
bootstrap4} to increase the number of stages of bootstrap.

@code{BOOT_CFLAGS} does not apply to bootstrapped target libraries.
Since these are always compiled with the compiler currently being
bootstrapped, you can use @code{CFLAGS_FOR_TARGET} to modify their
compilation flags, as for non-bootstrapped target libraries.
Again, if the native compiler miscompiles the stage1 compiler, you may
need to work around this by avoiding non-working parts of the stage1
compiler.  Use @code{STAGE1_TFLAGS} to this end.

If you used the flag @option{--enable-languages=@dots{}} to restrict
the compilers to be built, only those you've actually enabled will be
built.  This will of course only build those runtime libraries, for
which the particular compiler has been built.  Please note,
that re-defining @env{LANGUAGES} when calling @samp{make}
@strong{does not} work anymore!

If the comparison of stage2 and stage3 fails, this normally indicates
that the stage2 compiler has compiled GCC incorrectly, and is therefore
a potentially serious bug which you should investigate and report.  (On
a few systems, meaningful comparison of object files is impossible; they
always appear ``different''.  If you encounter this problem, you will
need to disable comparison in the @file{Makefile}.)

If you do not want to bootstrap your compiler, you can configure with
@option{--disable-bootstrap}.  In particular cases, you may want to
bootstrap your compiler even if the target system is not the same as
the one you are building on: for example, you could build a
@code{powerpc-unknown-linux-gnu} toolchain on a
@code{powerpc64-unknown-linux-gnu} host.  In this case, pass
@option{--enable-bootstrap} to the configure script.

@code{BUILD_CONFIG} can be used to bring in additional customization
to the build.  It can be set to a whitespace-separated list of names.
For each such @code{NAME}, top-level @file{config/@code{NAME}.mk} will
be included by the top-level @file{Makefile}, bringing in any settings
it contains.  The default @code{BUILD_CONFIG} can be set using the
configure option @option{--with-build-config=@code{NAME}...}.  Some
examples of supported build configurations are:

@table @asis
@item @samp{bootstrap-O1}
Removes any @option{-O}-started option from @code{BOOT_CFLAGS}, and adds
@option{-O1} to it.  @samp{BUILD_CONFIG=bootstrap-O1} is equivalent to
@samp{BOOT_CFLAGS='-g -O1'}.

@item @samp{bootstrap-O3}
@itemx @samp{bootstrap-Og}
Analogous to @code{bootstrap-O1}.

@item @samp{bootstrap-lto}
Enables Link-Time Optimization for host tools during bootstrapping.
@samp{BUILD_CONFIG=bootstrap-lto} is equivalent to adding
@option{-flto} to @samp{BOOT_CFLAGS}.  This option assumes that the host
supports the linker plugin (e.g.@: GNU ld version 2.21 or later or GNU gold
version 2.21 or later).

@item @samp{bootstrap-lto-noplugin}
This option is similar to @code{bootstrap-lto}, but is intended for
hosts that do not support the linker plugin.  Without the linker plugin 
static libraries are not compiled with link-time optimizations.  Since 
the GCC middle end and back end are in @file{libbackend.a} this means
that only the front end is actually LTO optimized.

@item @samp{bootstrap-lto-lean}
This option is similar to @code{bootstrap-lto}, but is intended for
faster build by only using LTO in the final bootstrap stage.
With @samp{make profiledbootstrap} the LTO frontend
is trained only on generator files.

@item @samp{bootstrap-debug}
Verifies that the compiler generates the same executable code, whether
or not it is asked to emit debug information.  To this end, this
option builds stage2 host programs without debug information, and uses
@file{contrib/compare-debug} to compare them with the stripped stage3
object files.  If @code{BOOT_CFLAGS} is overridden so as to not enable
debug information, stage2 will have it, and stage3 won't.  This option
is enabled by default when GCC bootstrapping is enabled, if
@code{strip} can turn object files compiled with and without debug
info into identical object files.  In addition to better test
coverage, this option makes default bootstraps faster and leaner.

@item @samp{bootstrap-debug-big}
Rather than comparing stripped object files, as in
@code{bootstrap-debug}, this option saves internal compiler dumps
during stage2 and stage3 and compares them as well, which helps catch
additional potential problems, but at a great cost in terms of disk
space.  It can be specified in addition to @samp{bootstrap-debug}.

@item @samp{bootstrap-debug-lean}
This option saves disk space compared with @code{bootstrap-debug-big},
but at the expense of some recompilation.  Instead of saving the dumps
of stage2 and stage3 until the final compare, it uses
@option{-fcompare-debug} to generate, compare and remove the dumps
during stage3, repeating the compilation that already took place in
stage2, whose dumps were not saved.

@item @samp{bootstrap-debug-lib}
This option tests executable code invariance over debug information
generation on target libraries, just like @code{bootstrap-debug-lean}
tests it on host programs.  It builds stage3 libraries with
@option{-fcompare-debug}, and it can be used along with any of the
@code{bootstrap-debug} options above.

There aren't @code{-lean} or @code{-big} counterparts to this option
because most libraries are only build in stage3, so bootstrap compares
would not get significant coverage.  Moreover, the few libraries built
in stage2 are used in stage3 host programs, so we wouldn't want to
compile stage2 libraries with different options for comparison purposes.

@item @samp{bootstrap-debug-ckovw}
Arranges for error messages to be issued if the compiler built on any
stage is run without the option @option{-fcompare-debug}.  This is
useful to verify the full @option{-fcompare-debug} testing coverage.  It
must be used along with @code{bootstrap-debug-lean} and
@code{bootstrap-debug-lib}.

@item @samp{bootstrap-cet}
This option enables Intel CET for host tools during bootstrapping.
@samp{BUILD_CONFIG=bootstrap-cet} is equivalent to adding
@option{-fcf-protection} to @samp{BOOT_CFLAGS}.  This option
assumes that the host supports Intel CET (e.g.@: GNU assembler version
2.30 or later).

@item @samp{bootstrap-time}
Arranges for the run time of each program started by the GCC driver,
built in any stage, to be logged to @file{time.log}, in the top level of
the build tree.

@item @samp{bootstrap-asan}
Compiles GCC itself using Address Sanitization in order to catch invalid memory
accesses within the GCC code.

@item @samp{bootstrap-hwasan}
Compiles GCC itself using HWAddress Sanitization in order to catch invalid
memory accesses within the GCC code.  This option is only available on AArch64
systems that are running Linux kernel version 5.4 or later.

@item @samp{bootstrap-ubsan}
Compiles GCC itself using Undefined Behavior Sanitization in order to catch
undefined behavior within the GCC code.  Note that it does not abort on errors
by default.  @code{UBSAN_OPTIONS} can be set to change this, like
@samp{UBSAN_OPTIONS='abort_on_error=1:halt_on_error=1:print_summary=1:print_stacktrace=1'}.

@end table

@section Building a cross compiler

When building a cross compiler, it is not generally possible to do a
3-stage bootstrap of the compiler.  This makes for an interesting problem
as parts of GCC can only be built with GCC@.

To build a cross compiler, we recommend first building and installing a
native compiler.  You can then use the native GCC compiler to build the
cross compiler.  The installed native compiler needs to be GCC version
2.95 or later.

Assuming you have already installed a native copy of GCC and configured
your cross compiler, issue the command @command{make}, which performs the
following steps:

@itemize @bullet
@item
Build host tools necessary to build the compiler.

@item
Build target tools for use by the compiler such as binutils (bfd,
binutils, gas, gprof, ld, and opcodes)
if they have been individually linked or moved into the top level GCC source
tree before configuring.

@item
Build the compiler (single stage only).

@item
Build runtime libraries using the compiler from the previous step.
@end itemize

Note that if an error occurs in any step the make process will exit.

If you are not building GNU binutils in the same source tree as GCC,
you will need a cross-assembler and cross-linker installed before
configuring GCC@.  Put them in the directory
@file{@var{prefix}/@var{target}/bin}.  Here is a table of the tools
you should put in this directory:

@table @file
@item as
This should be the cross-assembler.

@item ld
This should be the cross-linker.

@item ar
This should be the cross-archiver: a program which can manipulate
archive files (linker libraries) in the target machine's format.

@item ranlib
This should be a program to construct a symbol table in an archive file.
@end table

The installation of GCC will find these programs in that directory,
and copy or link them to the proper place to for the cross-compiler to
find them when run later.

The easiest way to provide these files is to build the Binutils package.
Configure it with the same @option{--host} and @option{--target}
options that you use for configuring GCC, then build and install
them.  They install their executables automatically into the proper
directory.  Alas, they do not support all the targets that GCC
supports.

If you are not building a C library in the same source tree as GCC,
you should also provide the target libraries and headers before
configuring GCC, specifying the directories with
@option{--with-sysroot} or @option{--with-headers} and
@option{--with-libs}.  Many targets also require ``start files'' such
as @file{crt0.o} and
@file{crtn.o} which are linked into each executable.  There may be several
alternatives for @file{crt0.o}, for use with profiling or other
compilation options.  Check your target's definition of
@code{STARTFILE_SPEC} to find out what start files it uses.

@section Building in parallel

GNU Make 3.80 and above, which is necessary to build GCC, support
building in parallel.  To activate this, you can use @samp{make -j 2}
instead of @samp{make}.  You can also specify a bigger number, and
in most cases using a value greater than the number of processors in
your machine will result in fewer and shorter I/O latency hits, thus
improving overall throughput; this is especially true for slow drives
and network filesystems.

@section Building the Ada compiler

@ifnothtml
@ref{GNAT-prerequisite}.
@end ifnothtml
@ifhtml
@uref{prerequisites.html#GNAT-prerequisite,,GNAT prerequisites}.
@end ifhtml

@section Building the D compiler

@ifnothtml
@ref{GDC-prerequisite}.
@end ifnothtml
@ifhtml
@uref{prerequisites.html#GDC-prerequisite,,GDC prerequisites}.
@end ifhtml

@section Building with profile feedback

It is possible to use profile feedback to optimize the compiler itself.  This
should result in a faster compiler binary.  Experiments done on x86 using gcc
3.3 showed approximately 7 percent speedup on compiling C programs.  To
bootstrap the compiler with profile feedback, use @code{make profiledbootstrap}.

When @samp{make profiledbootstrap} is run, it will first build a @code{stage1}
compiler.  This compiler is used to build a @code{stageprofile} compiler
instrumented to collect execution counts of instruction and branch
probabilities.  Training run is done by building @code{stagetrain}
compiler.  Finally a @code{stagefeedback} compiler is built
using the information collected.

Unlike standard bootstrap, several additional restrictions apply.  The
compiler used to build @code{stage1} needs to support a 64-bit integral type.
It is recommended to only use GCC for this.

On Linux/x86_64 hosts with some restrictions (no virtualization) it is
also possible to do autofdo build with @samp{make
autoprofiledbootstrap}. This uses Linux perf to sample branches in the
binary and then rebuild it with feedback derived from the profile.
Linux perf and the @code{autofdo} toolkit needs to be installed for
this.

Only the profile from the current build is used, so when an error
occurs it is recommended to clean before restarting. Otherwise
the code quality may be much worse.

@html
<hr />
<p>
@end html
@ifhtml
@uref{./index.html,,Return to the GCC Installation page}
@end ifhtml
@end ifset

@c ***Testing*****************************************************************
@ifnothtml
@comment node-name,     next,          previous, up
@node    Testing, Final install, Building, Installing GCC
@end ifnothtml
@ifset testhtml
@ifnothtml
@chapter Installing GCC: Testing
@end ifnothtml
@cindex Testing
@cindex Installing GCC: Testing
@cindex Testsuite

Before you install GCC, we encourage you to run the testsuites and to
compare your results with results from a similar configuration that have
been submitted to the
@uref{https://gcc.gnu.org/ml/gcc-testresults/,,gcc-testresults mailing list}.
This step is optional and may require you to download additional software,
but it can give you confidence in your new GCC installation or point out
problems before you install and start using your new GCC@.

First, you must have @uref{download.html,,downloaded the testsuites}.
These are included in the source tarball.

Second, you must have the testing tools installed.  This includes
@uref{https://www.gnu.org/software/dejagnu/,,DejaGnu}, Tcl, and Expect;
the DejaGnu site has links to these.
Some optional tests also require Python3 and pytest module.

If the directories where @command{runtest} and @command{expect} were
installed are not in the @env{PATH}, you may need to set the following
environment variables appropriately, as in the following example (which
assumes that DejaGnu has been installed under @file{/usr/local}):

@smallexample
TCL_LIBRARY = /usr/local/share/tcl8.0
DEJAGNULIBS = /usr/local/share/dejagnu
@end smallexample

(On systems such as Cygwin, these paths are required to be actual
paths, not mounts or links; presumably this is due to some lack of
portability in the DejaGnu code.)


Finally, you can run the testsuite (which may take a long time):
@smallexample
cd @var{objdir}; make -k check
@end smallexample

This will test various components of GCC, such as compiler
front ends and runtime libraries.  While running the testsuite, DejaGnu
might emit some harmless messages resembling
@samp{WARNING: Couldn't find the global config file.} or
@samp{WARNING: Couldn't find tool init file} that can be ignored.

If you are testing a cross-compiler, you may want to run the testsuite
on a simulator as described at @uref{https://gcc.gnu.org/simtest-howto.html}.

@section How can you run the testsuite on selected tests?

In order to run sets of tests selectively, there are targets
@samp{make check-gcc} and language specific @samp{make check-c},
@samp{make check-c++}, @samp{make check-d} @samp{make check-fortran},
@samp{make check-ada}, @samp{make check-m2}, @samp{make check-objc},
@samp{make check-obj-c++}, @samp{make check-lto} in the @file{gcc}
subdirectory of the object directory.  You can also just run
@samp{make check} in a subdirectory of the object directory.


A more selective way to just run all @command{gcc} execute tests in the
testsuite is to use

@smallexample
make check-gcc RUNTESTFLAGS="execute.exp @var{other-options}"
@end smallexample

Likewise, in order to run only the @command{g++} ``old-deja'' tests in
the testsuite with filenames matching @samp{9805*}, you would use

@smallexample
make check-g++ RUNTESTFLAGS="old-deja.exp=9805* @var{other-options}"
@end smallexample

The file-matching expression following @var{filename}@command{.exp=} is treated
as a series of whitespace-delimited glob expressions so that multiple patterns
may be passed, although any whitespace must either be escaped or surrounded by
single quotes if multiple expressions are desired. For example,

@smallexample
make check-g++ RUNTESTFLAGS="old-deja.exp=9805*\ virtual2.c @var{other-options}"
make check-g++ RUNTESTFLAGS="'old-deja.exp=9805* virtual2.c' @var{other-options}"
@end smallexample

The @file{*.exp} files are located in the testsuite directories of the GCC
source, the most important ones being @file{compile.exp},
@file{execute.exp}, @file{dg.exp} and @file{old-deja.exp}.
To get a list of the possible @file{*.exp} files, pipe the
output of @samp{make check} into a file and look at the
@samp{Running @dots{}  .exp} lines.

@section Passing options and running multiple testsuites

You can pass multiple options to the testsuite using the
@samp{--target_board} option of DejaGNU, either passed as part of
@samp{RUNTESTFLAGS}, or directly to @command{runtest} if you prefer to
work outside the makefiles.  For example,

@smallexample
make check-g++ RUNTESTFLAGS="--target_board=unix/-O3/-fmerge-constants"
@end smallexample

will run the standard @command{g++} testsuites (``unix'' is the target name
for a standard native testsuite situation), passing
@samp{-O3 -fmerge-constants} to the compiler on every test, i.e.,
slashes separate options.

You can run the testsuites multiple times using combinations of options
with a syntax similar to the brace expansion of popular shells:

@smallexample
@dots{}"--target_board=arm-sim\@{-mhard-float,-msoft-float\@}\@{-O1,-O2,-O3,\@}"
@end smallexample

(Note the empty option caused by the trailing comma in the final group.)
The following will run each testsuite eight times using the @samp{arm-sim}
target, as if you had specified all possible combinations yourself:

@smallexample
--target_board='arm-sim/-mhard-float/-O1 \
                arm-sim/-mhard-float/-O2 \
                arm-sim/-mhard-float/-O3 \
                arm-sim/-mhard-float \
                arm-sim/-msoft-float/-O1 \
                arm-sim/-msoft-float/-O2 \
                arm-sim/-msoft-float/-O3 \
                arm-sim/-msoft-float'
@end smallexample

They can be combined as many times as you wish, in arbitrary ways.  This
list:

@smallexample
@dots{}"--target_board=unix/-Wextra\@{-O3,-fno-strength\@}\@{-fomit-frame,\@}"
@end smallexample

will generate four combinations, all involving @samp{-Wextra}.

The disadvantage to this method is that the testsuites are run in serial,
which is a waste on multiprocessor systems.  For users with GNU Make and
a shell which performs brace expansion, you can run the testsuites in
parallel by having the shell perform the combinations and @command{make}
do the parallel runs.  Instead of using @samp{--target_board}, use a
special makefile target:

@smallexample
make -j@var{N} check-@var{testsuite}//@var{test-target}/@var{option1}/@var{option2}/@dots{}
@end smallexample

For example,

@smallexample
make -j3 check-gcc//sh-hms-sim/@{-m1,-m2,-m3,-m3e,-m4@}/@{,-nofpu@}
@end smallexample

will run three concurrent ``make-gcc'' testsuites, eventually testing all
ten combinations as described above.  Note that this is currently only
supported in the @file{gcc} subdirectory.  (To see how this works, try
typing @command{echo} before the example given here.)


@section How to interpret test results

The result of running the testsuite are various @file{*.sum} and @file{*.log}
files in the testsuite subdirectories.  The @file{*.log} files contain a
detailed log of the compiler invocations and the corresponding
results, the @file{*.sum} files summarize the results.  These summaries
contain status codes for all tests:

@itemize @bullet
@item
PASS: the test passed as expected
@item
XPASS: the test unexpectedly passed
@item
FAIL: the test unexpectedly failed
@item
XFAIL: the test failed as expected
@item
UNSUPPORTED: the test is not supported on this platform
@item
ERROR: the testsuite detected an error
@item
WARNING: the testsuite detected a possible problem
@end itemize

It is normal for some tests to report unexpected failures.  At the
current time the testing harness does not allow fine grained control
over whether or not a test is expected to fail.  This problem should
be fixed in future releases.


@section Submitting test results

If you want to report the results to the GCC project, use the
@file{contrib/test_summary} shell script.  Start it in the @var{objdir} with

@smallexample
@var{srcdir}/contrib/test_summary -p your_commentary.txt \
    -m gcc-testresults@@gcc.gnu.org |sh
@end smallexample

This script uses the @command{Mail} program to send the results, so
make sure it is in your @env{PATH}.  The file @file{your_commentary.txt} is
prepended to the testsuite summary and should contain any special
remarks you have on your results or your build environment.  Please
do not edit the testsuite result block or the subject line, as these
messages may be automatically processed.

@html
<hr />
<p>
@end html
@ifhtml
@uref{./index.html,,Return to the GCC Installation page}
@end ifhtml
@end ifset

@c ***Final install***********************************************************
@ifnothtml
@comment node-name,     next,          previous, up
@node    Final install, , Testing, Installing GCC
@end ifnothtml
@ifset finalinstallhtml
@ifnothtml
@chapter Installing GCC: Final installation
@end ifnothtml

Now that GCC has been built (and optionally tested), you can install it with
@smallexample
cd @var{objdir} && make install
@end smallexample

We strongly recommend to install into a target directory where there is
no previous version of GCC present.  Also, the GNAT runtime should not
be stripped, as this would break certain features of the debugger that
depend on this debugging information (catching Ada exceptions for
instance).

That step completes the installation of GCC; user level binaries can
be found in @file{@var{prefix}/bin} where @var{prefix} is the value
you specified with the @option{--prefix} to configure (or
@file{/usr/local} by default).  (If you specified @option{--bindir},
that directory will be used instead; otherwise, if you specified
@option{--exec-prefix}, @file{@var{exec-prefix}/bin} will be used.)
Headers for the C++ library are installed in
@file{@var{prefix}/include}; libraries in @file{@var{libdir}}
(normally @file{@var{prefix}/lib}); internal parts of the compiler in
@file{@var{libdir}/gcc} and @file{@var{libexecdir}/gcc}; documentation
in info format in @file{@var{infodir}} (normally
@file{@var{prefix}/info}).

When installing cross-compilers, GCC's executables
are not only installed into @file{@var{bindir}}, that
is, @file{@var{exec-prefix}/bin}, but additionally into
@file{@var{exec-prefix}/@var{target-alias}/bin}, if that directory
exists.  Typically, such @dfn{tooldirs} hold target-specific
binutils, including assembler and linker.

Installation into a temporary staging area or into a @command{chroot}
jail can be achieved with the command

@smallexample
make DESTDIR=@var{path-to-rootdir} install
@end smallexample

@noindent
where @var{path-to-rootdir} is the absolute path of
a directory relative to which all installation paths will be
interpreted.  Note that the directory specified by @code{DESTDIR}
need not exist yet; it will be created if necessary.

There is a subtle point with tooldirs and @code{DESTDIR}:
If you relocate a cross-compiler installation with
e.g.@: @samp{DESTDIR=@var{rootdir}}, then the directory
@file{@var{rootdir}/@var{exec-prefix}/@var{target-alias}/bin} will
be filled with duplicated GCC executables only if it already exists,
it will not be created otherwise.  This is regarded as a feature,
not as a bug, because it gives slightly more control to the packagers
using the @code{DESTDIR} feature.

You can install stripped programs and libraries with

@smallexample
make install-strip
@end smallexample

By default, only the man pages and info-format GCC documentation
are built and installed.  If you want to generate the GCC manuals in
other formats, use commands like

@smallexample
make dvi
make pdf
make html
@end smallexample

@noindent
to build the manuals in the corresponding formats, and

@smallexample
make install-dvi
make install-pdf
make install-html
@end smallexample

@noindent
to install them.
Alternatively, there are prebuilt online versions of the manuals for
released versions of GCC on
@uref{https://gcc.gnu.org/onlinedocs/,,the GCC web site}.

If you built GCC yourself we would like to know if the
@ifnothtml
@ref{Specific, host/target specific installation notes}
@end ifnothtml
@ifhtml
@uref{specific.html,,host/target specific installation notes}
@end ifhtml
didn't include your host/target information or if that information is
incomplete or out of date.  Send a note to
@email{gcc@@gcc.gnu.org} detailing how the information should be changed.

If you find a bug, please report it following the
@uref{../bugs/,,bug reporting guidelines}.

@html
<hr />
<p>
@end html
@ifhtml
@uref{./index.html,,Return to the GCC Installation page}
@end ifhtml
@end ifset

@c ***Binaries****************************************************************
@ifnothtml
@comment node-name,     next,          previous, up
@node    Binaries, Specific, Installing GCC, Top
@end ifnothtml
@ifset binarieshtml
@ifnothtml
@chapter Installing GCC: Binaries
@end ifnothtml
@cindex Binaries
@cindex Installing GCC: Binaries

We are often asked about pre-compiled versions of GCC@.  While we cannot
provide these for all platforms, below you'll find links to binaries for
various platforms where creating them by yourself is not easy due to various
reasons.

Please note that we did not create these binaries, nor do we
support them.  If you have any problems installing them, please
contact their makers.

@itemize
@item
AIX:
@itemize
@item
@uref{http://www.perzl.org/aix/,,AIX Open Source Packages (AIX5L AIX 6.1
AIX 7.1)}.
@end itemize

@item
DOS---@uref{http://www.delorie.com/djgpp/,,DJGPP}.

@item
macOS:
@itemize
@item
The @uref{https://brew.sh,,Homebrew} package manager;
@item
@uref{https://www.macports.org,,MacPorts}.
@end itemize

@item
Microsoft Windows:
@itemize
@item
The @uref{https://sourceware.org/cygwin/,,Cygwin} project;
@item
The @uref{https://osdn.net/projects/mingw/,,MinGW} and
@uref{https://www.mingw-w64.org/,,mingw-w64} projects.
@end itemize

@item
@uref{http://www.openpkg.org/,,OpenPKG} offers binaries for quite a
number of platforms.

@item
The @uref{https://gcc.gnu.org/wiki/GFortranBinaries,,GFortran Wiki} has
links to GNU Fortran binaries for several platforms.
@end itemize

@html
<hr />
<p>
@end html
@ifhtml
@uref{./index.html,,Return to the GCC Installation page}
@end ifhtml
@end ifset

@c ***Specific****************************************************************
@ifnothtml
@comment node-name,     next,          previous, up
@node    Specific, GNU Free Documentation License, Binaries, Top
@end ifnothtml
@ifset specifichtml
@ifnothtml
@chapter Host/target specific installation notes for GCC
@end ifnothtml
@cindex Specific
@cindex Specific installation notes
@cindex Target specific installation
@cindex Host specific installation
@cindex Target specific installation notes

Please read this document carefully @emph{before} installing the
GNU Compiler Collection on your machine.

Note that this list of install notes is @emph{not} a list of supported
hosts or targets.  Not all supported hosts and targets are listed
here, only the ones that require host-specific or target-specific
information have to. 

@ifhtml
@itemize
@item
@uref{#aarch64-x-x,,aarch64*-*-*}
@item
@uref{#amdgcn-x-amdhsa,,amdgcn-*-amdhsa}
@item
@uref{#amd64-x-solaris2,,amd64-*-solaris2*}
@item
@uref{#arc-x-elf32,,arc-*-elf32}
@item
@uref{#arc-linux-uclibc,,arc-linux-uclibc}
@item
@uref{#arm-x-eabi,,arm-*-eabi}
@item
@uref{#avr,,avr}
@item
@uref{#bfin,,Blackfin}
@item
@uref{#cris,,cris}
@item
@uref{#dos,,DOS}
@item
@uref{#epiphany-x-elf,,epiphany-*-elf}
@item
@uref{#ft32-x-elf,,ft32-*-elf}
@item
@uref{#x-x-freebsd,,*-*-freebsd*}
@item
@uref{#h8300-hms,,h8300-hms}
@item
@uref{#hppa-x-linux,,hppa-*-linux}
@item
@uref{#hppa64-hp-hpux11,,hppa64-hp-hpux11*}
@item
@uref{#x-x-linux-gnu,,*-*-linux-gnu}
@item
@uref{#ix86-x-linux,,i?86-*-linux*}
@item
@uref{#ix86-x-solaris2,,i?86-*-solaris2*}
@item
@uref{#ia64-x-linux,,ia64-*-linux}
@item
@uref{#ia64-x-hpux,,ia64-*-hpux*}
@item
@uref{#x-ibm-aix,,*-ibm-aix*}
@item
@uref{#iq2000-x-elf,,iq2000-*-elf}
@item
@uref{#loongarch,,loongarch}
@item
@uref{#lm32-x-elf,,lm32-*-elf}
@item
@uref{#lm32-x-uclinux,,lm32-*-uclinux}
@item
@uref{#m32c-x-elf,,m32c-*-elf}
@item
@uref{#m32r-x-elf,,m32r-*-elf}
@item
@uref{#m68k-x-x,,m68k-*-*}
@item
@uref{#m68k-x-uclinux,,m68k-*-uclinux}
@item
@uref{#microblaze-x-elf,,microblaze-*-elf}
@item
@uref{#mips-x-x,,mips-*-*}
@item
@uref{#moxie-x-elf,,moxie-*-elf}
@item
@uref{#msp430-x-elf,,msp430-*-elf}
@item
@uref{#nds32le-x-elf,,nds32le-*-elf}
@item
@uref{#nds32be-x-elf,,nds32be-*-elf}
@item
@uref{#nvptx-x-none,,nvptx-*-none}
@item
@uref{#or1k-x-elf,,or1k-*-elf}
@item
@uref{#or1k-x-linux,,or1k-*-linux}
@item
@uref{#powerpc-x-x,,powerpc*-*-*}
@item
@uref{#powerpc-x-darwin,,powerpc-*-darwin*}
@item
@uref{#powerpc-x-elf,,powerpc-*-elf}
@item
@uref{#powerpc-x-linux-gnu,,powerpc*-*-linux-gnu*}
@item
@uref{#powerpc-x-netbsd,,powerpc-*-netbsd*}
@item
@uref{#powerpc-x-eabisim,,powerpc-*-eabisim}
@item
@uref{#powerpc-x-eabi,,powerpc-*-eabi}
@item
@uref{#powerpcle-x-elf,,powerpcle-*-elf}
@item
@uref{#powerpcle-x-eabisim,,powerpcle-*-eabisim}
@item
@uref{#powerpcle-x-eabi,,powerpcle-*-eabi}
@item
@uref{#riscv32-x-elf,,riscv32-*-elf}
@item
@uref{#riscv32-x-linux,,riscv32-*-linux}
@item
@uref{#riscv64-x-elf,,riscv64-*-elf}
@item
@uref{#riscv64-x-linux,,riscv64-*-linux}
@item
@uref{#rl78-x-elf,,rl78-*-elf}
@item
@uref{#rx-x-elf,,rx-*-elf}
@item
@uref{#s390-x-linux,,s390-*-linux*}
@item
@uref{#s390x-x-linux,,s390x-*-linux*}
@item
@uref{#s390x-ibm-tpf,,s390x-ibm-tpf*}
@item
@uref{#x-x-solaris2,,*-*-solaris2*}
@item
@uref{#sparc-x-x,,sparc*-*-*}
@item
@uref{#sparc-sun-solaris2,,sparc-sun-solaris2*}
@item
@uref{#sparc-x-linux,,sparc-*-linux*}
@item
@uref{#sparc64-x-solaris2,,sparc64-*-solaris2*}
@item
@uref{#sparcv9-x-solaris2,,sparcv9-*-solaris2*}
@item
@uref{#c6x-x-x,,c6x-*-*}
@item
@uref{#visium-x-elf, visium-*-elf}
@item
@uref{#x-x-vxworks,,*-*-vxworks*}
@item
@uref{#x86-64-x-x,,x86_64-*-*, amd64-*-*}
@item
@uref{#x86-64-x-solaris2,,x86_64-*-solaris2*}
@item
@uref{#xtensa-x-elf,,xtensa*-*-elf}
@item
@uref{#xtensa-x-linux,,xtensa*-*-linux*}
@item
@uref{#windows,,Microsoft Windows}
@item
@uref{#x-x-cygwin,,*-*-cygwin}
@item
@uref{#x-x-mingw32,,*-*-mingw32}
@item
@uref{#os2,,OS/2}
@item
@uref{#older,,Older systems}
@end itemize

@itemize
@item
@uref{#elf,,all ELF targets} (SVR4, Solaris, etc.)
@end itemize
@end ifhtml


@html
<!-- -------- host/target specific issues start here ---------------- -->
<hr />
@end html
@anchor{aarch64-x-x}
@heading aarch64*-*-*
To enable a workaround for the Cortex-A53 erratum number 835769 by default
(for all CPUs regardless of -mcpu option given) at configure time use the
@option{--enable-fix-cortex-a53-835769} option.  This will enable the fix by
default and can be explicitly disabled during compilation by passing the
@option{-mno-fix-cortex-a53-835769} option.  Conversely,
@option{--disable-fix-cortex-a53-835769} will disable the workaround by
default.  The workaround is disabled by default if neither of
@option{--enable-fix-cortex-a53-835769} or
@option{--disable-fix-cortex-a53-835769} is given at configure time.

To enable a workaround for the Cortex-A53 erratum number 843419 by default
(for all CPUs regardless of -mcpu option given) at configure time use the
@option{--enable-fix-cortex-a53-843419} option.  This workaround is applied at
link time.  Enabling the workaround will cause GCC to pass the relevant option
to the linker.  It can be explicitly disabled during compilation by passing the
@option{-mno-fix-cortex-a53-843419} option.  Conversely,
@option{--disable-fix-cortex-a53-843419} will disable the workaround by default.
The workaround is disabled by default if neither of
@option{--enable-fix-cortex-a53-843419} or
@option{--disable-fix-cortex-a53-843419} is given at configure time.

To enable Branch Target Identification Mechanism and Return Address Signing by
default at configure time use the @option{--enable-standard-branch-protection}
option.  This is equivalent to having @option{-mbranch-protection=standard}
during compilation.  This can be explicitly disabled during compilation by
passing the @option{-mbranch-protection=none} option which turns off all
types of branch protections.  Conversely,
@option{--disable-standard-branch-protection} will disable both the
protections by default.  This mechanism is turned off by default if neither
of the options are given at configure time.

@html
<hr />
@end html
@anchor{amd64-x-solaris2}
@heading amd64-*-solaris2*
This is a synonym for @samp{x86_64-*-solaris2*}.

@html
<hr />
@end html
@anchor{amdgcn-x-amdhsa}
@heading amdgcn-*-amdhsa
AMD GCN GPU target.

Instead of GNU Binutils, you need to install LLVM and copy
@file{bin/llvm-mc} to @file{amdgcn-amdhsa/bin/as},
@file{bin/lld} to @file{amdgcn-amdhsa/bin/ld},
@file{bin/llvm-nm} to @file{amdgcn-amdhsa/bin/nm}, and
@file{bin/llvm-ar} to both @file{bin/amdgcn-amdhsa-ar} and
@file{bin/amdgcn-amdhsa-ranlib}.

The required version of LLVM depends on the devices that you want to support.
As the list of ISAs is long, GCC by default only builds a subset of the
supported ISAs as multilib; use @code{--with-multilib-list=} to tailor the built
multilibs.  Note that mixing ISAs in the same binary is not supported and gives
a linker error.

By default, multilib support is built for @code{gfx900}, @code{gfx906},
@code{gfx908}, @code{gfx90a}, @code{gfx90c}, @code{gfx1030}, @code{gfx1036},
@code{gfx1100} and @code{gfx1103}.  The default multilib configuration
requires LLVM 15 or newer.  LLVM 13.0.1 or LLVM 14 can be used by specifying
a @code{--with-multilib-list=} that does not list any GFX 11 device nor
@code{gfx1036}.  At least LLVM 16 is required for @code{gfx1150} and
@code{gfx1151}, LLVM 19 for the generic @code{gfx9-generic},
@code{gfx10-3-generic}, and @code{gfx11-generic} targets and for
@code{gfx1152}, while LLVM 20 is required for @code{gfx1153}.

The supported ISA architectures are listed in the GCC manual. The generic
ISA targets @code{gfx9-generic}, @code{gfx10-3-generic}, and
@code{gfx11-generic} reduce the number of required multilibs but note
that @code{gfx9-generic} does not include @code{gfx908} or @code{gfx90a},
that linking specific ISA code with generic code is currently not supported,
and that only a future ROCm release (newer than 6.3.3) will be able to execute
generic code.

Use Newlib (4.3.0 or newer; 4.4.0 contains some improvements and 4.5.0 fixes
the device console output for GFX10 and GFX11 devices; post-4.5.0
commit 2ef1a37e7 [Mar 25, 2025] fixes a SIMD math issue).

To run the binaries, install the HSA Runtime from the
@uref{https://rocm.docs.amd.com/,,ROCm Platform}, and use
@file{libexec/gcc/amdhsa-amdhsa/@var{version}/gcn-run} to launch them
on the GPU.

@html
<hr />
@end html
@anchor{arc-x-elf32}
@heading arc-*-elf32

Use @samp{configure --target=arc-elf32 --with-cpu=@var{cpu} --enable-languages="c,c++"}
to configure GCC, with @var{cpu} being one of @samp{arc600}, @samp{arc601},
or @samp{arc700}@.

@html
<hr />
@end html
@anchor{arc-linux-uclibc}
@heading arc-linux-uclibc

Use @samp{configure --target=arc-linux-uclibc --with-cpu=arc700 --enable-languages="c,c++"} to configure GCC@.

@html
<hr />
@end html
@anchor{arm-x-eabi}
@heading arm-*-eabi
ARM-family processors.

Building the Ada frontend commonly fails (an infinite loop executing
@code{xsinfo}) if the host compiler is GNAT 4.8.  Host compilers built from the
GNAT 4.6, 4.9 or 5 release branches are known to succeed.

@html
<hr />
@end html
@anchor{avr}
@heading avr
AVR 8-bit microcontrollers.  These are used in embedded
applications.  There are no standard Unix configurations.
@ifnothtml
@xref{AVR Options,, AVR Options, gcc, Using the GNU Compiler
Collection (GCC)},
@end ifnothtml
@ifhtml
See @uref{https://gcc.gnu.org/onlinedocs/gcc/AVR-Options.html,,AVR Options}
in the main manual
@end ifhtml
for the list of supported MCU types.

Use @samp{configure --target=avr --enable-languages="c,c++"} to configure GCC@.

Further installation notes and other useful information about AVR tools
can also be obtained from:

@itemize @bullet
@item
@uref{https://avrdudes.github.io/avr-libc/avr-libc-user-manual/install_tools.html,,AVR-LibC: Building and Installing the GNU Tool Chain}
@item
@uref{https://github.com/sprintersb/atest?tab=readme-ov-file#running-the-avr-gcc-testsuite-using-the-avrtest-simulator,,AVRtest: Running the avr-gcc Testsuite}
@end itemize

@html
<hr />
@end html
@anchor{bfin}
@heading Blackfin
The Blackfin processor, an Analog Devices DSP.
@ifnothtml
@xref{Blackfin Options,, Blackfin Options, gcc, Using the GNU Compiler
Collection (GCC)},
@end ifnothtml
@ifhtml
See ``Blackfin Options'' in the main manual
@end ifhtml

More information, and a version of binutils with support for this processor,
are available at @uref{https://sourceforge.net/projects/adi-toolchain/}.

@html
<hr />
@end html
@anchor{cris}
@heading CRIS
CRIS is a CPU architecture in Axis Communications systems-on-a-chip, for
example the ETRAX series.  These are used in embedded applications.

@ifnothtml
@xref{CRIS Options,, CRIS Options, gcc, Using the GNU Compiler
Collection (GCC)},
@end ifnothtml
@ifhtml
See ``CRIS Options'' in the main manual
@end ifhtml
for a list of CRIS-specific options.

Use @samp{configure --target=cris-elf} to configure GCC@ for building
a cross-compiler for CRIS.
@html
<hr />
@end html
@anchor{dos}
@heading DOS
Please have a look at the @uref{binaries.html,,binaries page}.

You cannot install GCC by itself on MSDOS; it will not compile under
any MSDOS compiler except itself.  You need to get the complete
compilation package DJGPP, which includes binaries as well as sources,
and includes all the necessary compilation tools and libraries.

@html
<hr />
@end html
@anchor{epiphany-x-elf}
@heading epiphany-*-elf
Adapteva Epiphany.
This configuration is intended for embedded systems.

@html
<hr />
@end html
@anchor{x-x-freebsd}
@heading *-*-freebsd*
FreeBSD using the ELF file format with DWARF 2 debugging.

We recommend bootstrapping against the latest GNU binutils or the
version found in the @file{devel/binutils} port. This also has been
known to enable additional features and improve overall testsuite
results.

@c Bugs 112958 and 112957
Ada and D (or rather their respective libraries) are broken on
FreeBSD/i386. This also affects building 32-bit libraries on
FreeBSD/amd64, so configure with @option{--disable-multilib}
there in case you are building one of these front ends.

Go (or rather libgo) is generally broken on FreeBSD.

@html
<hr />
@end html
@anchor{ft32-x-elf}
@heading ft32-*-elf
The FT32 processor.
This configuration is intended for embedded systems.

@html
<hr />
@end html
@anchor{h8300-hms}
@heading h8300-hms
Renesas H8/300 series of processors.

@html
<hr />
@end html
@anchor{hppa64-hp-hpux11}
@heading hppa64-hp-hpux11*
Only the 64-bit @samp{hppa} target is supported on HP-UX.  Support
for 32-bit @samp{hppa} was discontinued in GCC 13.
 
We require using gas on all hppa platforms.

It may be helpful to configure GCC with the
@uref{./configure.html#with-gnu-as,,@option{--with-gnu-as}} and
@option{--with-as=@dots{}} options to ensure that GCC can find GAS@.

Only the HP linker is supported.  Thus, it is best to explicitly
configure the target with the @option{--with-ld=@dots{}} option.

The DCE thread library is not supported, so @option{--enable-threads=dce}
does not work.

Currently, there are no precompiled binaries for 64-bit HP-UX.

Binutils and other required tools can be built using the HP tools.
Then, the GCC distribution can be built.  This is challenging due
to the many dependencies.

@html
<hr />
@end html
@anchor{x-x-linux-gnu}
@heading *-*-linux-gnu
Versions of libstdc++-v3 starting with 3.2.1 require bug fixes present
in glibc 2.2.5 and later.  More information is available in the
libstdc++-v3 documentation.

@html
<hr />
@end html
@anchor{ix86-x-linux}
@heading i?86-*-linux*
If you receive Signal 11 errors when building on GNU/Linux, then it is
possible you have a hardware problem.  Further information on this can be
found on @uref{https://www.bitwizard.nl/sig11/,,www.bitwizard.nl}.

@html
<hr />
@end html
@anchor{ix86-x-solaris2}
@heading i?86-*-solaris2*
Use this for Solaris 11.4 on x86 and x86-64 systems.  Starting
with GCC 4.7, there is also a 64-bit @samp{amd64-*-solaris2*} or
@samp{x86_64-*-solaris2*} configuration that corresponds to
@samp{sparcv9-sun-solaris2*}.

@html
<hr />
@end html
@anchor{ia64-x-linux}
@heading ia64-*-linux
IA-64 processor (also known as IPF, or Itanium Processor Family)
running GNU/Linux.

If you are using the installed system libunwind library with
@option{--with-system-libunwind}, then you must use libunwind 0.98 or
later.

@html
<hr />
@end html
@anchor{ia64-x-hpux}
@heading ia64-*-hpux*
Building GCC on this target requires the GNU Assembler.  The bundled HP
assembler will not work.  To prevent GCC from using the wrong assembler,
the option @option{--with-gnu-as} may be necessary.

@html
<hr />
<!-- rs6000-ibm-aix*, powerpc-ibm-aix* -->
@end html
@anchor{x-ibm-aix}
@heading *-ibm-aix*
Support for AIX version 3 and older was discontinued in GCC 3.4.
Support for AIX version 4.2 and older was discontinued in GCC 4.5.

``out of memory'' bootstrap failures may indicate a problem with
process resource limits (ulimit).  Hard limits are configured in the
@file{/etc/security/limits} system configuration file.

GCC 4.9 and above require a C++ compiler for bootstrap.  IBM VAC++ / xlC
cannot bootstrap GCC.  xlc can bootstrap an older version of GCC and
G++ can bootstrap recent releases of GCC.

GCC can bootstrap with recent versions of IBM XLC, but bootstrapping
with an earlier release of GCC is recommended.  Bootstrapping with XLC
requires a larger data segment, which can be enabled through the
@var{LDR_CNTRL} environment variable, e.g.,

@smallexample
% LDR_CNTRL=MAXDATA=0x50000000
% export LDR_CNTRL
@end smallexample

One can start with a pre-compiled version of GCC to build from
sources.  One may delete GCC's ``fixed'' header files when starting
with a version of GCC built for an earlier release of AIX.

To speed up the configuration phases of bootstrapping and installing GCC,
one may use GNU Bash instead of AIX @command{/bin/sh}, e.g.,

@smallexample
% CONFIG_SHELL=/opt/freeware/bin/bash
% export CONFIG_SHELL
@end smallexample

and then proceed as described in @uref{build.html,,the build
instructions}, where we strongly recommend specifying an absolute path
to invoke @var{srcdir}/configure.

Because GCC on AIX is built as a 32-bit executable by default,
(although it can generate 64-bit programs) the GMP and MPFR libraries
required by gfortran must be 32-bit libraries.  Building GMP and MPFR
as static archive libraries works better than shared libraries.

Errors involving @code{alloca} when building GCC generally are due
to an incorrect definition of @code{CC} in the Makefile or mixing files
compiled with the native C compiler and GCC@.  During the stage1 phase of
the build, the native AIX compiler @strong{must} be invoked as @command{cc}
(not @command{xlc}).  Once @command{configure} has been informed of
@command{xlc}, one needs to use @samp{make distclean} to remove the
configure cache files and ensure that @env{CC} environment variable
does not provide a definition that will confuse @command{configure}.
If this error occurs during stage2 or later, then the problem most likely
is the version of Make (see above).

The native @command{as} and @command{ld} are recommended for
bootstrapping on AIX@.  The GNU Assembler, GNU Linker, and GNU
Binutils version 2.20 is the minimum level that supports bootstrap on
AIX 5@.  The GNU Assembler has not been updated to support AIX 6@ or
AIX 7.  The native AIX tools do interoperate with GCC@.

AIX 7.1 added partial support for DWARF debugging, but full support
requires AIX 7.1 TL03 SP7 that supports additional DWARF sections and
fixes a bug in the assembler.  AIX 7.1 TL03 SP5 distributed a version
of libm.a missing important symbols; a fix for IV77796 will be
included in SP6.

AIX 5.3 TL10, AIX 6.1 TL05 and AIX 7.1 TL00 introduced an AIX
assembler change that sometimes produces corrupt assembly files
causing AIX linker errors.  The bug breaks GCC bootstrap on AIX and
can cause compilation failures with existing GCC installations.  An
AIX iFix for AIX 5.3 is available (APAR IZ98385 for AIX 5.3 TL10, APAR
IZ98477 for AIX 5.3 TL11 and IZ98134 for AIX 5.3 TL12). AIX 5.3 TL11 SP8,
AIX 5.3 TL12 SP5, AIX 6.1 TL04 SP11, AIX 6.1 TL05 SP7, AIX 6.1 TL06 SP6,
AIX 6.1 TL07 and AIX 7.1 TL01 should include the fix.

Building @file{libstdc++.a} requires a fix for an AIX Assembler bug
APAR IY26685 (AIX 4.3) or APAR IY25528 (AIX 5.1).  It also requires a
fix for another AIX Assembler bug and a co-dependent AIX Archiver fix
referenced as APAR IY53606 (AIX 5.2) or as APAR IY54774 (AIX 5.1)

@anchor{TransferAixShobj}
@samp{libstdc++} in GCC 3.4 increments the major version number of the
shared object and GCC installation places the @file{libstdc++.a}
shared library in a common location which will overwrite the and GCC
3.3 version of the shared library.  Applications either need to be
re-linked against the new shared library or the GCC 3.1 and GCC 3.3
versions of the @samp{libstdc++} shared object needs to be available
to the AIX runtime loader.  The GCC 3.1 @samp{libstdc++.so.4}, if
present, and GCC 3.3 @samp{libstdc++.so.5} shared objects can be
installed for runtime dynamic loading using the following steps to set
the @samp{F_LOADONLY} flag in the shared object for @emph{each}
multilib @file{libstdc++.a} installed:

Extract the shared objects from the currently installed
@file{libstdc++.a} archive:
@smallexample
% ar -x libstdc++.a libstdc++.so.4 libstdc++.so.5
@end smallexample

Enable the @samp{F_LOADONLY} flag so that the shared object will be
available for runtime dynamic loading, but not linking:
@smallexample
% strip -e libstdc++.so.4 libstdc++.so.5
@end smallexample

Archive the runtime-only shared object in the GCC 3.4
@file{libstdc++.a} archive:
@smallexample
% ar -q libstdc++.a libstdc++.so.4 libstdc++.so.5
@end smallexample

Eventually, the
@uref{./configure.html#WithAixSoname,,@option{--with-aix-soname=svr4}}
configure option may drop the need for this procedure for libraries that
support it.

Linking executables and shared libraries may produce warnings of
duplicate symbols.  The assembly files generated by GCC for AIX always
have included multiple symbol definitions for certain global variable
and function declarations in the original program.  The warnings should
not prevent the linker from producing a correct library or runnable
executable.

AIX 4.3 utilizes a ``large format'' archive to support both 32-bit and
64-bit object modules.  The routines provided in AIX 4.3.0 and AIX 4.3.1
to parse archive libraries did not handle the new format correctly.
These routines are used by GCC and result in error messages during
linking such as ``not a COFF file''.  The version of the routines shipped
with AIX 4.3.1 should work for a 32-bit environment.  The @option{-g}
option of the archive command may be used to create archives of 32-bit
objects using the original ``small format''.  A correct version of the
routines is shipped with AIX 4.3.2 and above.

Some versions of the AIX binder (linker) can fail with a relocation
overflow severe error when the @option{-bbigtoc} option is used to link
GCC-produced object files into an executable that overflows the TOC@.  A fix
for APAR IX75823 (OVERFLOW DURING LINK WHEN USING GCC AND -BBIGTOC) is
available as PTF U455193.

The AIX 4.3.2.1 linker (bos.rte.bind_cmds Level 4.3.2.1) will dump core
with a segmentation fault when invoked by any version of GCC@.  A fix for
APAR IX87327 is available as PTF U461879.  This fix is incorporated in
AIX 4.3.3 and above.

The initial assembler shipped with AIX 4.3.0 generates incorrect object
files.  A fix for APAR IX74254 (64BIT DISASSEMBLED OUTPUT FROM COMPILER FAILS
TO ASSEMBLE/BIND) is available as PTF U453956. This fix is incorporated in
AIX 4.3.1 and above.

AIX provides National Language Support (NLS)@.  Compilers and assemblers
use NLS to support locale-specific representations of various data
formats including floating-point numbers (e.g., @samp{.}  vs @samp{,} for
separating decimal fractions).  There have been problems reported where
GCC does not produce the same floating-point formats that the assembler
expects.  If one encounters this problem, set the @env{LANG}
environment variable to @samp{C} or @samp{En_US}.

A default can be specified with the @option{-mcpu=@var{cpu_type}}
switch and using the configure option @option{--with-cpu-@var{cpu_type}}.

@html
<hr />
@end html
@anchor{iq2000-x-elf}
@heading iq2000-*-elf
Vitesse IQ2000 processors.  These are used in embedded
applications.  There are no standard Unix configurations.

@html
<hr />
@end html
@anchor{lm32-x-elf}
@heading lm32-*-elf
Lattice Mico32 processor.
This configuration is intended for embedded systems.

@html
<hr />
@end html
@anchor{lm32-x-uclinux}
@heading lm32-*-uclinux
Lattice Mico32 processor.
This configuration is intended for embedded systems running uClinux.

@html
<hr />
@end html
@anchor{loongarch}
@heading LoongArch
LoongArch processor.
The following LoongArch targets are available:
@table @code
@item loongarch64-linux-gnu*
LoongArch processor running GNU/Linux.  This target triplet may be coupled
with a small set of possible suffixes to identify their default ABI type:
@table @code
@item f64
Uses @code{lp64d/base} ABI by default.
@item f32
Uses @code{lp64f/base} ABI by default.
@item sf
Uses @code{lp64s/base} ABI by default.
@end table

@item loongarch64-linux-gnu
Same as @code{loongarch64-linux-gnuf64} for legacy support.
@end table

More information about LoongArch can be found at
@uref{https://github.com/loongson/LoongArch-Documentation}.

@html
<hr />
@end html
@anchor{m32c-x-elf}
@heading m32c-*-elf
Renesas M32C processor.
This configuration is intended for embedded systems.

@html
<hr />
@end html
@anchor{m32r-x-elf}
@heading m32r-*-elf
Renesas M32R processor.
This configuration is intended for embedded systems.

@html
<hr />
@end html
@anchor{m68k-x-x}
@heading m68k-*-*
By default,
@samp{m68k-*-elf*}, @samp{m68k-*-rtems},  @samp{m68k-*-uclinux} and
@samp{m68k-*-linux}
build libraries for both M680x0 and ColdFire processors.  If you only
need the M680x0 libraries, you can omit the ColdFire ones by passing
@option{--with-arch=m68k} to @command{configure}.  Alternatively, you
can omit the M680x0 libraries by passing @option{--with-arch=cf} to
@command{configure}.  These targets default to 5206 or 5475 code as
appropriate for the target system when
configured with @option{--with-arch=cf} and 68020 code otherwise.

The @samp{m68k-*-netbsd} and
@samp{m68k-*-openbsd} targets also support the @option{--with-arch}
option.  They will generate ColdFire CFV4e code when configured with
@option{--with-arch=cf} and 68020 code otherwise.

You can override the default processors listed above by configuring
with @option{--with-cpu=@var{target}}.  This @var{target} can either
be a @option{-mcpu} argument or one of the following values:
@samp{m68000}, @samp{m68010}, @samp{m68020}, @samp{m68030},
@samp{m68040}, @samp{m68060}, @samp{m68020-40} and @samp{m68020-60}.

GCC requires at least binutils version 2.17 on these targets.

@html
<hr />
@end html
@anchor{m68k-x-uclinux}
@heading m68k-*-uclinux
GCC 4.3 changed the uClinux configuration so that it uses the
@samp{m68k-linux-gnu} ABI rather than the @samp{m68k-elf} ABI.
It also added improved support for C++ and flat shared libraries,
both of which were ABI changes.

@html
<hr />
@end html
@anchor{microblaze-x-elf}
@heading microblaze-*-elf
Xilinx MicroBlaze processor.
This configuration is intended for embedded systems.

@html
<hr />
@end html
@anchor{mips-x-x}
@heading mips-*-*
If on a MIPS system you get an error message saying ``does not have gp
sections for all it's [sic] sectons [sic]'', don't worry about it.  This
happens whenever you use GAS with the MIPS linker, but there is not
really anything wrong, and it is okay to use the output file.  You can
stop such warnings by installing the GNU linker.

It would be nice to extend GAS to produce the gp tables, but they are
optional, and there should not be a warning about their absence.

The libstdc++ atomic locking routines for MIPS targets requires MIPS II
and later.  A patch went in just after the GCC 3.3 release to
make @samp{mips*-*-*} use the generic implementation instead.  You can also
configure for @samp{mipsel-elf} as a workaround.  The
@samp{mips*-*-linux*} target continues to use the MIPS II routines.  More
work on this is expected in future releases.

@c If you make --with-llsc the default for another target, please also
@c update the description of the --with-llsc option.

The built-in @code{__sync_*} functions are available on MIPS II and
later systems and others that support the @samp{ll}, @samp{sc} and
@samp{sync} instructions.  This can be overridden by passing
@option{--with-llsc} or @option{--without-llsc} when configuring GCC.
Since the Linux kernel emulates these instructions if they are
missing, the default for @samp{mips*-*-linux*} targets is
@option{--with-llsc}.  The @option{--with-llsc} and
@option{--without-llsc} configure options may be overridden at compile
time by passing the @option{-mllsc} or @option{-mno-llsc} options to
the compiler.

MIPS systems check for division by zero (unless
@option{-mno-check-zero-division} is passed to the compiler) by
generating either a conditional trap or a break instruction.  Using
trap results in smaller code, but is only supported on MIPS II and
later.  Also, some versions of the Linux kernel have a bug that
prevents trap from generating the proper signal (@code{SIGFPE}).  To enable
the use of break, use the @option{--with-divide=breaks}
@command{configure} option when configuring GCC@.  The default is to
use traps on systems that support them.

@html
<hr />
@end html
@anchor{moxie-x-elf}
@heading moxie-*-elf
The moxie processor.

@html
<hr />
@end html
@anchor{msp430-x-elf}
@heading msp430-*-elf*
TI MSP430 processor.
This configuration is intended for embedded systems.

@samp{msp430-*-elf} is the standard configuration with most GCC
features enabled by default.

@samp{msp430-*-elfbare} is tuned for a bare-metal environment, and disables
features related to shared libraries and other functionality not used for
this device.  This reduces code and data usage of the GCC libraries, resulting
in a minimal run-time environment by default.

Features disabled by default include:
@itemize
@item transactional memory
@item __cxa_atexit
@end itemize

@html
<hr />
@end html
@anchor{nds32le-x-elf}
@heading nds32le-*-elf
Andes NDS32 target in little endian mode.

@html
<hr />
@end html
@anchor{nds32be-x-elf}
@heading nds32be-*-elf
Andes NDS32 target in big endian mode.

@html
<hr />
@end html
@anchor{nvptx-x-none}
@heading nvptx-*-none
Nvidia PTX target.

Instead of GNU binutils, you will need to install
@uref{https://github.com/SourceryTools/nvptx-tools,,nvptx-tools}.
Tell GCC where to find it:
@option{--with-build-time-tools=[install-nvptx-tools]/nvptx-none/bin}.

You will need newlib 4.3.0 or later.  It can be
automatically built together with GCC@.  For this, add a symbolic link
to nvptx-newlib's @file{newlib} directory to the directory containing
the GCC sources.

Use the @option{--disable-sjlj-exceptions} and
@option{--enable-newlib-io-long-long} options when configuring.

The @option{--with-arch} option may be specified to override the
default value for the @option{-march} option, and to also build
corresponding target libraries.
The default is @option{--with-arch=sm_52}.

For example, if @option{--with-arch=sm_70} is specified,
code generation defaults to @option{-march=sm_70} and
corresponding target libraries are built, in addition to those
mandated by @option{--with-multilib-list}, if any,
@ifnothtml
@pxref{with-multilib-list,,@option{--with-multilib-list}}.
@end ifnothtml
@ifhtml
see
@uref{configure.html#with-multilib-list,,@option{--with-multilib-list}}.
@end ifhtml

@html
<hr />
@end html
@anchor{or1k-x-elf}
@heading or1k-*-elf
The OpenRISC 1000 32-bit processor with delay slots.
This configuration is intended for embedded systems.

@html
<hr />
@end html
@anchor{or1k-x-linux}
@heading or1k-*-linux
The OpenRISC 1000 32-bit processor with delay slots.

@html
<hr />
@end html
@anchor{powerpc-x-x}
@heading powerpc-*-*
You can specify a default version for the @option{-mcpu=@var{cpu_type}}
switch by using the configure option @option{--with-cpu-@var{cpu_type}}.

You will need GNU binutils 2.20 or newer.

@html
<hr />
@end html
@anchor{powerpc-x-darwin}
@heading powerpc-*-darwin*
PowerPC running Darwin (Mac OS X kernel).

Pre-installed versions of Mac OS X may not include any developer tools,
meaning that you will not be able to build GCC from source.  Tool
binaries are available at
@uref{https://opensource.apple.com}.

This version of GCC requires at least cctools-590.36.  The
cctools-590.36 package referenced from
@uref{https://gcc.gnu.org/ml/gcc/2006-03/msg00507.html} will not work
on systems older than 10.3.9 (aka darwin7.9.0).

@html
<hr />
@end html
@anchor{powerpc-x-elf}
@heading powerpc-*-elf
PowerPC system in big endian mode, running System V.4.

@html
<hr />
@end html
@anchor{powerpc-x-linux-gnu}
@heading powerpc*-*-linux-gnu*
PowerPC system in big endian mode running Linux.

@html
<hr />
@end html
@anchor{powerpc-x-netbsd}
@heading powerpc-*-netbsd*
PowerPC system in big endian mode running NetBSD@.

@html
<hr />
@end html
@anchor{powerpc-x-eabisim}
@heading powerpc-*-eabisim
Embedded PowerPC system in big endian mode for use in running under the
PSIM simulator.

@html
<hr />
@end html
@anchor{powerpc-x-eabi}
@heading powerpc-*-eabi
Embedded PowerPC system in big endian mode.

@html
<hr />
@end html
@anchor{powerpcle-x-elf}
@heading powerpcle-*-elf
PowerPC system in little endian mode, running System V.4.

@html
<hr />
@end html
@anchor{powerpcle-x-eabisim}
@heading powerpcle-*-eabisim
Embedded PowerPC system in little endian mode for use in running under
the PSIM simulator.

@html
<hr />
@end html
@anchor{powerpcle-x-eabi}
@heading powerpcle-*-eabi
Embedded PowerPC system in little endian mode.

@html
<hr />
@end html
@anchor{rl78-x-elf}
@heading rl78-*-elf
The Renesas RL78 processor.
This configuration is intended for embedded systems.

@html
<hr />
@end html
@anchor{riscv32-x-elf}
@heading riscv32-*-elf
The RISC-V RV32 instruction set.
This configuration is intended for embedded systems.
This (and all other RISC-V) targets require the binutils 2.30 release.

@html
<hr />
@end html
@anchor{riscv32-x-linux}
@heading riscv32-*-linux
The RISC-V RV32 instruction set running GNU/Linux.
This (and all other RISC-V) targets require the binutils 2.30 release.

@html
<hr />
@end html
@anchor{riscv64-x-elf}
@heading riscv64-*-elf
The RISC-V RV64 instruction set.
This configuration is intended for embedded systems.
This (and all other RISC-V) targets require the binutils 2.30 release.

@html
<hr />
@end html
@anchor{riscv64-x-linux}
@heading riscv64-*-linux
The RISC-V RV64 instruction set running GNU/Linux.
This (and all other RISC-V) targets require the binutils 2.30 release.

@html
<hr />
@end html
@anchor{rx-x-elf}
@heading rx-*-elf
The Renesas RX processor.

@html
<hr />
@end html
@anchor{s390-x-linux}
@heading s390-*-linux*
S/390 system running GNU/Linux for S/390@.

@html
<hr />
@end html
@anchor{s390x-x-linux}
@heading s390x-*-linux*
zSeries system (64-bit) running GNU/Linux for zSeries@.

@html
<hr />
@end html
@anchor{s390x-ibm-tpf}
@heading s390x-ibm-tpf*
zSeries system (64-bit) running TPF@.  This platform is
supported as cross-compilation target only.

@html
<hr />
@end html
@anchor{x-x-solaris2}
@heading *-*-solaris2*
Support for Solaris 11.3 and earlier has been removed in GCC 15.
Support for Solaris 10 has been removed in GCC 10.  Support for Solaris
9 has been removed in GCC 5.  Support for Solaris 8 has been removed in
GCC 4.8.  Support for Solaris 7 has been removed in GCC 4.6.

Solaris 11.4 provides one or more of GCC 5, 7, 9, 10, 11, 12, 13, and 14.

You need to install the @code{system/header}, @code{system/linker}, and
@code{developer/assembler} packages.

Trying to use the compatibility tools in @file{/usr/ucb}, from the
@code{compatibility/ucb} package, to install GCC has been observed to
cause trouble.  The fix is to remove @file{/usr/ucb} from your
@env{PATH}.

@c FIXME: Still?  Prefer /usr/gnu/bin instead?
The build process works more smoothly with the legacy Solaris tools so,
if you have @file{/usr/xpg4/bin} in your @env{PATH}, we recommend that
you place @file{/usr/bin} before @file{/usr/xpg4/bin} for the duration
of the build.

We recommend the use of the Solaris assembler or the GNU assembler, in
conjunction with the Solaris linker.

The GNU @command{as} versions included in Solaris 11.4, from GNU
binutils 2.30.1 or newer (in @file{/usr/bin/gas} and
@file{/usr/gnu/bin/as}), are known to work.  The version from GNU
binutils 2.44 is known to work as well.  Recent versions of the Solaris
assembler in @file{/usr/bin/as} work almost as well, though.  To use GNU
@command{as}, configure with the options @option{--with-gnu-as
--with-as=@//usr/@/gnu/@/bin/@/as}.

For linking, the Solaris linker is preferred.  If you want to use the
GNU linker instead, the version in Solaris 11.4, from GNU binutils
2.30.1 or newer (in @file{/usr/gnu/bin/ld} and @file{/usr/bin/gld}),
works.  However, it
generally lacks platform specific features, so better stay with Solaris
@command{ld}.  When using the version from GNU binutils 2.44, there's
an important caveat: binutils @emph{must} be configured with
@code{CONFIG_SHELL=/bin/bash}, otherwise the linker's built-in linker
scripts get corrupted on x86.  To use the LTO linker plugin
(@option{-fuse-linker-plugin}) with GNU @command{ld}, GNU binutils
@emph{must} be configured with @option{--enable-largefile}.  To use
Solaris @command{ld}, we recommend to configure with
@option{--without-gnu-ld --with-ld=@//usr/@/bin/@/ld} to guarantee the
right linker is found irrespective of the user's @env{PATH}.

Note that your mileage may vary if you use a combination of the GNU
tools and the Solaris tools: while the combination GNU @command{as} and
Solaris @command{ld} works well, the reverse combination Solaris
@command{as} with GNU @command{ld} may fail to build or cause memory
corruption at runtime in some cases for C++ programs.
@c FIXME: still?

To enable symbol versioning in @samp{libstdc++} and other runtime
libraries with the Solaris linker, you need to have any version of GNU
@command{c++filt}, which is part of GNU binutils.  Symbol versioning
will be disabled if no appropriate version is found.  Solaris
@command{c++filt} from the Solaris Studio compilers does @emph{not}
work.

In order to build the GNU Ada compiler, GNAT, a working GNAT is needed.
Since Solaris 11.4 SRU 39, GNAT 11, 12, 13 or 14 is bundled in the
@code{developer/gcc/gcc-gnat} package.

In order to build the GNU D compiler, GDC, a working @samp{libphobos} is
needed.  That library wasn't built by default in GCC 9--11 on SPARC, or
on x86 when the Solaris assembler is used, but can be enabled by
configuring with @option{--enable-libphobos}.  Also, GDC 9.4.0 is
required on x86, while GDC 9.3.0 is known to work on SPARC.

The versions of the GNU Multiple Precision Library (GMP), the MPFR
library and the MPC library bundled with Solaris 11.4 are
recent enough to match GCC's requirements.

@html
<hr />
@end html
@anchor{sparc-x-x}
@heading sparc*-*-*
This section contains general configuration information for all
SPARC-based platforms.  In addition to reading this section, please
read all other sections that match your target.

Newer versions of the GNU Multiple Precision Library (GMP), the MPFR
library and the MPC library are known to be miscompiled by earlier
versions of GCC on these platforms.  We therefore recommend the use
of the exact versions of these libraries listed as minimal versions
in @uref{prerequisites.html,,the prerequisites}.

@html
<hr />
@end html
@anchor{sparc-sun-solaris2}
@heading sparc-sun-solaris2*
When GCC is configured to use GNU binutils 2.14 or later, the binaries
produced are smaller than the ones produced using Solaris native tools;
this difference is quite significant for binaries containing debugging
information.

Starting with Solaris 7, the operating system is capable of executing
64-bit SPARC V9 binaries.  GCC 3.1 and later properly supports
this; the @option{-m64} option enables 64-bit code generation.

When configuring the GNU Multiple Precision Library (GMP), the MPFR
library or the MPC library on Solaris, the canonical target triplet must
be specified as the @command{build} parameter on the @command{configure}
line.  This target triplet can be obtained by invoking
@command{./config.guess} in the toplevel source directory of GCC (and
not that of GMP or MPFR or MPC).  For example:

@smallexample
% @var{srcdir}/configure --build=sparc-sun-solaris2.11 --prefix=@var{dirname}
@end smallexample

@html
<hr />
@end html
@anchor{sparc-x-linux}
@heading sparc-*-linux*

@html
<hr />
@end html
@anchor{sparc64-x-solaris2}
@heading sparc64-*-solaris2*
This is a synonym for @samp{sparcv9-*-solaris2*}.

@html
<hr />
@end html
@anchor{sparcv9-x-solaris2}
@heading sparcv9-*-solaris2*

When configuring a 64-bit-default GCC on Solaris/SPARC, you must use a
build compiler that generates 64-bit code, either by default or by
specifying @samp{CC='gcc -m64' CXX='g++ -m64' GDC='gdc -m64'} to @command{configure}.
Additionally, you @emph{must} pass @option{--build=sparcv9-sun-solaris2.11}
or @option{--build=sparc64-sun-solaris2.11} because @file{config.guess}
misdetects this situation, which can cause build failures.

When configuring the GNU Multiple Precision Library (GMP), the MPFR
library or the MPC library, the canonical target triplet must be specified
as the @command{build} parameter on the @command{configure} line.  For example:

@smallexample
% @var{srcdir}/configure --build=sparcv9-sun-solaris2.11 --prefix=@var{dirname}
@end smallexample

@html
<hr />
@end html
@anchor{c6x-x-x}
@heading c6x-*-*
The C6X family of processors. This port requires binutils 2.22 or newer.

@html
<hr />
@end html
@anchor{visium-x-elf}
@heading visium-*-elf
CDS VISIUMcore processor.
This configuration is intended for embedded systems.

@html
<hr />
@end html
@anchor{x-x-vxworks}
@heading *-*-vxworks*
Support for VxWorks is in flux.  At present GCC supports @emph{only} the
very recent VxWorks 5.5 (aka Tornado 2.2) release, and only on PowerPC@.
We welcome patches for other architectures supported by VxWorks 5.5.
Support for VxWorks AE would also be welcome; we believe this is merely
a matter of writing an appropriate ``configlette'' (see below).  We are
not interested in supporting older, a.out or COFF-based, versions of
VxWorks in GCC 3.

VxWorks comes with an older version of GCC installed in
@file{@var{$WIND_BASE}/host}; we recommend you do not overwrite it.
Choose an installation @var{prefix} entirely outside @var{$WIND_BASE}.
Before running @command{configure}, create the directories @file{@var{prefix}}
and @file{@var{prefix}/bin}.  Link or copy the appropriate assembler,
linker, etc.@: into @file{@var{prefix}/bin}, and set your @var{PATH} to
include that directory while running both @command{configure} and
@command{make}.

You must give @command{configure} the
@option{--with-headers=@var{$WIND_BASE}/target/h} switch so that it can
find the VxWorks system headers.  Since VxWorks is a cross compilation
target only, you must also specify @option{--target=@var{target}}.
@command{configure} will attempt to create the directory
@file{@var{prefix}/@var{target}/sys-include} and copy files into it;
make sure the user running @command{configure} has sufficient privilege
to do so.

GCC's exception handling runtime requires a special ``configlette''
module, @file{contrib/gthr_supp_vxw_5x.c}.  Follow the instructions in
that file to add the module to your kernel build.  (Future versions of
VxWorks will incorporate this module.)

@html
<hr />
@end html
@anchor{x86-64-x-x}
@heading x86_64-*-*, amd64-*-*
GCC supports the x86-64 architecture implemented by the AMD64 processor
(amd64-*-* is an alias for x86_64-*-*) on GNU/Linux, FreeBSD and NetBSD@.
On GNU/Linux the default is a bi-arch compiler which is able to generate
both 64-bit x86-64 and 32-bit x86 code (via the @option{-m32} switch).

@html
<hr />
@end html
@anchor{x86-64-x-solaris2}
@heading x86_64-*-solaris2*
Unlike other systems, without special options a
bi-arch compiler is built which generates 32-bit code by default, but
can generate 64-bit x86-64 code with the @option{-m64} switch.  Since
GCC 4.7, there is also a configuration that defaults to 64-bit code, but
can generate 32-bit code with @option{-m32}.  To configure and build
this way, you have to provide all support libraries like @file{libgmp}
as 64-bit code, configure with @option{--target=x86_64-pc-solaris2.11}
and @samp{CC=gcc -m64}.

@html
<hr />
@end html
@anchor{xtensa-x-elf}
@heading xtensa*-*-elf
This target is intended for embedded Xtensa systems using the
@samp{newlib} C library.  It uses ELF but does not support shared
objects.  Designed-defined instructions specified via the
Tensilica Instruction Extension (TIE) language are only supported
through inline assembly.

The Xtensa configuration information must be specified prior to
building GCC@.  The @file{include/xtensa-config.h} header
file contains the configuration information.  If you created your
own Xtensa configuration with the Xtensa Processor Generator, the
downloaded files include a customized copy of this header file,
which you can use to replace the default header file.

@html
<hr />
@end html
@anchor{xtensa-x-linux}
@heading xtensa*-*-linux*
This target is for Xtensa systems running GNU/Linux.  It supports ELF
shared objects and the GNU C library (glibc).  It also generates
position-independent code (PIC) regardless of whether the
@option{-fpic} or @option{-fPIC} options are used.  In other
respects, this target is the same as the
@uref{#xtensa*-*-elf,,@samp{xtensa*-*-elf}} target.

@html
<hr />
@end html
@anchor{windows}
@heading Microsoft Windows

@subheading Intel 16-bit versions
The 16-bit versions of Microsoft Windows, such as Windows 3.1, are not
supported.

However, the 32-bit port has limited support for Microsoft
Windows 3.11 in the Win32s environment, as a target only.  See below.

@subheading Intel 32-bit versions
The 32-bit versions of Windows, including Windows 95, Windows NT, Windows
XP, and Windows Vista, are supported by several different target
platforms.  These targets differ in which Windows subsystem they target
and which C libraries are used.

@itemize
@item Cygwin @uref{#x-x-cygwin,,*-*-cygwin}: Cygwin provides a user-space
Linux API emulation layer in the Win32 subsystem.
@item MinGW @uref{#x-x-mingw32,,*-*-mingw32}: MinGW is a native GCC port for
the Win32 subsystem that provides a subset of POSIX.
@item MKS i386-pc-mks: NuTCracker from MKS.  See
@uref{https://www.mkssoftware.com} for more information.
@end itemize

@subheading Intel 64-bit versions
GCC contains support for x86-64 using the mingw-w64
runtime library, available from @uref{https://www.mingw-w64.org/downloads/}.
This library should be used with the target triple x86_64-pc-mingw32.

@subheading Windows CE
Windows CE is supported as a target only on Hitachi
SuperH (sh-wince-pe), and MIPS (mips-wince-pe).

@subheading Other Windows Platforms
GCC no longer supports Windows NT on the Alpha or PowerPC.

GCC no longer supports the Windows POSIX subsystem.

Old target names including *-*-winnt and *-*-windowsnt are no longer used.

UWIN support has been removed due to a lack of maintenance.

@html
<hr />
@end html
@anchor{x-x-cygwin}
@heading *-*-cygwin
Ports of GCC are included with the
@uref{https://cygwin.com,,Cygwin environment}.

GCC will build under Cygwin without modification; it does not build
with Microsoft's C++ compiler and there are no plans to make it do so.

The Cygwin native compiler can be configured to target any 32-bit x86
cpu architecture desired; the default is i686-pc-cygwin.  It should be
used with as up-to-date a version of binutils as possible; use either
the latest official GNU binutils release in the Cygwin distribution,
or version 2.20 or above if building your own.

@html
<hr />
@end html
@anchor{x-x-mingw32}
@heading *-*-mingw32
GCC will build with and support only MinGW runtime 3.12 and later.
Earlier versions of headers are incompatible with the new default semantics
of @code{extern inline} in @code{-std=c99} and @code{-std=gnu99} modes.

@html
<hr />
@end html
@anchor{older}
@heading Older systems
GCC contains support files for many older (1980s and early
1990s) Unix variants.  For the most part, support for these systems
has not been deliberately removed, but it has not been maintained for
several years and may suffer from bitrot.

Starting with GCC 3.1, each release has a list of ``obsoleted'' systems.
Support for these systems is still present in that release, but
@command{configure} will fail unless the @option{--enable-obsolete}
option is given.  Unless a maintainer steps forward, support for these
systems will be removed from the next release of GCC@.

Support for old systems as hosts for GCC can cause problems if the
workarounds for compiler, library and operating system bugs affect the
cleanliness or maintainability of the rest of GCC@.  In some cases, to
bring GCC up on such a system, if still possible with current GCC, may
require first installing an old version of GCC which did work on that
system, and using it to compile a more recent GCC, to avoid bugs in the
vendor compiler.  Old releases of GCC 1 and GCC 2 are available in the
@file{old-releases} directory on the @uref{../mirrors.html,,GCC mirror
sites}.  Header bugs may generally be avoided using
@command{fixincludes}, but bugs or deficiencies in libraries and the
operating system may still cause problems.

Support for older systems as targets for cross-compilation is less
problematic than support for them as hosts for GCC; if an enthusiast
wishes to make such a target work again (including resurrecting any of
the targets that never worked with GCC 2, starting from the last
version before they were removed), patches
@uref{../contribute.html,,following the usual requirements} would be
likely to be accepted, since they should not affect the support for more
modern targets.

Some of the information on specific systems above relates to
such older systems, but much of the information
about GCC on such systems (which may no longer be applicable to
current GCC) is to be found in the GCC texinfo manual.

@html
<hr />
@end html
@anchor{elf}
@heading all ELF targets (SVR4, Solaris, etc.)
C++ support is significantly better on ELF targets if you use the
@uref{./configure.html#with-gnu-ld,,GNU linker}; duplicate copies of
inlines, vtables and template instantiations will be discarded
automatically.


@html
<hr />
<p>
@end html
@ifhtml
@uref{./index.html,,Return to the GCC Installation page}
@end ifhtml
@end ifset

@c ***GFDL********************************************************************
@ifset gfdlhtml
@include fdl.texi
@html
<hr />
<p>
@end html
@ifhtml
@uref{./index.html,,Return to the GCC Installation page}
@end ifhtml
@end ifset

@c ***************************************************************************
@c Part 6 The End of the Document
@ifinfo
@comment node-name,     next,          previous, up
@node    Concept Index, , GNU Free Documentation License, Top
@end ifinfo

@ifinfo
@unnumbered Concept Index

@printindex cp

@contents
@end ifinfo
@bye<|MERGE_RESOLUTION|>--- conflicted
+++ resolved
@@ -227,8 +227,7 @@
 for used C++14 features.
 
 Versions of GCC prior to 15 allow bootstrapping with an ISO C++11
-<<<<<<< HEAD
-compiler, versions prior to 11 allow bootstrapping with an ISO C++98
+compiler, versions prior to 10.5 allow bootstrapping with an ISO C++98
 compiler, and versions prior to 4.8 allow bootstrapping with an ISO
 C89 compiler.
 
@@ -236,21 +235,11 @@
 bootstrap current GCC, consider GCC 9.5: it can build the current Ada
 and D compilers, and was also the version that declared C++17 support
 stable.
-=======
-compiler, versions prior to 10.5 allow bootstrapping with an ISO C++98
-compiler, and versions prior to 4.8 allow bootstrapping with an ISO
-C89 compiler.
-
-If you need to build an intermediate version of GCC in order to
-bootstrap current GCC, consider GCC 9.5: it can build the current Ada
-and D compilers, and was also the version that declared C++17 support
-stable.
 
 To build all languages in a cross-compiler or other configuration where
 3-stage bootstrap is not performed, you need to start with an existing
 GCC binary (of a new enough version) because source code for language
 frontends other than C might use GCC extensions.
->>>>>>> beced835
 
 @item C standard library and headers
 

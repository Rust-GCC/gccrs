/* Control flow functions for trees.
   Copyright (C) 2001-2013 Free Software Foundation, Inc.
   Contributed by Diego Novillo <dnovillo@redhat.com>

This file is part of GCC.

GCC is free software; you can redistribute it and/or modify
it under the terms of the GNU General Public License as published by
the Free Software Foundation; either version 3, or (at your option)
any later version.

GCC is distributed in the hope that it will be useful,
but WITHOUT ANY WARRANTY; without even the implied warranty of
MERCHANTABILITY or FITNESS FOR A PARTICULAR PURPOSE.  See the
GNU General Public License for more details.

You should have received a copy of the GNU General Public License
along with GCC; see the file COPYING3.  If not see
<http://www.gnu.org/licenses/>.  */

#include "config.h"
#include "system.h"
#include "coretypes.h"
#include "hash-table.h"
#include "tm.h"
#include "tree.h"
#include "tm_p.h"
#include "basic-block.h"
#include "flags.h"
#include "function.h"
#include "ggc.h"
#include "gimple-pretty-print.h"
#include "gimple.h"
#include "gimple-ssa.h"
#include "cgraph.h"
#include "tree-cfg.h"
#include "tree-phinodes.h"
#include "ssa-iterators.h"
#include "tree-ssanames.h"
#include "tree-ssa-loop-manip.h"
#include "tree-ssa-loop-niter.h"
#include "tree-into-ssa.h"
#include "tree-dfa.h"
#include "tree-ssa.h"
#include "tree-dump.h"
#include "tree-pass.h"
#include "diagnostic-core.h"
#include "except.h"
#include "cfgloop.h"
#include "tree-ssa-propagate.h"
#include "value-prof.h"
#include "pointer-set.h"
#include "tree-inline.h"
#include "target.h"
#include "tree-ssa-live.h"
#include "omp-low.h"
#include "tree-cfgcleanup.h"

/* This file contains functions for building the Control Flow Graph (CFG)
   for a function tree.  */

/* Local declarations.  */

/* Initial capacity for the basic block array.  */
static const int initial_cfg_capacity = 20;

/* This hash table allows us to efficiently lookup all CASE_LABEL_EXPRs
   which use a particular edge.  The CASE_LABEL_EXPRs are chained together
   via their CASE_CHAIN field, which we clear after we're done with the
   hash table to prevent problems with duplication of GIMPLE_SWITCHes.

   Access to this list of CASE_LABEL_EXPRs allows us to efficiently
   update the case vector in response to edge redirections.

   Right now this table is set up and torn down at key points in the
   compilation process.  It would be nice if we could make the table
   more persistent.  The key is getting notification of changes to
   the CFG (particularly edge removal, creation and redirection).  */

static struct pointer_map_t *edge_to_cases;

/* If we record edge_to_cases, this bitmap will hold indexes
   of basic blocks that end in a GIMPLE_SWITCH which we touched
   due to edge manipulations.  */

static bitmap touched_switch_bbs;

/* CFG statistics.  */
struct cfg_stats_d
{
  long num_merged_labels;
};

static struct cfg_stats_d cfg_stats;

/* Nonzero if we found a computed goto while building basic blocks.  */
static bool found_computed_goto;

/* Hash table to store last discriminator assigned for each locus.  */
struct locus_discrim_map
{
  location_t locus;
  int discriminator;
};

/* Hashtable helpers.  */

struct locus_discrim_hasher : typed_free_remove <locus_discrim_map>
{
  typedef locus_discrim_map value_type;
  typedef locus_discrim_map compare_type;
  static inline hashval_t hash (const value_type *);
  static inline bool equal (const value_type *, const compare_type *);
};

/* Trivial hash function for a location_t.  ITEM is a pointer to
   a hash table entry that maps a location_t to a discriminator.  */

inline hashval_t
locus_discrim_hasher::hash (const value_type *item)
{
  return LOCATION_LINE (item->locus);
}

/* Equality function for the locus-to-discriminator map.  A and B
   point to the two hash table entries to compare.  */

inline bool
locus_discrim_hasher::equal (const value_type *a, const compare_type *b)
{
  return LOCATION_LINE (a->locus) == LOCATION_LINE (b->locus);
}

static hash_table <locus_discrim_hasher> discriminator_per_locus;

/* Basic blocks and flowgraphs.  */
static void make_blocks (gimple_seq);
static void factor_computed_gotos (void);

/* Edges.  */
static void make_edges (void);
static void assign_discriminators (void);
static void make_cond_expr_edges (basic_block);
static void make_gimple_switch_edges (basic_block);
static void make_goto_expr_edges (basic_block);
static void make_gimple_asm_edges (basic_block);
static edge gimple_redirect_edge_and_branch (edge, basic_block);
static edge gimple_try_redirect_by_replacing_jump (edge, basic_block);
static unsigned int split_critical_edges (void);

/* Various helpers.  */
static inline bool stmt_starts_bb_p (gimple, gimple);
static int gimple_verify_flow_info (void);
static void gimple_make_forwarder_block (edge);
static gimple first_non_label_stmt (basic_block);
static bool verify_gimple_transaction (gimple);

/* Flowgraph optimization and cleanup.  */
static void gimple_merge_blocks (basic_block, basic_block);
static bool gimple_can_merge_blocks_p (basic_block, basic_block);
static void remove_bb (basic_block);
static edge find_taken_edge_computed_goto (basic_block, tree);
static edge find_taken_edge_cond_expr (basic_block, tree);
static edge find_taken_edge_switch_expr (basic_block, tree);
static tree find_case_label_for_value (gimple, tree);

void
init_empty_tree_cfg_for_function (struct function *fn)
{
  /* Initialize the basic block array.  */
  init_flow (fn);
  profile_status_for_function (fn) = PROFILE_ABSENT;
  n_basic_blocks_for_function (fn) = NUM_FIXED_BLOCKS;
  last_basic_block_for_function (fn) = NUM_FIXED_BLOCKS;
  vec_alloc (basic_block_info_for_function (fn), initial_cfg_capacity);
  vec_safe_grow_cleared (basic_block_info_for_function (fn),
			 initial_cfg_capacity);

  /* Build a mapping of labels to their associated blocks.  */
  vec_alloc (label_to_block_map_for_function (fn), initial_cfg_capacity);
  vec_safe_grow_cleared (label_to_block_map_for_function (fn),
			 initial_cfg_capacity);

  SET_BASIC_BLOCK_FOR_FUNCTION (fn, ENTRY_BLOCK,
				ENTRY_BLOCK_PTR_FOR_FUNCTION (fn));
  SET_BASIC_BLOCK_FOR_FUNCTION (fn, EXIT_BLOCK,
		   EXIT_BLOCK_PTR_FOR_FUNCTION (fn));

  ENTRY_BLOCK_PTR_FOR_FUNCTION (fn)->next_bb
    = EXIT_BLOCK_PTR_FOR_FUNCTION (fn);
  EXIT_BLOCK_PTR_FOR_FUNCTION (fn)->prev_bb
    = ENTRY_BLOCK_PTR_FOR_FUNCTION (fn);
}

void
init_empty_tree_cfg (void)
{
  init_empty_tree_cfg_for_function (cfun);
}

/*---------------------------------------------------------------------------
			      Create basic blocks
---------------------------------------------------------------------------*/

/* Entry point to the CFG builder for trees.  SEQ is the sequence of
   statements to be added to the flowgraph.  */

static void
build_gimple_cfg (gimple_seq seq)
{
  /* Register specific gimple functions.  */
  gimple_register_cfg_hooks ();

  memset ((void *) &cfg_stats, 0, sizeof (cfg_stats));

  init_empty_tree_cfg ();

  found_computed_goto = 0;
  make_blocks (seq);

  /* Computed gotos are hell to deal with, especially if there are
     lots of them with a large number of destinations.  So we factor
     them to a common computed goto location before we build the
     edge list.  After we convert back to normal form, we will un-factor
     the computed gotos since factoring introduces an unwanted jump.  */
  if (found_computed_goto)
    factor_computed_gotos ();

  /* Make sure there is always at least one block, even if it's empty.  */
  if (n_basic_blocks == NUM_FIXED_BLOCKS)
    create_empty_bb (ENTRY_BLOCK_PTR);

  /* Adjust the size of the array.  */
  if (basic_block_info->length () < (size_t) n_basic_blocks)
    vec_safe_grow_cleared (basic_block_info, n_basic_blocks);

  /* To speed up statement iterator walks, we first purge dead labels.  */
  cleanup_dead_labels ();

  /* Group case nodes to reduce the number of edges.
     We do this after cleaning up dead labels because otherwise we miss
     a lot of obvious case merging opportunities.  */
  group_case_labels ();

  /* Create the edges of the flowgraph.  */
  discriminator_per_locus.create (13);
  make_edges ();
  assign_discriminators ();
  cleanup_dead_labels ();
  discriminator_per_locus.dispose ();
}


/* Search for ANNOTATE call with annot_expr_ivdep_kind; if found, remove
   it and set loop->safelen to INT_MAX.  We assume that the annotation
   comes immediately before the condition.  */

static void
replace_loop_annotate ()
{
  struct loop *loop;
  loop_iterator li;
  basic_block bb;
  gimple_stmt_iterator gsi;
  gimple stmt;

  FOR_EACH_LOOP (li, loop, 0)
    {
      gsi = gsi_last_bb (loop->header);
      stmt = gsi_stmt (gsi);
      if (stmt && gimple_code (stmt) == GIMPLE_COND)
	{
	  gsi_prev_nondebug (&gsi);
	  if (gsi_end_p (gsi))
	    continue;
	  stmt = gsi_stmt (gsi);
	  if (gimple_code (stmt) != GIMPLE_CALL)
		continue;
	  if (!gimple_call_internal_p (stmt)
		  || gimple_call_internal_fn (stmt) != IFN_ANNOTATE)
	    continue;
	  if ((annot_expr_kind) tree_low_cst (gimple_call_arg (stmt, 1), 0)
	      != annot_expr_ivdep_kind)
	    continue;
	  stmt = gimple_build_assign (gimple_call_lhs (stmt),
				      gimple_call_arg (stmt, 0));
	  gsi_replace (&gsi, stmt, true);
	  loop->safelen = INT_MAX;
	}
    }

  /* Remove IFN_ANNOTATE. Safeguard for the case loop->latch == NULL.  */
  FOR_EACH_BB (bb)
    {
      gsi = gsi_last_bb (bb);
      stmt = gsi_stmt (gsi);
      if (stmt && gimple_code (stmt) == GIMPLE_COND)
	gsi_prev_nondebug (&gsi);
      if (gsi_end_p (gsi))
	continue;
      stmt = gsi_stmt (gsi);
      if (gimple_code (stmt) != GIMPLE_CALL)
	continue;
      if (!gimple_call_internal_p (stmt)
	  || gimple_call_internal_fn (stmt) != IFN_ANNOTATE)
	continue;
      if ((annot_expr_kind) tree_low_cst (gimple_call_arg (stmt, 1), 0)
	  != annot_expr_ivdep_kind)
	continue;
      warning_at (gimple_location (stmt), 0, "ignoring %<GCC ivdep%> "
		  "annotation");
      stmt = gimple_build_assign (gimple_call_lhs (stmt),
				  gimple_call_arg (stmt, 0));
      gsi_replace (&gsi, stmt, true);
    }
}


static unsigned int
execute_build_cfg (void)
{
  gimple_seq body = gimple_body (current_function_decl);

  build_gimple_cfg (body);
  gimple_set_body (current_function_decl, NULL);
  if (dump_file && (dump_flags & TDF_DETAILS))
    {
      fprintf (dump_file, "Scope blocks:\n");
      dump_scope_blocks (dump_file, dump_flags);
    }
  cleanup_tree_cfg ();
  loop_optimizer_init (AVOID_CFG_MODIFICATIONS);
  replace_loop_annotate ();
  return 0;
}

namespace {

const pass_data pass_data_build_cfg =
{
  GIMPLE_PASS, /* type */
  "cfg", /* name */
  OPTGROUP_NONE, /* optinfo_flags */
  false, /* has_gate */
  true, /* has_execute */
  TV_TREE_CFG, /* tv_id */
  PROP_gimple_leh, /* properties_required */
  ( PROP_cfg | PROP_loops ), /* properties_provided */
  0, /* properties_destroyed */
  0, /* todo_flags_start */
  TODO_verify_stmts, /* todo_flags_finish */
};

class pass_build_cfg : public gimple_opt_pass
{
public:
  pass_build_cfg (gcc::context *ctxt)
    : gimple_opt_pass (pass_data_build_cfg, ctxt)
  {}

  /* opt_pass methods: */
  unsigned int execute () { return execute_build_cfg (); }

}; // class pass_build_cfg

} // anon namespace

gimple_opt_pass *
make_pass_build_cfg (gcc::context *ctxt)
{
  return new pass_build_cfg (ctxt);
}


/* Return true if T is a computed goto.  */

static bool
computed_goto_p (gimple t)
{
  return (gimple_code (t) == GIMPLE_GOTO
	  && TREE_CODE (gimple_goto_dest (t)) != LABEL_DECL);
}

/* Returns true for edge E where e->src ends with a GIMPLE_COND and
   the other edge points to a bb with just __builtin_unreachable ().
   I.e. return true for C->M edge in:
   <bb C>:
   ...
   if (something)
     goto <bb N>;
   else
     goto <bb M>;
   <bb N>:
   __builtin_unreachable ();
   <bb M>:  */

bool
assert_unreachable_fallthru_edge_p (edge e)
{
  basic_block pred_bb = e->src;
  gimple last = last_stmt (pred_bb);
  if (last && gimple_code (last) == GIMPLE_COND)
    {
      basic_block other_bb = EDGE_SUCC (pred_bb, 0)->dest;
      if (other_bb == e->dest)
	other_bb = EDGE_SUCC (pred_bb, 1)->dest;
      if (EDGE_COUNT (other_bb->succs) == 0)
	{
	  gimple_stmt_iterator gsi = gsi_after_labels (other_bb);
	  gimple stmt;

	  if (gsi_end_p (gsi))
	    return false;
	  stmt = gsi_stmt (gsi);
	  if (is_gimple_debug (stmt))
	    {
	      gsi_next_nondebug (&gsi);
	      if (gsi_end_p (gsi))
		return false;
	      stmt = gsi_stmt (gsi);
	    }
	  return gimple_call_builtin_p (stmt, BUILT_IN_UNREACHABLE);
	}
    }
  return false;
}


/* Search the CFG for any computed gotos.  If found, factor them to a
   common computed goto site.  Also record the location of that site so
   that we can un-factor the gotos after we have converted back to
   normal form.  */

static void
factor_computed_gotos (void)
{
  basic_block bb;
  tree factored_label_decl = NULL;
  tree var = NULL;
  gimple factored_computed_goto_label = NULL;
  gimple factored_computed_goto = NULL;

  /* We know there are one or more computed gotos in this function.
     Examine the last statement in each basic block to see if the block
     ends with a computed goto.  */

  FOR_EACH_BB (bb)
    {
      gimple_stmt_iterator gsi = gsi_last_bb (bb);
      gimple last;

      if (gsi_end_p (gsi))
	continue;

      last = gsi_stmt (gsi);

      /* Ignore the computed goto we create when we factor the original
	 computed gotos.  */
      if (last == factored_computed_goto)
	continue;

      /* If the last statement is a computed goto, factor it.  */
      if (computed_goto_p (last))
	{
	  gimple assignment;

	  /* The first time we find a computed goto we need to create
	     the factored goto block and the variable each original
	     computed goto will use for their goto destination.  */
	  if (!factored_computed_goto)
	    {
	      basic_block new_bb = create_empty_bb (bb);
	      gimple_stmt_iterator new_gsi = gsi_start_bb (new_bb);

	      /* Create the destination of the factored goto.  Each original
		 computed goto will put its desired destination into this
		 variable and jump to the label we create immediately
		 below.  */
	      var = create_tmp_var (ptr_type_node, "gotovar");

	      /* Build a label for the new block which will contain the
		 factored computed goto.  */
	      factored_label_decl = create_artificial_label (UNKNOWN_LOCATION);
	      factored_computed_goto_label
		= gimple_build_label (factored_label_decl);
	      gsi_insert_after (&new_gsi, factored_computed_goto_label,
				GSI_NEW_STMT);

	      /* Build our new computed goto.  */
	      factored_computed_goto = gimple_build_goto (var);
	      gsi_insert_after (&new_gsi, factored_computed_goto, GSI_NEW_STMT);
	    }

	  /* Copy the original computed goto's destination into VAR.  */
	  assignment = gimple_build_assign (var, gimple_goto_dest (last));
	  gsi_insert_before (&gsi, assignment, GSI_SAME_STMT);

	  /* And re-vector the computed goto to the new destination.  */
	  gimple_goto_set_dest (last, factored_label_decl);
	}
    }
}


/* Build a flowgraph for the sequence of stmts SEQ.  */

static void
make_blocks (gimple_seq seq)
{
  gimple_stmt_iterator i = gsi_start (seq);
  gimple stmt = NULL;
  bool start_new_block = true;
  bool first_stmt_of_seq = true;
  basic_block bb = ENTRY_BLOCK_PTR;

  while (!gsi_end_p (i))
    {
      gimple prev_stmt;

      prev_stmt = stmt;
      stmt = gsi_stmt (i);

      /* If the statement starts a new basic block or if we have determined
	 in a previous pass that we need to create a new block for STMT, do
	 so now.  */
      if (start_new_block || stmt_starts_bb_p (stmt, prev_stmt))
	{
	  if (!first_stmt_of_seq)
	    gsi_split_seq_before (&i, &seq);
	  bb = create_basic_block (seq, NULL, bb);
	  start_new_block = false;
	}

      /* Now add STMT to BB and create the subgraphs for special statement
	 codes.  */
      gimple_set_bb (stmt, bb);

      if (computed_goto_p (stmt))
	found_computed_goto = true;

      /* If STMT is a basic block terminator, set START_NEW_BLOCK for the
	 next iteration.  */
      if (stmt_ends_bb_p (stmt))
	{
	  /* If the stmt can make abnormal goto use a new temporary
	     for the assignment to the LHS.  This makes sure the old value
	     of the LHS is available on the abnormal edge.  Otherwise
	     we will end up with overlapping life-ranges for abnormal
	     SSA names.  */
	  if (gimple_has_lhs (stmt)
	      && stmt_can_make_abnormal_goto (stmt)
	      && is_gimple_reg_type (TREE_TYPE (gimple_get_lhs (stmt))))
	    {
	      tree lhs = gimple_get_lhs (stmt);
	      tree tmp = create_tmp_var (TREE_TYPE (lhs), NULL);
	      gimple s = gimple_build_assign (lhs, tmp);
	      gimple_set_location (s, gimple_location (stmt));
	      gimple_set_block (s, gimple_block (stmt));
	      gimple_set_lhs (stmt, tmp);
	      if (TREE_CODE (TREE_TYPE (tmp)) == COMPLEX_TYPE
		  || TREE_CODE (TREE_TYPE (tmp)) == VECTOR_TYPE)
		DECL_GIMPLE_REG_P (tmp) = 1;
	      gsi_insert_after (&i, s, GSI_SAME_STMT);
	    }
	  start_new_block = true;
	}

      gsi_next (&i);
      first_stmt_of_seq = false;
    }
}


/* Create and return a new empty basic block after bb AFTER.  */

static basic_block
create_bb (void *h, void *e, basic_block after)
{
  basic_block bb;

  gcc_assert (!e);

  /* Create and initialize a new basic block.  Since alloc_block uses
     GC allocation that clears memory to allocate a basic block, we do
     not have to clear the newly allocated basic block here.  */
  bb = alloc_block ();

  bb->index = last_basic_block;
  bb->flags = BB_NEW;
  set_bb_seq (bb, h ? (gimple_seq) h : NULL);

  /* Add the new block to the linked list of blocks.  */
  link_block (bb, after);

  /* Grow the basic block array if needed.  */
  if ((size_t) last_basic_block == basic_block_info->length ())
    {
      size_t new_size = last_basic_block + (last_basic_block + 3) / 4;
      vec_safe_grow_cleared (basic_block_info, new_size);
    }

  /* Add the newly created block to the array.  */
  SET_BASIC_BLOCK (last_basic_block, bb);

  n_basic_blocks++;
  last_basic_block++;

  return bb;
}


/*---------------------------------------------------------------------------
				 Edge creation
---------------------------------------------------------------------------*/

/* Fold COND_EXPR_COND of each COND_EXPR.  */

void
fold_cond_expr_cond (void)
{
  basic_block bb;

  FOR_EACH_BB (bb)
    {
      gimple stmt = last_stmt (bb);

      if (stmt && gimple_code (stmt) == GIMPLE_COND)
	{
	  location_t loc = gimple_location (stmt);
	  tree cond;
	  bool zerop, onep;

	  fold_defer_overflow_warnings ();
	  cond = fold_binary_loc (loc, gimple_cond_code (stmt), boolean_type_node,
			      gimple_cond_lhs (stmt), gimple_cond_rhs (stmt));
	  if (cond)
	    {
	      zerop = integer_zerop (cond);
	      onep = integer_onep (cond);
	    }
	  else
	    zerop = onep = false;

	  fold_undefer_overflow_warnings (zerop || onep,
					  stmt,
					  WARN_STRICT_OVERFLOW_CONDITIONAL);
	  if (zerop)
	    gimple_cond_make_false (stmt);
	  else if (onep)
	    gimple_cond_make_true (stmt);
	}
    }
}

/* Join all the blocks in the flowgraph.  */

static void
make_edges (void)
{
  basic_block bb;
  struct omp_region *cur_region = NULL;

  /* Create an edge from entry to the first block with executable
     statements in it.  */
  make_edge (ENTRY_BLOCK_PTR, BASIC_BLOCK (NUM_FIXED_BLOCKS), EDGE_FALLTHRU);

  /* Traverse the basic block array placing edges.  */
  FOR_EACH_BB (bb)
    {
      gimple last = last_stmt (bb);
      bool fallthru;

      if (last)
	{
	  enum gimple_code code = gimple_code (last);
	  switch (code)
	    {
	    case GIMPLE_GOTO:
	      make_goto_expr_edges (bb);
	      fallthru = false;
	      break;
	    case GIMPLE_RETURN:
	      make_edge (bb, EXIT_BLOCK_PTR, 0);
	      fallthru = false;
	      break;
	    case GIMPLE_COND:
	      make_cond_expr_edges (bb);
	      fallthru = false;
	      break;
	    case GIMPLE_SWITCH:
	      make_gimple_switch_edges (bb);
	      fallthru = false;
	      break;
	    case GIMPLE_RESX:
	      make_eh_edges (last);
	      fallthru = false;
	      break;
	    case GIMPLE_EH_DISPATCH:
	      fallthru = make_eh_dispatch_edges (last);
	      break;

	    case GIMPLE_CALL:
	      /* If this function receives a nonlocal goto, then we need to
		 make edges from this call site to all the nonlocal goto
		 handlers.  */
	      if (stmt_can_make_abnormal_goto (last))
		make_abnormal_goto_edges (bb, true);

	      /* If this statement has reachable exception handlers, then
		 create abnormal edges to them.  */
	      make_eh_edges (last);

	      /* BUILTIN_RETURN is really a return statement.  */
	      if (gimple_call_builtin_p (last, BUILT_IN_RETURN))
		make_edge (bb, EXIT_BLOCK_PTR, 0), fallthru = false;
	      /* Some calls are known not to return.  */
	      else
	        fallthru = !(gimple_call_flags (last) & ECF_NORETURN);
	      break;

	    case GIMPLE_ASSIGN:
	       /* A GIMPLE_ASSIGN may throw internally and thus be considered
		  control-altering. */
	      if (is_ctrl_altering_stmt (last))
		make_eh_edges (last);
	      fallthru = true;
	      break;

	    case GIMPLE_ASM:
	      make_gimple_asm_edges (bb);
	      fallthru = true;
	      break;

	    CASE_GIMPLE_OMP:
	      fallthru = make_gimple_omp_edges (bb, &cur_region);
	      break;

	    case GIMPLE_TRANSACTION:
	      {
		tree abort_label = gimple_transaction_label (last);
		if (abort_label)
		  make_edge (bb, label_to_block (abort_label), EDGE_TM_ABORT);
		fallthru = true;
	      }
	      break;

	    default:
	      gcc_assert (!stmt_ends_bb_p (last));
	      fallthru = true;
	    }
	}
      else
	fallthru = true;

      if (fallthru)
	make_edge (bb, bb->next_bb, EDGE_FALLTHRU);
    }

  free_omp_regions ();

  /* Fold COND_EXPR_COND of each COND_EXPR.  */
  fold_cond_expr_cond ();
}

/* Find the next available discriminator value for LOCUS.  The
   discriminator distinguishes among several basic blocks that
   share a common locus, allowing for more accurate sample-based
   profiling.  */

static int
next_discriminator_for_locus (location_t locus)
{
  struct locus_discrim_map item;
  struct locus_discrim_map **slot;

  item.locus = locus;
  item.discriminator = 0;
  slot = discriminator_per_locus.find_slot_with_hash (
      &item, LOCATION_LINE (locus), INSERT);
  gcc_assert (slot);
  if (*slot == HTAB_EMPTY_ENTRY)
    {
      *slot = XNEW (struct locus_discrim_map);
      gcc_assert (*slot);
      (*slot)->locus = locus;
      (*slot)->discriminator = 0;
    }
  (*slot)->discriminator++;
  return (*slot)->discriminator;
}

/* Return TRUE if LOCUS1 and LOCUS2 refer to the same source line.  */

static bool
same_line_p (location_t locus1, location_t locus2)
{
  expanded_location from, to;

  if (locus1 == locus2)
    return true;

  from = expand_location (locus1);
  to = expand_location (locus2);

  if (from.line != to.line)
    return false;
  if (from.file == to.file)
    return true;
  return (from.file != NULL
          && to.file != NULL
          && filename_cmp (from.file, to.file) == 0);
}

/* Assign discriminators to each basic block.  */

static void
assign_discriminators (void)
{
  basic_block bb;

  FOR_EACH_BB (bb)
    {
      edge e;
      edge_iterator ei;
      gimple last = last_stmt (bb);
      location_t locus = last ? gimple_location (last) : UNKNOWN_LOCATION;

      if (locus == UNKNOWN_LOCATION)
	continue;

      FOR_EACH_EDGE (e, ei, bb->succs)
	{
	  gimple first = first_non_label_stmt (e->dest);
	  gimple last = last_stmt (e->dest);
	  if ((first && same_line_p (locus, gimple_location (first)))
	      || (last && same_line_p (locus, gimple_location (last))))
	    {
	      if (e->dest->discriminator != 0 && bb->discriminator == 0)
		bb->discriminator = next_discriminator_for_locus (locus);
	      else
		e->dest->discriminator = next_discriminator_for_locus (locus);
	    }
	}
    }
}

/* Create the edges for a GIMPLE_COND starting at block BB.  */

static void
make_cond_expr_edges (basic_block bb)
{
  gimple entry = last_stmt (bb);
  gimple then_stmt, else_stmt;
  basic_block then_bb, else_bb;
  tree then_label, else_label;
  edge e;

  gcc_assert (entry);
  gcc_assert (gimple_code (entry) == GIMPLE_COND);

  /* Entry basic blocks for each component.  */
  then_label = gimple_cond_true_label (entry);
  else_label = gimple_cond_false_label (entry);
  then_bb = label_to_block (then_label);
  else_bb = label_to_block (else_label);
  then_stmt = first_stmt (then_bb);
  else_stmt = first_stmt (else_bb);

  e = make_edge (bb, then_bb, EDGE_TRUE_VALUE);
  e->goto_locus = gimple_location (then_stmt);
  e = make_edge (bb, else_bb, EDGE_FALSE_VALUE);
  if (e)
    e->goto_locus = gimple_location (else_stmt);

  /* We do not need the labels anymore.  */
  gimple_cond_set_true_label (entry, NULL_TREE);
  gimple_cond_set_false_label (entry, NULL_TREE);
}


/* Called for each element in the hash table (P) as we delete the
   edge to cases hash table.

   Clear all the TREE_CHAINs to prevent problems with copying of
   SWITCH_EXPRs and structure sharing rules, then free the hash table
   element.  */

static bool
edge_to_cases_cleanup (const void *key ATTRIBUTE_UNUSED, void **value,
		       void *data ATTRIBUTE_UNUSED)
{
  tree t, next;

  for (t = (tree) *value; t; t = next)
    {
      next = CASE_CHAIN (t);
      CASE_CHAIN (t) = NULL;
    }

  *value = NULL;
  return true;
}

/* Start recording information mapping edges to case labels.  */

void
start_recording_case_labels (void)
{
  gcc_assert (edge_to_cases == NULL);
  edge_to_cases = pointer_map_create ();
  touched_switch_bbs = BITMAP_ALLOC (NULL);
}

/* Return nonzero if we are recording information for case labels.  */

static bool
recording_case_labels_p (void)
{
  return (edge_to_cases != NULL);
}

/* Stop recording information mapping edges to case labels and
   remove any information we have recorded.  */
void
end_recording_case_labels (void)
{
  bitmap_iterator bi;
  unsigned i;
  pointer_map_traverse (edge_to_cases, edge_to_cases_cleanup, NULL);
  pointer_map_destroy (edge_to_cases);
  edge_to_cases = NULL;
  EXECUTE_IF_SET_IN_BITMAP (touched_switch_bbs, 0, i, bi)
    {
      basic_block bb = BASIC_BLOCK (i);
      if (bb)
	{
	  gimple stmt = last_stmt (bb);
	  if (stmt && gimple_code (stmt) == GIMPLE_SWITCH)
	    group_case_labels_stmt (stmt);
	}
    }
  BITMAP_FREE (touched_switch_bbs);
}

/* If we are inside a {start,end}_recording_cases block, then return
   a chain of CASE_LABEL_EXPRs from T which reference E.

   Otherwise return NULL.  */

static tree
get_cases_for_edge (edge e, gimple t)
{
  void **slot;
  size_t i, n;

  /* If we are not recording cases, then we do not have CASE_LABEL_EXPR
     chains available.  Return NULL so the caller can detect this case.  */
  if (!recording_case_labels_p ())
    return NULL;

  slot = pointer_map_contains (edge_to_cases, e);
  if (slot)
    return (tree) *slot;

  /* If we did not find E in the hash table, then this must be the first
     time we have been queried for information about E & T.  Add all the
     elements from T to the hash table then perform the query again.  */

  n = gimple_switch_num_labels (t);
  for (i = 0; i < n; i++)
    {
      tree elt = gimple_switch_label (t, i);
      tree lab = CASE_LABEL (elt);
      basic_block label_bb = label_to_block (lab);
      edge this_edge = find_edge (e->src, label_bb);

      /* Add it to the chain of CASE_LABEL_EXPRs referencing E, or create
	 a new chain.  */
      slot = pointer_map_insert (edge_to_cases, this_edge);
      CASE_CHAIN (elt) = (tree) *slot;
      *slot = elt;
    }

  return (tree) *pointer_map_contains (edge_to_cases, e);
}

/* Create the edges for a GIMPLE_SWITCH starting at block BB.  */

static void
make_gimple_switch_edges (basic_block bb)
{
  gimple entry = last_stmt (bb);
  size_t i, n;

  n = gimple_switch_num_labels (entry);

  for (i = 0; i < n; ++i)
    {
      tree lab = CASE_LABEL (gimple_switch_label (entry, i));
      basic_block label_bb = label_to_block (lab);
      make_edge (bb, label_bb, 0);
    }
}


/* Return the basic block holding label DEST.  */

basic_block
label_to_block_fn (struct function *ifun, tree dest)
{
  int uid = LABEL_DECL_UID (dest);

  /* We would die hard when faced by an undefined label.  Emit a label to
     the very first basic block.  This will hopefully make even the dataflow
     and undefined variable warnings quite right.  */
  if (seen_error () && uid < 0)
    {
      gimple_stmt_iterator gsi = gsi_start_bb (BASIC_BLOCK (NUM_FIXED_BLOCKS));
      gimple stmt;

      stmt = gimple_build_label (dest);
      gsi_insert_before (&gsi, stmt, GSI_NEW_STMT);
      uid = LABEL_DECL_UID (dest);
    }
  if (vec_safe_length (ifun->cfg->x_label_to_block_map) <= (unsigned int) uid)
    return NULL;
  return (*ifun->cfg->x_label_to_block_map)[uid];
}

/* Create edges for an abnormal goto statement at block BB.  If FOR_CALL
   is true, the source statement is a CALL_EXPR instead of a GOTO_EXPR.  */

void
make_abnormal_goto_edges (basic_block bb, bool for_call)
{
  basic_block target_bb;
  gimple_stmt_iterator gsi;

  FOR_EACH_BB (target_bb)
    {
      for (gsi = gsi_start_bb (target_bb); !gsi_end_p (gsi); gsi_next (&gsi))
	{
	  gimple label_stmt = gsi_stmt (gsi);
	  tree target;

	  if (gimple_code (label_stmt) != GIMPLE_LABEL)
	    break;

	  target = gimple_label_label (label_stmt);

	  /* Make an edge to every label block that has been marked as a
	     potential target for a computed goto or a non-local goto.  */
	  if ((FORCED_LABEL (target) && !for_call)
	      || (DECL_NONLOCAL (target) && for_call))
	    {
	      make_edge (bb, target_bb, EDGE_ABNORMAL);
	      break;
	    }
	}
      if (!gsi_end_p (gsi)
	  && is_gimple_debug (gsi_stmt (gsi)))
	gsi_next_nondebug (&gsi);
      if (!gsi_end_p (gsi))
	{
	  /* Make an edge to every setjmp-like call.  */
	  gimple call_stmt = gsi_stmt (gsi);
	  if (is_gimple_call (call_stmt)
	      && (gimple_call_flags (call_stmt) & ECF_RETURNS_TWICE))
	    make_edge (bb, target_bb, EDGE_ABNORMAL);
	}
    }
}

/* Create edges for a goto statement at block BB.  */

static void
make_goto_expr_edges (basic_block bb)
{
  gimple_stmt_iterator last = gsi_last_bb (bb);
  gimple goto_t = gsi_stmt (last);

  /* A simple GOTO creates normal edges.  */
  if (simple_goto_p (goto_t))
    {
      tree dest = gimple_goto_dest (goto_t);
      basic_block label_bb = label_to_block (dest);
      edge e = make_edge (bb, label_bb, EDGE_FALLTHRU);
      e->goto_locus = gimple_location (goto_t);
      gsi_remove (&last, true);
      return;
    }

  /* A computed GOTO creates abnormal edges.  */
  make_abnormal_goto_edges (bb, false);
}

/* Create edges for an asm statement with labels at block BB.  */

static void
make_gimple_asm_edges (basic_block bb)
{
  gimple stmt = last_stmt (bb);
  int i, n = gimple_asm_nlabels (stmt);

  for (i = 0; i < n; ++i)
    {
      tree label = TREE_VALUE (gimple_asm_label_op (stmt, i));
      basic_block label_bb = label_to_block (label);
      make_edge (bb, label_bb, 0);
    }
}

/*---------------------------------------------------------------------------
			       Flowgraph analysis
---------------------------------------------------------------------------*/

/* Cleanup useless labels in basic blocks.  This is something we wish
   to do early because it allows us to group case labels before creating
   the edges for the CFG, and it speeds up block statement iterators in
   all passes later on.
   We rerun this pass after CFG is created, to get rid of the labels that
   are no longer referenced.  After then we do not run it any more, since
   (almost) no new labels should be created.  */

/* A map from basic block index to the leading label of that block.  */
static struct label_record
{
  /* The label.  */
  tree label;

  /* True if the label is referenced from somewhere.  */
  bool used;
} *label_for_bb;

/* Given LABEL return the first label in the same basic block.  */

static tree
main_block_label (tree label)
{
  basic_block bb = label_to_block (label);
  tree main_label = label_for_bb[bb->index].label;

  /* label_to_block possibly inserted undefined label into the chain.  */
  if (!main_label)
    {
      label_for_bb[bb->index].label = label;
      main_label = label;
    }

  label_for_bb[bb->index].used = true;
  return main_label;
}

/* Clean up redundant labels within the exception tree.  */

static void
cleanup_dead_labels_eh (void)
{
  eh_landing_pad lp;
  eh_region r;
  tree lab;
  int i;

  if (cfun->eh == NULL)
    return;

  for (i = 1; vec_safe_iterate (cfun->eh->lp_array, i, &lp); ++i)
    if (lp && lp->post_landing_pad)
      {
	lab = main_block_label (lp->post_landing_pad);
	if (lab != lp->post_landing_pad)
	  {
	    EH_LANDING_PAD_NR (lp->post_landing_pad) = 0;
	    EH_LANDING_PAD_NR (lab) = lp->index;
	  }
      }

  FOR_ALL_EH_REGION (r)
    switch (r->type)
      {
      case ERT_CLEANUP:
      case ERT_MUST_NOT_THROW:
	break;

      case ERT_TRY:
	{
	  eh_catch c;
	  for (c = r->u.eh_try.first_catch; c ; c = c->next_catch)
	    {
	      lab = c->label;
	      if (lab)
		c->label = main_block_label (lab);
	    }
	}
	break;

      case ERT_ALLOWED_EXCEPTIONS:
	lab = r->u.allowed.label;
	if (lab)
	  r->u.allowed.label = main_block_label (lab);
	break;
      }
}


/* Cleanup redundant labels.  This is a three-step process:
     1) Find the leading label for each block.
     2) Redirect all references to labels to the leading labels.
     3) Cleanup all useless labels.  */

void
cleanup_dead_labels (void)
{
  basic_block bb;
  label_for_bb = XCNEWVEC (struct label_record, last_basic_block);

  /* Find a suitable label for each block.  We use the first user-defined
     label if there is one, or otherwise just the first label we see.  */
  FOR_EACH_BB (bb)
    {
      gimple_stmt_iterator i;

      for (i = gsi_start_bb (bb); !gsi_end_p (i); gsi_next (&i))
	{
	  tree label;
	  gimple stmt = gsi_stmt (i);

	  if (gimple_code (stmt) != GIMPLE_LABEL)
	    break;

	  label = gimple_label_label (stmt);

	  /* If we have not yet seen a label for the current block,
	     remember this one and see if there are more labels.  */
	  if (!label_for_bb[bb->index].label)
	    {
	      label_for_bb[bb->index].label = label;
	      continue;
	    }

	  /* If we did see a label for the current block already, but it
	     is an artificially created label, replace it if the current
	     label is a user defined label.  */
	  if (!DECL_ARTIFICIAL (label)
	      && DECL_ARTIFICIAL (label_for_bb[bb->index].label))
	    {
	      label_for_bb[bb->index].label = label;
	      break;
	    }
	}
    }

  /* Now redirect all jumps/branches to the selected label.
     First do so for each block ending in a control statement.  */
  FOR_EACH_BB (bb)
    {
      gimple stmt = last_stmt (bb);
      tree label, new_label;

      if (!stmt)
	continue;

      switch (gimple_code (stmt))
	{
	case GIMPLE_COND:
	  label = gimple_cond_true_label (stmt);
	  if (label)
	    {
	      new_label = main_block_label (label);
	      if (new_label != label)
		gimple_cond_set_true_label (stmt, new_label);
	    }

	  label = gimple_cond_false_label (stmt);
	  if (label)
	    {
	      new_label = main_block_label (label);
	      if (new_label != label)
		gimple_cond_set_false_label (stmt, new_label);
	    }
	  break;

	case GIMPLE_SWITCH:
	  {
	    size_t i, n = gimple_switch_num_labels (stmt);

	    /* Replace all destination labels.  */
	    for (i = 0; i < n; ++i)
	      {
		tree case_label = gimple_switch_label (stmt, i);
		label = CASE_LABEL (case_label);
		new_label = main_block_label (label);
		if (new_label != label)
		  CASE_LABEL (case_label) = new_label;
	      }
	    break;
	  }

	case GIMPLE_ASM:
	  {
	    int i, n = gimple_asm_nlabels (stmt);

	    for (i = 0; i < n; ++i)
	      {
		tree cons = gimple_asm_label_op (stmt, i);
		tree label = main_block_label (TREE_VALUE (cons));
		TREE_VALUE (cons) = label;
	      }
	    break;
	  }

	/* We have to handle gotos until they're removed, and we don't
	   remove them until after we've created the CFG edges.  */
	case GIMPLE_GOTO:
	  if (!computed_goto_p (stmt))
	    {
	      label = gimple_goto_dest (stmt);
	      new_label = main_block_label (label);
	      if (new_label != label)
		gimple_goto_set_dest (stmt, new_label);
	    }
	  break;

	case GIMPLE_TRANSACTION:
	  {
	    tree label = gimple_transaction_label (stmt);
	    if (label)
	      {
		tree new_label = main_block_label (label);
		if (new_label != label)
		  gimple_transaction_set_label (stmt, new_label);
	      }
	  }
	  break;

	default:
	  break;
      }
    }

  /* Do the same for the exception region tree labels.  */
  cleanup_dead_labels_eh ();

  /* Finally, purge dead labels.  All user-defined labels and labels that
     can be the target of non-local gotos and labels which have their
     address taken are preserved.  */
  FOR_EACH_BB (bb)
    {
      gimple_stmt_iterator i;
      tree label_for_this_bb = label_for_bb[bb->index].label;

      if (!label_for_this_bb)
	continue;

      /* If the main label of the block is unused, we may still remove it.  */
      if (!label_for_bb[bb->index].used)
	label_for_this_bb = NULL;

      for (i = gsi_start_bb (bb); !gsi_end_p (i); )
	{
	  tree label;
	  gimple stmt = gsi_stmt (i);

	  if (gimple_code (stmt) != GIMPLE_LABEL)
	    break;

	  label = gimple_label_label (stmt);

	  if (label == label_for_this_bb
	      || !DECL_ARTIFICIAL (label)
	      || DECL_NONLOCAL (label)
	      || FORCED_LABEL (label))
	    gsi_next (&i);
	  else
	    gsi_remove (&i, true);
	}
    }

  free (label_for_bb);
}

/* Scan the sorted vector of cases in STMT (a GIMPLE_SWITCH) and combine
   the ones jumping to the same label.
   Eg. three separate entries 1: 2: 3: become one entry 1..3:  */

void
group_case_labels_stmt (gimple stmt)
{
  int old_size = gimple_switch_num_labels (stmt);
  int i, j, new_size = old_size;
  basic_block default_bb = NULL;

  default_bb = label_to_block (CASE_LABEL (gimple_switch_default_label (stmt)));

  /* Look for possible opportunities to merge cases.  */
  i = 1;
  while (i < old_size)
    {
      tree base_case, base_high;
      basic_block base_bb;

      base_case = gimple_switch_label (stmt, i);

      gcc_assert (base_case);
      base_bb = label_to_block (CASE_LABEL (base_case));

      /* Discard cases that have the same destination as the
	 default case.  */
      if (base_bb == default_bb)
	{
	  gimple_switch_set_label (stmt, i, NULL_TREE);
	  i++;
	  new_size--;
	  continue;
	}

      base_high = CASE_HIGH (base_case)
	  ? CASE_HIGH (base_case)
	  : CASE_LOW (base_case);
      i++;

      /* Try to merge case labels.  Break out when we reach the end
	 of the label vector or when we cannot merge the next case
	 label with the current one.  */
      while (i < old_size)
	{
	  tree merge_case = gimple_switch_label (stmt, i);
	  basic_block merge_bb = label_to_block (CASE_LABEL (merge_case));
	  double_int bhp1 = tree_to_double_int (base_high) + double_int_one;

	  /* Merge the cases if they jump to the same place,
	     and their ranges are consecutive.  */
	  if (merge_bb == base_bb
	      && tree_to_double_int (CASE_LOW (merge_case)) == bhp1)
	    {
	      base_high = CASE_HIGH (merge_case) ?
		  CASE_HIGH (merge_case) : CASE_LOW (merge_case);
	      CASE_HIGH (base_case) = base_high;
	      gimple_switch_set_label (stmt, i, NULL_TREE);
	      new_size--;
	      i++;
	    }
	  else
	    break;
	}
    }

  /* Compress the case labels in the label vector, and adjust the
     length of the vector.  */
  for (i = 0, j = 0; i < new_size; i++)
    {
      while (! gimple_switch_label (stmt, j))
	j++;
      gimple_switch_set_label (stmt, i,
			       gimple_switch_label (stmt, j++));
    }

  gcc_assert (new_size <= old_size);
  gimple_switch_set_num_labels (stmt, new_size);
}

/* Look for blocks ending in a multiway branch (a GIMPLE_SWITCH),
   and scan the sorted vector of cases.  Combine the ones jumping to the
   same label.  */

void
group_case_labels (void)
{
  basic_block bb;

  FOR_EACH_BB (bb)
    {
      gimple stmt = last_stmt (bb);
      if (stmt && gimple_code (stmt) == GIMPLE_SWITCH)
	group_case_labels_stmt (stmt);
    }
}

/* Checks whether we can merge block B into block A.  */

static bool
gimple_can_merge_blocks_p (basic_block a, basic_block b)
{
  gimple stmt;
  gimple_stmt_iterator gsi;

  if (!single_succ_p (a))
    return false;

  if (single_succ_edge (a)->flags & EDGE_COMPLEX)
    return false;

  if (single_succ (a) != b)
    return false;

  if (!single_pred_p (b))
    return false;

  if (b == EXIT_BLOCK_PTR)
    return false;

  /* If A ends by a statement causing exceptions or something similar, we
     cannot merge the blocks.  */
  stmt = last_stmt (a);
  if (stmt && stmt_ends_bb_p (stmt))
    return false;

  /* Do not allow a block with only a non-local label to be merged.  */
  if (stmt
      && gimple_code (stmt) == GIMPLE_LABEL
      && DECL_NONLOCAL (gimple_label_label (stmt)))
    return false;

  /* Examine the labels at the beginning of B.  */
  for (gsi = gsi_start_bb (b); !gsi_end_p (gsi); gsi_next (&gsi))
    {
      tree lab;
      stmt = gsi_stmt (gsi);
      if (gimple_code (stmt) != GIMPLE_LABEL)
	break;
      lab = gimple_label_label (stmt);

      /* Do not remove user forced labels or for -O0 any user labels.  */
      if (!DECL_ARTIFICIAL (lab) && (!optimize || FORCED_LABEL (lab)))
	return false;
    }

  /* Protect the loop latches.  */
  if (current_loops && b->loop_father->latch == b)
    return false;

  /* It must be possible to eliminate all phi nodes in B.  If ssa form
     is not up-to-date and a name-mapping is registered, we cannot eliminate
     any phis.  Symbols marked for renaming are never a problem though.  */
  for (gsi = gsi_start_phis (b); !gsi_end_p (gsi); gsi_next (&gsi))
    {
      gimple phi = gsi_stmt (gsi);
      /* Technically only new names matter.  */
      if (name_registered_for_update_p (PHI_RESULT (phi)))
	return false;
    }

  /* When not optimizing, don't merge if we'd lose goto_locus.  */
  if (!optimize
      && single_succ_edge (a)->goto_locus != UNKNOWN_LOCATION)
    {
      location_t goto_locus = single_succ_edge (a)->goto_locus;
      gimple_stmt_iterator prev, next;
      prev = gsi_last_nondebug_bb (a);
      next = gsi_after_labels (b);
      if (!gsi_end_p (next) && is_gimple_debug (gsi_stmt (next)))
	gsi_next_nondebug (&next);
      if ((gsi_end_p (prev)
	   || gimple_location (gsi_stmt (prev)) != goto_locus)
	  && (gsi_end_p (next)
	      || gimple_location (gsi_stmt (next)) != goto_locus))
	return false;
    }

  return true;
}

/* Replaces all uses of NAME by VAL.  */

void
replace_uses_by (tree name, tree val)
{
  imm_use_iterator imm_iter;
  use_operand_p use;
  gimple stmt;
  edge e;

  FOR_EACH_IMM_USE_STMT (stmt, imm_iter, name)
    {
      FOR_EACH_IMM_USE_ON_STMT (use, imm_iter)
        {
	  replace_exp (use, val);

	  if (gimple_code (stmt) == GIMPLE_PHI)
	    {
	      e = gimple_phi_arg_edge (stmt, PHI_ARG_INDEX_FROM_USE (use));
	      if (e->flags & EDGE_ABNORMAL)
		{
		  /* This can only occur for virtual operands, since
		     for the real ones SSA_NAME_OCCURS_IN_ABNORMAL_PHI (name))
		     would prevent replacement.  */
		  gcc_checking_assert (virtual_operand_p (name));
		  SSA_NAME_OCCURS_IN_ABNORMAL_PHI (val) = 1;
		}
	    }
	}

      if (gimple_code (stmt) != GIMPLE_PHI)
	{
	  gimple_stmt_iterator gsi = gsi_for_stmt (stmt);
	  gimple orig_stmt = stmt;
	  size_t i;

	  /* Mark the block if we changed the last stmt in it.  */
	  if (cfgcleanup_altered_bbs
	      && stmt_ends_bb_p (stmt))
	    bitmap_set_bit (cfgcleanup_altered_bbs, gimple_bb (stmt)->index);

	  /* FIXME.  It shouldn't be required to keep TREE_CONSTANT
	     on ADDR_EXPRs up-to-date on GIMPLE.  Propagation will
	     only change sth from non-invariant to invariant, and only
	     when propagating constants.  */
	  if (is_gimple_min_invariant (val))
	    for (i = 0; i < gimple_num_ops (stmt); i++)
	      {
		tree op = gimple_op (stmt, i);
		/* Operands may be empty here.  For example, the labels
		   of a GIMPLE_COND are nulled out following the creation
		   of the corresponding CFG edges.  */
		if (op && TREE_CODE (op) == ADDR_EXPR)
		  recompute_tree_invariant_for_addr_expr (op);
	      }

	  if (fold_stmt (&gsi))
	    stmt = gsi_stmt (gsi);

	  if (maybe_clean_or_replace_eh_stmt (orig_stmt, stmt))
	    gimple_purge_dead_eh_edges (gimple_bb (stmt));

	  update_stmt (stmt);
	}
    }

  gcc_checking_assert (has_zero_uses (name));

  /* Also update the trees stored in loop structures.  */
  if (current_loops)
    {
      struct loop *loop;
      loop_iterator li;

      FOR_EACH_LOOP (li, loop, 0)
	{
	  substitute_in_loop_info (loop, name, val);
	}
    }
}

/* Merge block B into block A.  */

static void
gimple_merge_blocks (basic_block a, basic_block b)
{
  gimple_stmt_iterator last, gsi, psi;

  if (dump_file)
    fprintf (dump_file, "Merging blocks %d and %d\n", a->index, b->index);

  /* Remove all single-valued PHI nodes from block B of the form
     V_i = PHI <V_j> by propagating V_j to all the uses of V_i.  */
  gsi = gsi_last_bb (a);
  for (psi = gsi_start_phis (b); !gsi_end_p (psi); )
    {
      gimple phi = gsi_stmt (psi);
      tree def = gimple_phi_result (phi), use = gimple_phi_arg_def (phi, 0);
      gimple copy;
      bool may_replace_uses = (virtual_operand_p (def)
			       || may_propagate_copy (def, use));

      /* In case we maintain loop closed ssa form, do not propagate arguments
	 of loop exit phi nodes.  */
      if (current_loops
	  && loops_state_satisfies_p (LOOP_CLOSED_SSA)
	  && !virtual_operand_p (def)
	  && TREE_CODE (use) == SSA_NAME
	  && a->loop_father != b->loop_father)
	may_replace_uses = false;

      if (!may_replace_uses)
	{
	  gcc_assert (!virtual_operand_p (def));

	  /* Note that just emitting the copies is fine -- there is no problem
	     with ordering of phi nodes.  This is because A is the single
	     predecessor of B, therefore results of the phi nodes cannot
	     appear as arguments of the phi nodes.  */
	  copy = gimple_build_assign (def, use);
	  gsi_insert_after (&gsi, copy, GSI_NEW_STMT);
          remove_phi_node (&psi, false);
	}
      else
        {
	  /* If we deal with a PHI for virtual operands, we can simply
	     propagate these without fussing with folding or updating
	     the stmt.  */
	  if (virtual_operand_p (def))
	    {
	      imm_use_iterator iter;
	      use_operand_p use_p;
	      gimple stmt;

	      FOR_EACH_IMM_USE_STMT (stmt, iter, def)
		FOR_EACH_IMM_USE_ON_STMT (use_p, iter)
		  SET_USE (use_p, use);

	      if (SSA_NAME_OCCURS_IN_ABNORMAL_PHI (def))
		SSA_NAME_OCCURS_IN_ABNORMAL_PHI (use) = 1;
	    }
	  else
            replace_uses_by (def, use);

          remove_phi_node (&psi, true);
        }
    }

  /* Ensure that B follows A.  */
  move_block_after (b, a);

  gcc_assert (single_succ_edge (a)->flags & EDGE_FALLTHRU);
  gcc_assert (!last_stmt (a) || !stmt_ends_bb_p (last_stmt (a)));

  /* Remove labels from B and set gimple_bb to A for other statements.  */
  for (gsi = gsi_start_bb (b); !gsi_end_p (gsi);)
    {
      gimple stmt = gsi_stmt (gsi);
      if (gimple_code (stmt) == GIMPLE_LABEL)
	{
	  tree label = gimple_label_label (stmt);
	  int lp_nr;

	  gsi_remove (&gsi, false);

	  /* Now that we can thread computed gotos, we might have
	     a situation where we have a forced label in block B
	     However, the label at the start of block B might still be
	     used in other ways (think about the runtime checking for
	     Fortran assigned gotos).  So we can not just delete the
	     label.  Instead we move the label to the start of block A.  */
	  if (FORCED_LABEL (label))
	    {
	      gimple_stmt_iterator dest_gsi = gsi_start_bb (a);
	      gsi_insert_before (&dest_gsi, stmt, GSI_NEW_STMT);
	    }
	  /* Other user labels keep around in a form of a debug stmt.  */
	  else if (!DECL_ARTIFICIAL (label) && MAY_HAVE_DEBUG_STMTS)
	    {
	      gimple dbg = gimple_build_debug_bind (label,
						    integer_zero_node,
						    stmt);
	      gimple_debug_bind_reset_value (dbg);
	      gsi_insert_before (&gsi, dbg, GSI_SAME_STMT);
	    }

	  lp_nr = EH_LANDING_PAD_NR (label);
	  if (lp_nr)
	    {
	      eh_landing_pad lp = get_eh_landing_pad_from_number (lp_nr);
	      lp->post_landing_pad = NULL;
	    }
	}
      else
	{
	  gimple_set_bb (stmt, a);
	  gsi_next (&gsi);
	}
    }

  /* Merge the sequences.  */
  last = gsi_last_bb (a);
  gsi_insert_seq_after (&last, bb_seq (b), GSI_NEW_STMT);
  set_bb_seq (b, NULL);

  if (cfgcleanup_altered_bbs)
    bitmap_set_bit (cfgcleanup_altered_bbs, a->index);
}


/* Return the one of two successors of BB that is not reachable by a
   complex edge, if there is one.  Else, return BB.  We use
   this in optimizations that use post-dominators for their heuristics,
   to catch the cases in C++ where function calls are involved.  */

basic_block
single_noncomplex_succ (basic_block bb)
{
  edge e0, e1;
  if (EDGE_COUNT (bb->succs) != 2)
    return bb;

  e0 = EDGE_SUCC (bb, 0);
  e1 = EDGE_SUCC (bb, 1);
  if (e0->flags & EDGE_COMPLEX)
    return e1->dest;
  if (e1->flags & EDGE_COMPLEX)
    return e0->dest;

  return bb;
}

/* T is CALL_EXPR.  Set current_function_calls_* flags.  */

void
notice_special_calls (gimple call)
{
  int flags = gimple_call_flags (call);

  if (flags & ECF_MAY_BE_ALLOCA)
    cfun->calls_alloca = true;
  if (flags & ECF_RETURNS_TWICE)
    cfun->calls_setjmp = true;
}


/* Clear flags set by notice_special_calls.  Used by dead code removal
   to update the flags.  */

void
clear_special_calls (void)
{
  cfun->calls_alloca = false;
  cfun->calls_setjmp = false;
}

/* Remove PHI nodes associated with basic block BB and all edges out of BB.  */

static void
remove_phi_nodes_and_edges_for_unreachable_block (basic_block bb)
{
  /* Since this block is no longer reachable, we can just delete all
     of its PHI nodes.  */
  remove_phi_nodes (bb);

  /* Remove edges to BB's successors.  */
  while (EDGE_COUNT (bb->succs) > 0)
    remove_edge (EDGE_SUCC (bb, 0));
}


/* Remove statements of basic block BB.  */

static void
remove_bb (basic_block bb)
{
  gimple_stmt_iterator i;

  if (dump_file)
    {
      fprintf (dump_file, "Removing basic block %d\n", bb->index);
      if (dump_flags & TDF_DETAILS)
	{
	  dump_bb (dump_file, bb, 0, dump_flags);
	  fprintf (dump_file, "\n");
	}
    }

  if (current_loops)
    {
      struct loop *loop = bb->loop_father;

      /* If a loop gets removed, clean up the information associated
	 with it.  */
      if (loop->latch == bb
	  || loop->header == bb)
	free_numbers_of_iterations_estimates_loop (loop);
    }

  /* Remove all the instructions in the block.  */
  if (bb_seq (bb) != NULL)
    {
      /* Walk backwards so as to get a chance to substitute all
	 released DEFs into debug stmts.  See
	 eliminate_unnecessary_stmts() in tree-ssa-dce.c for more
	 details.  */
      for (i = gsi_last_bb (bb); !gsi_end_p (i);)
	{
	  gimple stmt = gsi_stmt (i);
	  if (gimple_code (stmt) == GIMPLE_LABEL
	      && (FORCED_LABEL (gimple_label_label (stmt))
		  || DECL_NONLOCAL (gimple_label_label (stmt))))
	    {
	      basic_block new_bb;
	      gimple_stmt_iterator new_gsi;

	      /* A non-reachable non-local label may still be referenced.
		 But it no longer needs to carry the extra semantics of
		 non-locality.  */
	      if (DECL_NONLOCAL (gimple_label_label (stmt)))
		{
		  DECL_NONLOCAL (gimple_label_label (stmt)) = 0;
		  FORCED_LABEL (gimple_label_label (stmt)) = 1;
		}

	      new_bb = bb->prev_bb;
	      new_gsi = gsi_start_bb (new_bb);
	      gsi_remove (&i, false);
	      gsi_insert_before (&new_gsi, stmt, GSI_NEW_STMT);
	    }
	  else
	    {
	      /* Release SSA definitions if we are in SSA.  Note that we
		 may be called when not in SSA.  For example,
		 final_cleanup calls this function via
		 cleanup_tree_cfg.  */
	      if (gimple_in_ssa_p (cfun))
		release_defs (stmt);

	      gsi_remove (&i, true);
	    }

	  if (gsi_end_p (i))
	    i = gsi_last_bb (bb);
	  else
	    gsi_prev (&i);
	}
    }

  remove_phi_nodes_and_edges_for_unreachable_block (bb);
  bb->il.gimple.seq = NULL;
  bb->il.gimple.phi_nodes = NULL;
}


/* Given a basic block BB ending with COND_EXPR or SWITCH_EXPR, and a
   predicate VAL, return the edge that will be taken out of the block.
   If VAL does not match a unique edge, NULL is returned.  */

edge
find_taken_edge (basic_block bb, tree val)
{
  gimple stmt;

  stmt = last_stmt (bb);

  gcc_assert (stmt);
  gcc_assert (is_ctrl_stmt (stmt));

  if (val == NULL)
    return NULL;

  if (!is_gimple_min_invariant (val))
    return NULL;

  if (gimple_code (stmt) == GIMPLE_COND)
    return find_taken_edge_cond_expr (bb, val);

  if (gimple_code (stmt) == GIMPLE_SWITCH)
    return find_taken_edge_switch_expr (bb, val);

  if (computed_goto_p (stmt))
    {
      /* Only optimize if the argument is a label, if the argument is
	 not a label then we can not construct a proper CFG.

         It may be the case that we only need to allow the LABEL_REF to
         appear inside an ADDR_EXPR, but we also allow the LABEL_REF to
         appear inside a LABEL_EXPR just to be safe.  */
      if ((TREE_CODE (val) == ADDR_EXPR || TREE_CODE (val) == LABEL_EXPR)
	  && TREE_CODE (TREE_OPERAND (val, 0)) == LABEL_DECL)
	return find_taken_edge_computed_goto (bb, TREE_OPERAND (val, 0));
      return NULL;
    }

  gcc_unreachable ();
}

/* Given a constant value VAL and the entry block BB to a GOTO_EXPR
   statement, determine which of the outgoing edges will be taken out of the
   block.  Return NULL if either edge may be taken.  */

static edge
find_taken_edge_computed_goto (basic_block bb, tree val)
{
  basic_block dest;
  edge e = NULL;

  dest = label_to_block (val);
  if (dest)
    {
      e = find_edge (bb, dest);
      gcc_assert (e != NULL);
    }

  return e;
}

/* Given a constant value VAL and the entry block BB to a COND_EXPR
   statement, determine which of the two edges will be taken out of the
   block.  Return NULL if either edge may be taken.  */

static edge
find_taken_edge_cond_expr (basic_block bb, tree val)
{
  edge true_edge, false_edge;

  extract_true_false_edges_from_block (bb, &true_edge, &false_edge);

  gcc_assert (TREE_CODE (val) == INTEGER_CST);
  return (integer_zerop (val) ? false_edge : true_edge);
}

/* Given an INTEGER_CST VAL and the entry block BB to a SWITCH_EXPR
   statement, determine which edge will be taken out of the block.  Return
   NULL if any edge may be taken.  */

static edge
find_taken_edge_switch_expr (basic_block bb, tree val)
{
  basic_block dest_bb;
  edge e;
  gimple switch_stmt;
  tree taken_case;

  switch_stmt = last_stmt (bb);
  taken_case = find_case_label_for_value (switch_stmt, val);
  dest_bb = label_to_block (CASE_LABEL (taken_case));

  e = find_edge (bb, dest_bb);
  gcc_assert (e);
  return e;
}


/* Return the CASE_LABEL_EXPR that SWITCH_STMT will take for VAL.
   We can make optimal use here of the fact that the case labels are
   sorted: We can do a binary search for a case matching VAL.  */

static tree
find_case_label_for_value (gimple switch_stmt, tree val)
{
  size_t low, high, n = gimple_switch_num_labels (switch_stmt);
  tree default_case = gimple_switch_default_label (switch_stmt);

  for (low = 0, high = n; high - low > 1; )
    {
      size_t i = (high + low) / 2;
      tree t = gimple_switch_label (switch_stmt, i);
      int cmp;

      /* Cache the result of comparing CASE_LOW and val.  */
      cmp = tree_int_cst_compare (CASE_LOW (t), val);

      if (cmp > 0)
	high = i;
      else
	low = i;

      if (CASE_HIGH (t) == NULL)
	{
	  /* A singe-valued case label.  */
	  if (cmp == 0)
	    return t;
	}
      else
	{
	  /* A case range.  We can only handle integer ranges.  */
	  if (cmp <= 0 && tree_int_cst_compare (CASE_HIGH (t), val) >= 0)
	    return t;
	}
    }

  return default_case;
}


/* Dump a basic block on stderr.  */

void
gimple_debug_bb (basic_block bb)
{
  dump_bb (stderr, bb, 0, TDF_VOPS|TDF_MEMSYMS|TDF_BLOCKS);
}


/* Dump basic block with index N on stderr.  */

basic_block
gimple_debug_bb_n (int n)
{
  gimple_debug_bb (BASIC_BLOCK (n));
  return BASIC_BLOCK (n);
}


/* Dump the CFG on stderr.

   FLAGS are the same used by the tree dumping functions
   (see TDF_* in dumpfile.h).  */

void
gimple_debug_cfg (int flags)
{
  gimple_dump_cfg (stderr, flags);
}


/* Dump the program showing basic block boundaries on the given FILE.

   FLAGS are the same used by the tree dumping functions (see TDF_* in
   tree.h).  */

void
gimple_dump_cfg (FILE *file, int flags)
{
  if (flags & TDF_DETAILS)
    {
      dump_function_header (file, current_function_decl, flags);
      fprintf (file, ";; \n%d basic blocks, %d edges, last basic block %d.\n\n",
	       n_basic_blocks, n_edges, last_basic_block);

      brief_dump_cfg (file, flags | TDF_COMMENT);
      fprintf (file, "\n");
    }

  if (flags & TDF_STATS)
    dump_cfg_stats (file);

  dump_function_to_file (current_function_decl, file, flags | TDF_BLOCKS);
}


/* Dump CFG statistics on FILE.  */

void
dump_cfg_stats (FILE *file)
{
  static long max_num_merged_labels = 0;
  unsigned long size, total = 0;
  long num_edges;
  basic_block bb;
  const char * const fmt_str   = "%-30s%-13s%12s\n";
  const char * const fmt_str_1 = "%-30s%13d%11lu%c\n";
  const char * const fmt_str_2 = "%-30s%13ld%11lu%c\n";
  const char * const fmt_str_3 = "%-43s%11lu%c\n";
  const char *funcname = current_function_name ();

  fprintf (file, "\nCFG Statistics for %s\n\n", funcname);

  fprintf (file, "---------------------------------------------------------\n");
  fprintf (file, fmt_str, "", "  Number of  ", "Memory");
  fprintf (file, fmt_str, "", "  instances  ", "used ");
  fprintf (file, "---------------------------------------------------------\n");

  size = n_basic_blocks * sizeof (struct basic_block_def);
  total += size;
  fprintf (file, fmt_str_1, "Basic blocks", n_basic_blocks,
	   SCALE (size), LABEL (size));

  num_edges = 0;
  FOR_EACH_BB (bb)
    num_edges += EDGE_COUNT (bb->succs);
  size = num_edges * sizeof (struct edge_def);
  total += size;
  fprintf (file, fmt_str_2, "Edges", num_edges, SCALE (size), LABEL (size));

  fprintf (file, "---------------------------------------------------------\n");
  fprintf (file, fmt_str_3, "Total memory used by CFG data", SCALE (total),
	   LABEL (total));
  fprintf (file, "---------------------------------------------------------\n");
  fprintf (file, "\n");

  if (cfg_stats.num_merged_labels > max_num_merged_labels)
    max_num_merged_labels = cfg_stats.num_merged_labels;

  fprintf (file, "Coalesced label blocks: %ld (Max so far: %ld)\n",
	   cfg_stats.num_merged_labels, max_num_merged_labels);

  fprintf (file, "\n");
}


/* Dump CFG statistics on stderr.  Keep extern so that it's always
   linked in the final executable.  */

DEBUG_FUNCTION void
debug_cfg_stats (void)
{
  dump_cfg_stats (stderr);
}

/*---------------------------------------------------------------------------
			     Miscellaneous helpers
---------------------------------------------------------------------------*/

/* Return true if T, a GIMPLE_CALL, can make an abnormal transfer of control
   flow.  Transfers of control flow associated with EH are excluded.  */

static bool
call_can_make_abnormal_goto (gimple t)
{
  /* If the function has no non-local labels, then a call cannot make an
     abnormal transfer of control.  */
  if (!cfun->has_nonlocal_label
      && !cfun->calls_setjmp)
   return false;

  /* Likewise if the call has no side effects.  */
  if (!gimple_has_side_effects (t))
    return false;

  /* Likewise if the called function is leaf.  */
  if (gimple_call_flags (t) & ECF_LEAF)
    return false;

  return true;
}


/* Return true if T can make an abnormal transfer of control flow.
   Transfers of control flow associated with EH are excluded.  */

bool
stmt_can_make_abnormal_goto (gimple t)
{
  if (computed_goto_p (t))
    return true;
  if (is_gimple_call (t))
    return call_can_make_abnormal_goto (t);
  return false;
}


/* Return true if T represents a stmt that always transfers control.  */

bool
is_ctrl_stmt (gimple t)
{
  switch (gimple_code (t))
    {
    case GIMPLE_COND:
    case GIMPLE_SWITCH:
    case GIMPLE_GOTO:
    case GIMPLE_RETURN:
    case GIMPLE_RESX:
      return true;
    default:
      return false;
    }
}


/* Return true if T is a statement that may alter the flow of control
   (e.g., a call to a non-returning function).  */

bool
is_ctrl_altering_stmt (gimple t)
{
  gcc_assert (t);

  switch (gimple_code (t))
    {
    case GIMPLE_CALL:
      {
	int flags = gimple_call_flags (t);

	/* A call alters control flow if it can make an abnormal goto.  */
	if (call_can_make_abnormal_goto (t))
	  return true;

	/* A call also alters control flow if it does not return.  */
	if (flags & ECF_NORETURN)
	  return true;

	/* TM ending statements have backedges out of the transaction.
	   Return true so we split the basic block containing them.
	   Note that the TM_BUILTIN test is merely an optimization.  */
	if ((flags & ECF_TM_BUILTIN)
	    && is_tm_ending_fndecl (gimple_call_fndecl (t)))
	  return true;

	/* BUILT_IN_RETURN call is same as return statement.  */
	if (gimple_call_builtin_p (t, BUILT_IN_RETURN))
	  return true;
      }
      break;

    case GIMPLE_EH_DISPATCH:
      /* EH_DISPATCH branches to the individual catch handlers at
	 this level of a try or allowed-exceptions region.  It can
	 fallthru to the next statement as well.  */
      return true;

    case GIMPLE_ASM:
      if (gimple_asm_nlabels (t) > 0)
	return true;
      break;

    CASE_GIMPLE_OMP:
      /* OpenMP directives alter control flow.  */
      return true;

    case GIMPLE_TRANSACTION:
      /* A transaction start alters control flow.  */
      return true;

    default:
      break;
    }

  /* If a statement can throw, it alters control flow.  */
  return stmt_can_throw_internal (t);
}


/* Return true if T is a simple local goto.  */

bool
simple_goto_p (gimple t)
{
  return (gimple_code (t) == GIMPLE_GOTO
	  && TREE_CODE (gimple_goto_dest (t)) == LABEL_DECL);
}


/* Return true if STMT should start a new basic block.  PREV_STMT is
   the statement preceding STMT.  It is used when STMT is a label or a
   case label.  Labels should only start a new basic block if their
   previous statement wasn't a label.  Otherwise, sequence of labels
   would generate unnecessary basic blocks that only contain a single
   label.  */

static inline bool
stmt_starts_bb_p (gimple stmt, gimple prev_stmt)
{
  if (stmt == NULL)
    return false;

  /* Labels start a new basic block only if the preceding statement
     wasn't a label of the same type.  This prevents the creation of
     consecutive blocks that have nothing but a single label.  */
  if (gimple_code (stmt) == GIMPLE_LABEL)
    {
      /* Nonlocal and computed GOTO targets always start a new block.  */
      if (DECL_NONLOCAL (gimple_label_label (stmt))
	  || FORCED_LABEL (gimple_label_label (stmt)))
	return true;

      if (prev_stmt && gimple_code (prev_stmt) == GIMPLE_LABEL)
	{
	  if (DECL_NONLOCAL (gimple_label_label (prev_stmt)))
	    return true;

	  cfg_stats.num_merged_labels++;
	  return false;
	}
      else
	return true;
    }
  else if (gimple_code (stmt) == GIMPLE_CALL
	   && gimple_call_flags (stmt) & ECF_RETURNS_TWICE)
    /* setjmp acts similar to a nonlocal GOTO target and thus should
       start a new block.  */
    return true;

  return false;
}


/* Return true if T should end a basic block.  */

bool
stmt_ends_bb_p (gimple t)
{
  return is_ctrl_stmt (t) || is_ctrl_altering_stmt (t);
}

/* Remove block annotations and other data structures.  */

void
delete_tree_cfg_annotations (void)
{
  vec_free (label_to_block_map);
}


/* Return the first statement in basic block BB.  */

gimple
first_stmt (basic_block bb)
{
  gimple_stmt_iterator i = gsi_start_bb (bb);
  gimple stmt = NULL;

  while (!gsi_end_p (i) && is_gimple_debug ((stmt = gsi_stmt (i))))
    {
      gsi_next (&i);
      stmt = NULL;
    }
  return stmt;
}

/* Return the first non-label statement in basic block BB.  */

static gimple
first_non_label_stmt (basic_block bb)
{
  gimple_stmt_iterator i = gsi_start_bb (bb);
  while (!gsi_end_p (i) && gimple_code (gsi_stmt (i)) == GIMPLE_LABEL)
    gsi_next (&i);
  return !gsi_end_p (i) ? gsi_stmt (i) : NULL;
}

/* Return the last statement in basic block BB.  */

gimple
last_stmt (basic_block bb)
{
  gimple_stmt_iterator i = gsi_last_bb (bb);
  gimple stmt = NULL;

  while (!gsi_end_p (i) && is_gimple_debug ((stmt = gsi_stmt (i))))
    {
      gsi_prev (&i);
      stmt = NULL;
    }
  return stmt;
}

/* Return the last statement of an otherwise empty block.  Return NULL
   if the block is totally empty, or if it contains more than one
   statement.  */

gimple
last_and_only_stmt (basic_block bb)
{
  gimple_stmt_iterator i = gsi_last_nondebug_bb (bb);
  gimple last, prev;

  if (gsi_end_p (i))
    return NULL;

  last = gsi_stmt (i);
  gsi_prev_nondebug (&i);
  if (gsi_end_p (i))
    return last;

  /* Empty statements should no longer appear in the instruction stream.
     Everything that might have appeared before should be deleted by
     remove_useless_stmts, and the optimizers should just gsi_remove
     instead of smashing with build_empty_stmt.

     Thus the only thing that should appear here in a block containing
     one executable statement is a label.  */
  prev = gsi_stmt (i);
  if (gimple_code (prev) == GIMPLE_LABEL)
    return last;
  else
    return NULL;
}

/* Reinstall those PHI arguments queued in OLD_EDGE to NEW_EDGE.  */

static void
reinstall_phi_args (edge new_edge, edge old_edge)
{
  edge_var_map_vector *v;
  edge_var_map *vm;
  int i;
  gimple_stmt_iterator phis;

  v = redirect_edge_var_map_vector (old_edge);
  if (!v)
    return;

  for (i = 0, phis = gsi_start_phis (new_edge->dest);
       v->iterate (i, &vm) && !gsi_end_p (phis);
       i++, gsi_next (&phis))
    {
      gimple phi = gsi_stmt (phis);
      tree result = redirect_edge_var_map_result (vm);
      tree arg = redirect_edge_var_map_def (vm);

      gcc_assert (result == gimple_phi_result (phi));

      add_phi_arg (phi, arg, new_edge, redirect_edge_var_map_location (vm));
    }

  redirect_edge_var_map_clear (old_edge);
}

/* Returns the basic block after which the new basic block created
   by splitting edge EDGE_IN should be placed.  Tries to keep the new block
   near its "logical" location.  This is of most help to humans looking
   at debugging dumps.  */

static basic_block
split_edge_bb_loc (edge edge_in)
{
  basic_block dest = edge_in->dest;
  basic_block dest_prev = dest->prev_bb;

  if (dest_prev)
    {
      edge e = find_edge (dest_prev, dest);
      if (e && !(e->flags & EDGE_COMPLEX))
	return edge_in->src;
    }
  return dest_prev;
}

/* Split a (typically critical) edge EDGE_IN.  Return the new block.
   Abort on abnormal edges.  */

static basic_block
gimple_split_edge (edge edge_in)
{
  basic_block new_bb, after_bb, dest;
  edge new_edge, e;

  /* Abnormal edges cannot be split.  */
  gcc_assert (!(edge_in->flags & EDGE_ABNORMAL));

  dest = edge_in->dest;

  after_bb = split_edge_bb_loc (edge_in);

  new_bb = create_empty_bb (after_bb);
  new_bb->frequency = EDGE_FREQUENCY (edge_in);
  new_bb->count = edge_in->count;
  new_edge = make_edge (new_bb, dest, EDGE_FALLTHRU);
  new_edge->probability = REG_BR_PROB_BASE;
  new_edge->count = edge_in->count;

  e = redirect_edge_and_branch (edge_in, new_bb);
  gcc_assert (e == edge_in);
  reinstall_phi_args (new_edge, e);

  return new_bb;
}


/* Verify properties of the address expression T with base object BASE.  */

static tree
verify_address (tree t, tree base)
{
  bool old_constant;
  bool old_side_effects;
  bool new_constant;
  bool new_side_effects;

  old_constant = TREE_CONSTANT (t);
  old_side_effects = TREE_SIDE_EFFECTS (t);

  recompute_tree_invariant_for_addr_expr (t);
  new_side_effects = TREE_SIDE_EFFECTS (t);
  new_constant = TREE_CONSTANT (t);

  if (old_constant != new_constant)
    {
      error ("constant not recomputed when ADDR_EXPR changed");
      return t;
    }
  if (old_side_effects != new_side_effects)
    {
      error ("side effects not recomputed when ADDR_EXPR changed");
      return t;
    }

  if (!(TREE_CODE (base) == VAR_DECL
	|| TREE_CODE (base) == PARM_DECL
	|| TREE_CODE (base) == RESULT_DECL))
    return NULL_TREE;

  if (DECL_GIMPLE_REG_P (base))
    {
      error ("DECL_GIMPLE_REG_P set on a variable with address taken");
      return base;
    }

  return NULL_TREE;
}

/* Callback for walk_tree, check that all elements with address taken are
   properly noticed as such.  The DATA is an int* that is 1 if TP was seen
   inside a PHI node.  */

static tree
verify_expr (tree *tp, int *walk_subtrees, void *data ATTRIBUTE_UNUSED)
{
  tree t = *tp, x;

  if (TYPE_P (t))
    *walk_subtrees = 0;

  /* Check operand N for being valid GIMPLE and give error MSG if not.  */
#define CHECK_OP(N, MSG) \
  do { if (!is_gimple_val (TREE_OPERAND (t, N)))		\
       { error (MSG); return TREE_OPERAND (t, N); }} while (0)

  switch (TREE_CODE (t))
    {
    case SSA_NAME:
      if (SSA_NAME_IN_FREE_LIST (t))
	{
	  error ("SSA name in freelist but still referenced");
	  return *tp;
	}
      break;

    case INDIRECT_REF:
      error ("INDIRECT_REF in gimple IL");
      return t;

    case MEM_REF:
      x = TREE_OPERAND (t, 0);
      if (!POINTER_TYPE_P (TREE_TYPE (x))
	  || !is_gimple_mem_ref_addr (x))
	{
	  error ("invalid first operand of MEM_REF");
	  return x;
	}
      if (TREE_CODE (TREE_OPERAND (t, 1)) != INTEGER_CST
	  || !POINTER_TYPE_P (TREE_TYPE (TREE_OPERAND (t, 1))))
	{
	  error ("invalid offset operand of MEM_REF");
	  return TREE_OPERAND (t, 1);
	}
      if (TREE_CODE (x) == ADDR_EXPR
	  && (x = verify_address (x, TREE_OPERAND (x, 0))))
	return x;
      *walk_subtrees = 0;
      break;

    case ASSERT_EXPR:
      x = fold (ASSERT_EXPR_COND (t));
      if (x == boolean_false_node)
	{
	  error ("ASSERT_EXPR with an always-false condition");
	  return *tp;
	}
      break;

    case MODIFY_EXPR:
      error ("MODIFY_EXPR not expected while having tuples");
      return *tp;

    case ADDR_EXPR:
      {
	tree tem;

	gcc_assert (is_gimple_address (t));

	/* Skip any references (they will be checked when we recurse down the
	   tree) and ensure that any variable used as a prefix is marked
	   addressable.  */
	for (x = TREE_OPERAND (t, 0);
	     handled_component_p (x);
	     x = TREE_OPERAND (x, 0))
	  ;

	if ((tem = verify_address (t, x)))
	  return tem;

	if (!(TREE_CODE (x) == VAR_DECL
	      || TREE_CODE (x) == PARM_DECL
	      || TREE_CODE (x) == RESULT_DECL))
	  return NULL;

	if (!TREE_ADDRESSABLE (x))
	  {
	    error ("address taken, but ADDRESSABLE bit not set");
	    return x;
	  }

	break;
      }

    case COND_EXPR:
      x = COND_EXPR_COND (t);
      if (!INTEGRAL_TYPE_P (TREE_TYPE (x)))
	{
	  error ("non-integral used in condition");
	  return x;
	}
      if (!is_gimple_condexpr (x))
        {
	  error ("invalid conditional operand");
	  return x;
	}
      break;

    case NON_LVALUE_EXPR:
    case TRUTH_NOT_EXPR:
      gcc_unreachable ();

    CASE_CONVERT:
    case FIX_TRUNC_EXPR:
    case FLOAT_EXPR:
    case NEGATE_EXPR:
    case ABS_EXPR:
    case BIT_NOT_EXPR:
      CHECK_OP (0, "invalid operand to unary operator");
      break;

    case REALPART_EXPR:
    case IMAGPART_EXPR:
    case BIT_FIELD_REF:
      if (!is_gimple_reg_type (TREE_TYPE (t)))
	{
	  error ("non-scalar BIT_FIELD_REF, IMAGPART_EXPR or REALPART_EXPR");
	  return t;
	}

      if (TREE_CODE (t) == BIT_FIELD_REF)
	{
	  if (!host_integerp (TREE_OPERAND (t, 1), 1)
	      || !host_integerp (TREE_OPERAND (t, 2), 1))
	    {
	      error ("invalid position or size operand to BIT_FIELD_REF");
	      return t;
	    }
	  if (INTEGRAL_TYPE_P (TREE_TYPE (t))
	      && (TYPE_PRECISION (TREE_TYPE (t))
		  != TREE_INT_CST_LOW (TREE_OPERAND (t, 1))))
	    {
	      error ("integral result type precision does not match "
		     "field size of BIT_FIELD_REF");
	      return t;
	    }
	  else if (!INTEGRAL_TYPE_P (TREE_TYPE (t))
		   && TYPE_MODE (TREE_TYPE (t)) != BLKmode
		   && (GET_MODE_PRECISION (TYPE_MODE (TREE_TYPE (t)))
		       != TREE_INT_CST_LOW (TREE_OPERAND (t, 1))))
	    {
	      error ("mode precision of non-integral result does not "
		     "match field size of BIT_FIELD_REF");
	      return t;
	    }
	}
      t = TREE_OPERAND (t, 0);

      /* Fall-through.  */
    case COMPONENT_REF:
    case ARRAY_REF:
    case ARRAY_RANGE_REF:
    case VIEW_CONVERT_EXPR:
      /* We have a nest of references.  Verify that each of the operands
	 that determine where to reference is either a constant or a variable,
	 verify that the base is valid, and then show we've already checked
	 the subtrees.  */
      while (handled_component_p (t))
	{
	  if (TREE_CODE (t) == COMPONENT_REF && TREE_OPERAND (t, 2))
	    CHECK_OP (2, "invalid COMPONENT_REF offset operator");
	  else if (TREE_CODE (t) == ARRAY_REF
		   || TREE_CODE (t) == ARRAY_RANGE_REF)
	    {
	      CHECK_OP (1, "invalid array index");
	      if (TREE_OPERAND (t, 2))
		CHECK_OP (2, "invalid array lower bound");
	      if (TREE_OPERAND (t, 3))
		CHECK_OP (3, "invalid array stride");
	    }
	  else if (TREE_CODE (t) == BIT_FIELD_REF
		   || TREE_CODE (t) == REALPART_EXPR
		   || TREE_CODE (t) == IMAGPART_EXPR)
	    {
	      error ("non-top-level BIT_FIELD_REF, IMAGPART_EXPR or "
		     "REALPART_EXPR");
	      return t;
	    }

	  t = TREE_OPERAND (t, 0);
	}

      if (!is_gimple_min_invariant (t) && !is_gimple_lvalue (t))
	{
	  error ("invalid reference prefix");
	  return t;
	}
      *walk_subtrees = 0;
      break;
    case PLUS_EXPR:
    case MINUS_EXPR:
      /* PLUS_EXPR and MINUS_EXPR don't work on pointers, they should be done using
	 POINTER_PLUS_EXPR. */
      if (POINTER_TYPE_P (TREE_TYPE (t)))
	{
	  error ("invalid operand to plus/minus, type is a pointer");
	  return t;
	}
      CHECK_OP (0, "invalid operand to binary operator");
      CHECK_OP (1, "invalid operand to binary operator");
      break;

    case POINTER_PLUS_EXPR:
      /* Check to make sure the first operand is a pointer or reference type. */
      if (!POINTER_TYPE_P (TREE_TYPE (TREE_OPERAND (t, 0))))
	{
	  error ("invalid operand to pointer plus, first operand is not a pointer");
	  return t;
	}
      /* Check to make sure the second operand is a ptrofftype.  */
      if (!ptrofftype_p (TREE_TYPE (TREE_OPERAND (t, 1))))
	{
	  error ("invalid operand to pointer plus, second operand is not an "
		 "integer type of appropriate width");
	  return t;
	}
      /* FALLTHROUGH */
    case LT_EXPR:
    case LE_EXPR:
    case GT_EXPR:
    case GE_EXPR:
    case EQ_EXPR:
    case NE_EXPR:
    case UNORDERED_EXPR:
    case ORDERED_EXPR:
    case UNLT_EXPR:
    case UNLE_EXPR:
    case UNGT_EXPR:
    case UNGE_EXPR:
    case UNEQ_EXPR:
    case LTGT_EXPR:
    case MULT_EXPR:
    case TRUNC_DIV_EXPR:
    case CEIL_DIV_EXPR:
    case FLOOR_DIV_EXPR:
    case ROUND_DIV_EXPR:
    case TRUNC_MOD_EXPR:
    case CEIL_MOD_EXPR:
    case FLOOR_MOD_EXPR:
    case ROUND_MOD_EXPR:
    case RDIV_EXPR:
    case EXACT_DIV_EXPR:
    case MIN_EXPR:
    case MAX_EXPR:
    case LSHIFT_EXPR:
    case RSHIFT_EXPR:
    case LROTATE_EXPR:
    case RROTATE_EXPR:
    case BIT_IOR_EXPR:
    case BIT_XOR_EXPR:
    case BIT_AND_EXPR:
      CHECK_OP (0, "invalid operand to binary operator");
      CHECK_OP (1, "invalid operand to binary operator");
      break;

    case CONSTRUCTOR:
      if (TREE_CONSTANT (t) && TREE_CODE (TREE_TYPE (t)) == VECTOR_TYPE)
	*walk_subtrees = 0;
      break;

    case CASE_LABEL_EXPR:
      if (CASE_CHAIN (t))
	{
	  error ("invalid CASE_CHAIN");
	  return t;
	}
      break;

    default:
      break;
    }
  return NULL;

#undef CHECK_OP
}


/* Verify if EXPR is either a GIMPLE ID or a GIMPLE indirect reference.
   Returns true if there is an error, otherwise false.  */

static bool
verify_types_in_gimple_min_lval (tree expr)
{
  tree op;

  if (is_gimple_id (expr))
    return false;

  if (TREE_CODE (expr) != TARGET_MEM_REF
      && TREE_CODE (expr) != MEM_REF)
    {
      error ("invalid expression for min lvalue");
      return true;
    }

  /* TARGET_MEM_REFs are strange beasts.  */
  if (TREE_CODE (expr) == TARGET_MEM_REF)
    return false;

  op = TREE_OPERAND (expr, 0);
  if (!is_gimple_val (op))
    {
      error ("invalid operand in indirect reference");
      debug_generic_stmt (op);
      return true;
    }
  /* Memory references now generally can involve a value conversion.  */

  return false;
}

/* Verify if EXPR is a valid GIMPLE reference expression.  If
   REQUIRE_LVALUE is true verifies it is an lvalue.  Returns true
   if there is an error, otherwise false.  */

static bool
verify_types_in_gimple_reference (tree expr, bool require_lvalue)
{
  while (handled_component_p (expr))
    {
      tree op = TREE_OPERAND (expr, 0);

      if (TREE_CODE (expr) == ARRAY_REF
	  || TREE_CODE (expr) == ARRAY_RANGE_REF)
	{
	  if (!is_gimple_val (TREE_OPERAND (expr, 1))
	      || (TREE_OPERAND (expr, 2)
		  && !is_gimple_val (TREE_OPERAND (expr, 2)))
	      || (TREE_OPERAND (expr, 3)
		  && !is_gimple_val (TREE_OPERAND (expr, 3))))
	    {
	      error ("invalid operands to array reference");
	      debug_generic_stmt (expr);
	      return true;
	    }
	}

      /* Verify if the reference array element types are compatible.  */
      if (TREE_CODE (expr) == ARRAY_REF
	  && !useless_type_conversion_p (TREE_TYPE (expr),
					 TREE_TYPE (TREE_TYPE (op))))
	{
	  error ("type mismatch in array reference");
	  debug_generic_stmt (TREE_TYPE (expr));
	  debug_generic_stmt (TREE_TYPE (TREE_TYPE (op)));
	  return true;
	}
      if (TREE_CODE (expr) == ARRAY_RANGE_REF
	  && !useless_type_conversion_p (TREE_TYPE (TREE_TYPE (expr)),
					 TREE_TYPE (TREE_TYPE (op))))
	{
	  error ("type mismatch in array range reference");
	  debug_generic_stmt (TREE_TYPE (TREE_TYPE (expr)));
	  debug_generic_stmt (TREE_TYPE (TREE_TYPE (op)));
	  return true;
	}

      if ((TREE_CODE (expr) == REALPART_EXPR
	   || TREE_CODE (expr) == IMAGPART_EXPR)
	  && !useless_type_conversion_p (TREE_TYPE (expr),
					 TREE_TYPE (TREE_TYPE (op))))
	{
	  error ("type mismatch in real/imagpart reference");
	  debug_generic_stmt (TREE_TYPE (expr));
	  debug_generic_stmt (TREE_TYPE (TREE_TYPE (op)));
	  return true;
	}

      if (TREE_CODE (expr) == COMPONENT_REF
	  && !useless_type_conversion_p (TREE_TYPE (expr),
					 TREE_TYPE (TREE_OPERAND (expr, 1))))
	{
	  error ("type mismatch in component reference");
	  debug_generic_stmt (TREE_TYPE (expr));
	  debug_generic_stmt (TREE_TYPE (TREE_OPERAND (expr, 1)));
	  return true;
	}

      if (TREE_CODE (expr) == VIEW_CONVERT_EXPR)
	{
	  /* For VIEW_CONVERT_EXPRs which are allowed here too, we only check
	     that their operand is not an SSA name or an invariant when
	     requiring an lvalue (this usually means there is a SRA or IPA-SRA
	     bug).  Otherwise there is nothing to verify, gross mismatches at
	     most invoke undefined behavior.  */
	  if (require_lvalue
	      && (TREE_CODE (op) == SSA_NAME
		  || is_gimple_min_invariant (op)))
	    {
	      error ("conversion of an SSA_NAME on the left hand side");
	      debug_generic_stmt (expr);
	      return true;
	    }
	  else if (TREE_CODE (op) == SSA_NAME
		   && TYPE_SIZE (TREE_TYPE (expr)) != TYPE_SIZE (TREE_TYPE (op)))
	    {
	      error ("conversion of register to a different size");
	      debug_generic_stmt (expr);
	      return true;
	    }
	  else if (!handled_component_p (op))
	    return false;
	}

      expr = op;
    }

  if (TREE_CODE (expr) == MEM_REF)
    {
      if (!is_gimple_mem_ref_addr (TREE_OPERAND (expr, 0)))
	{
	  error ("invalid address operand in MEM_REF");
	  debug_generic_stmt (expr);
	  return true;
	}
      if (TREE_CODE (TREE_OPERAND (expr, 1)) != INTEGER_CST
	  || !POINTER_TYPE_P (TREE_TYPE (TREE_OPERAND (expr, 1))))
	{
	  error ("invalid offset operand in MEM_REF");
	  debug_generic_stmt (expr);
	  return true;
	}
    }
  else if (TREE_CODE (expr) == TARGET_MEM_REF)
    {
      if (!TMR_BASE (expr)
	  || !is_gimple_mem_ref_addr (TMR_BASE (expr)))
	{
	  error ("invalid address operand in TARGET_MEM_REF");
	  return true;
	}
      if (!TMR_OFFSET (expr)
	  || TREE_CODE (TMR_OFFSET (expr)) != INTEGER_CST
	  || !POINTER_TYPE_P (TREE_TYPE (TMR_OFFSET (expr))))
	{
	  error ("invalid offset operand in TARGET_MEM_REF");
	  debug_generic_stmt (expr);
	  return true;
	}
    }

  return ((require_lvalue || !is_gimple_min_invariant (expr))
	  && verify_types_in_gimple_min_lval (expr));
}

/* Returns true if there is one pointer type in TYPE_POINTER_TO (SRC_OBJ)
   list of pointer-to types that is trivially convertible to DEST.  */

static bool
one_pointer_to_useless_type_conversion_p (tree dest, tree src_obj)
{
  tree src;

  if (!TYPE_POINTER_TO (src_obj))
    return true;

  for (src = TYPE_POINTER_TO (src_obj); src; src = TYPE_NEXT_PTR_TO (src))
    if (useless_type_conversion_p (dest, src))
      return true;

  return false;
}

/* Return true if TYPE1 is a fixed-point type and if conversions to and
   from TYPE2 can be handled by FIXED_CONVERT_EXPR.  */

static bool
valid_fixed_convert_types_p (tree type1, tree type2)
{
  return (FIXED_POINT_TYPE_P (type1)
	  && (INTEGRAL_TYPE_P (type2)
	      || SCALAR_FLOAT_TYPE_P (type2)
	      || FIXED_POINT_TYPE_P (type2)));
}

/* Verify the contents of a GIMPLE_CALL STMT.  Returns true when there
   is a problem, otherwise false.  */

static bool
verify_gimple_call (gimple stmt)
{
  tree fn = gimple_call_fn (stmt);
  tree fntype, fndecl;
  unsigned i;

  if (gimple_call_internal_p (stmt))
    {
      if (fn)
	{
	  error ("gimple call has two targets");
	  debug_generic_stmt (fn);
	  return true;
	}
    }
  else
    {
      if (!fn)
	{
	  error ("gimple call has no target");
	  return true;
	}
    }

  if (fn && !is_gimple_call_addr (fn))
    {
      error ("invalid function in gimple call");
      debug_generic_stmt (fn);
      return true;
    }

  if (fn
      && (!POINTER_TYPE_P (TREE_TYPE (fn))
	  || (TREE_CODE (TREE_TYPE (TREE_TYPE (fn))) != FUNCTION_TYPE
	      && TREE_CODE (TREE_TYPE (TREE_TYPE (fn))) != METHOD_TYPE)))
    {
      error ("non-function in gimple call");
      return true;
    }

   fndecl = gimple_call_fndecl (stmt);
   if (fndecl
       && TREE_CODE (fndecl) == FUNCTION_DECL
       && DECL_LOOPING_CONST_OR_PURE_P (fndecl)
       && !DECL_PURE_P (fndecl)
       && !TREE_READONLY (fndecl))
     {
       error ("invalid pure const state for function");
       return true;
     }

  if (gimple_call_lhs (stmt)
      && (!is_gimple_lvalue (gimple_call_lhs (stmt))
	  || verify_types_in_gimple_reference (gimple_call_lhs (stmt), true)))
    {
      error ("invalid LHS in gimple call");
      return true;
    }

  if (gimple_call_lhs (stmt) && gimple_call_noreturn_p (stmt))
    {
      error ("LHS in noreturn call");
      return true;
    }

  fntype = gimple_call_fntype (stmt);
  if (fntype
      && gimple_call_lhs (stmt)
      && !useless_type_conversion_p (TREE_TYPE (gimple_call_lhs (stmt)),
				     TREE_TYPE (fntype))
      /* ???  At least C++ misses conversions at assignments from
	 void * call results.
	 ???  Java is completely off.  Especially with functions
	 returning java.lang.Object.
	 For now simply allow arbitrary pointer type conversions.  */
      && !(POINTER_TYPE_P (TREE_TYPE (gimple_call_lhs (stmt)))
	   && POINTER_TYPE_P (TREE_TYPE (fntype))))
    {
      error ("invalid conversion in gimple call");
      debug_generic_stmt (TREE_TYPE (gimple_call_lhs (stmt)));
      debug_generic_stmt (TREE_TYPE (fntype));
      return true;
    }

  if (gimple_call_chain (stmt)
      && !is_gimple_val (gimple_call_chain (stmt)))
    {
      error ("invalid static chain in gimple call");
      debug_generic_stmt (gimple_call_chain (stmt));
      return true;
    }

  /* If there is a static chain argument, this should not be an indirect
     call, and the decl should have DECL_STATIC_CHAIN set.  */
  if (gimple_call_chain (stmt))
    {
      if (!gimple_call_fndecl (stmt))
	{
	  error ("static chain in indirect gimple call");
	  return true;
	}
      fn = TREE_OPERAND (fn, 0);

      if (!DECL_STATIC_CHAIN (fn))
	{
	  error ("static chain with function that doesn%'t use one");
	  return true;
	}
    }

  /* ???  The C frontend passes unpromoted arguments in case it
     didn't see a function declaration before the call.  So for now
     leave the call arguments mostly unverified.  Once we gimplify
     unit-at-a-time we have a chance to fix this.  */

  for (i = 0; i < gimple_call_num_args (stmt); ++i)
    {
      tree arg = gimple_call_arg (stmt, i);
      if ((is_gimple_reg_type (TREE_TYPE (arg))
	   && !is_gimple_val (arg))
	  || (!is_gimple_reg_type (TREE_TYPE (arg))
	      && !is_gimple_lvalue (arg)))
	{
	  error ("invalid argument to gimple call");
	  debug_generic_expr (arg);
	  return true;
	}
    }

  return false;
}

/* Verifies the gimple comparison with the result type TYPE and
   the operands OP0 and OP1.  */

static bool
verify_gimple_comparison (tree type, tree op0, tree op1)
{
  tree op0_type = TREE_TYPE (op0);
  tree op1_type = TREE_TYPE (op1);

  if (!is_gimple_val (op0) || !is_gimple_val (op1))
    {
      error ("invalid operands in gimple comparison");
      return true;
    }

  /* For comparisons we do not have the operations type as the
     effective type the comparison is carried out in.  Instead
     we require that either the first operand is trivially
     convertible into the second, or the other way around.
     Because we special-case pointers to void we allow
     comparisons of pointers with the same mode as well.  */
  if (!useless_type_conversion_p (op0_type, op1_type)
      && !useless_type_conversion_p (op1_type, op0_type)
      && (!POINTER_TYPE_P (op0_type)
	  || !POINTER_TYPE_P (op1_type)
	  || TYPE_MODE (op0_type) != TYPE_MODE (op1_type)))
    {
      error ("mismatching comparison operand types");
      debug_generic_expr (op0_type);
      debug_generic_expr (op1_type);
      return true;
    }

  /* The resulting type of a comparison may be an effective boolean type.  */
  if (INTEGRAL_TYPE_P (type)
      && (TREE_CODE (type) == BOOLEAN_TYPE
	  || TYPE_PRECISION (type) == 1))
    {
      if (TREE_CODE (op0_type) == VECTOR_TYPE
	  || TREE_CODE (op1_type) == VECTOR_TYPE)
        {
          error ("vector comparison returning a boolean");
          debug_generic_expr (op0_type);
          debug_generic_expr (op1_type);
          return true;
        }
    }
  /* Or an integer vector type with the same size and element count
     as the comparison operand types.  */
  else if (TREE_CODE (type) == VECTOR_TYPE
	   && TREE_CODE (TREE_TYPE (type)) == INTEGER_TYPE)
    {
      if (TREE_CODE (op0_type) != VECTOR_TYPE
	  || TREE_CODE (op1_type) != VECTOR_TYPE)
        {
          error ("non-vector operands in vector comparison");
          debug_generic_expr (op0_type);
          debug_generic_expr (op1_type);
          return true;
        }

      if (TYPE_VECTOR_SUBPARTS (type) != TYPE_VECTOR_SUBPARTS (op0_type)
	  || (GET_MODE_SIZE (TYPE_MODE (TREE_TYPE (type)))
	      != GET_MODE_SIZE (TYPE_MODE (TREE_TYPE (op0_type))))
	  /* The result of a vector comparison is of signed
	     integral type.  */
	  || TYPE_UNSIGNED (TREE_TYPE (type)))
        {
          error ("invalid vector comparison resulting type");
          debug_generic_expr (type);
          return true;
        }
    }
  else
    {
      error ("bogus comparison result type");
      debug_generic_expr (type);
      return true;
    }

  return false;
}

/* Verify a gimple assignment statement STMT with an unary rhs.
   Returns true if anything is wrong.  */

static bool
verify_gimple_assign_unary (gimple stmt)
{
  enum tree_code rhs_code = gimple_assign_rhs_code (stmt);
  tree lhs = gimple_assign_lhs (stmt);
  tree lhs_type = TREE_TYPE (lhs);
  tree rhs1 = gimple_assign_rhs1 (stmt);
  tree rhs1_type = TREE_TYPE (rhs1);

  if (!is_gimple_reg (lhs))
    {
      error ("non-register as LHS of unary operation");
      return true;
    }

  if (!is_gimple_val (rhs1))
    {
      error ("invalid operand in unary operation");
      return true;
    }

  /* First handle conversions.  */
  switch (rhs_code)
    {
    CASE_CONVERT:
      {
	/* Allow conversions from pointer type to integral type only if
	   there is no sign or zero extension involved.
	   For targets were the precision of ptrofftype doesn't match that
	   of pointers we need to allow arbitrary conversions to ptrofftype.  */
	if ((POINTER_TYPE_P (lhs_type)
	     && INTEGRAL_TYPE_P (rhs1_type))
	    || (POINTER_TYPE_P (rhs1_type)
		&& INTEGRAL_TYPE_P (lhs_type)
		&& (TYPE_PRECISION (rhs1_type) >= TYPE_PRECISION (lhs_type)
		    || ptrofftype_p (sizetype))))
	  return false;

	/* Allow conversion from integral to offset type and vice versa.  */
	if ((TREE_CODE (lhs_type) == OFFSET_TYPE
	     && INTEGRAL_TYPE_P (rhs1_type))
	    || (INTEGRAL_TYPE_P (lhs_type)
		&& TREE_CODE (rhs1_type) == OFFSET_TYPE))
	  return false;

	/* Otherwise assert we are converting between types of the
	   same kind.  */
	if (INTEGRAL_TYPE_P (lhs_type) != INTEGRAL_TYPE_P (rhs1_type))
	  {
	    error ("invalid types in nop conversion");
	    debug_generic_expr (lhs_type);
	    debug_generic_expr (rhs1_type);
	    return true;
	  }

	return false;
      }

    case ADDR_SPACE_CONVERT_EXPR:
      {
	if (!POINTER_TYPE_P (rhs1_type) || !POINTER_TYPE_P (lhs_type)
	    || (TYPE_ADDR_SPACE (TREE_TYPE (rhs1_type))
		== TYPE_ADDR_SPACE (TREE_TYPE (lhs_type))))
	  {
	    error ("invalid types in address space conversion");
	    debug_generic_expr (lhs_type);
	    debug_generic_expr (rhs1_type);
	    return true;
	  }

	return false;
      }

    case FIXED_CONVERT_EXPR:
      {
	if (!valid_fixed_convert_types_p (lhs_type, rhs1_type)
	    && !valid_fixed_convert_types_p (rhs1_type, lhs_type))
	  {
	    error ("invalid types in fixed-point conversion");
	    debug_generic_expr (lhs_type);
	    debug_generic_expr (rhs1_type);
	    return true;
	  }

	return false;
      }

    case FLOAT_EXPR:
      {
	if ((!INTEGRAL_TYPE_P (rhs1_type) || !SCALAR_FLOAT_TYPE_P (lhs_type))
	    && (!VECTOR_INTEGER_TYPE_P (rhs1_type)
	        || !VECTOR_FLOAT_TYPE_P (lhs_type)))
	  {
	    error ("invalid types in conversion to floating point");
	    debug_generic_expr (lhs_type);
	    debug_generic_expr (rhs1_type);
	    return true;
	  }

        return false;
      }

    case FIX_TRUNC_EXPR:
      {
        if ((!INTEGRAL_TYPE_P (lhs_type) || !SCALAR_FLOAT_TYPE_P (rhs1_type))
            && (!VECTOR_INTEGER_TYPE_P (lhs_type)
                || !VECTOR_FLOAT_TYPE_P (rhs1_type)))
	  {
	    error ("invalid types in conversion to integer");
	    debug_generic_expr (lhs_type);
	    debug_generic_expr (rhs1_type);
	    return true;
	  }

        return false;
      }

    case VEC_UNPACK_HI_EXPR:
    case VEC_UNPACK_LO_EXPR:
    case REDUC_MAX_EXPR:
    case REDUC_MIN_EXPR:
    case REDUC_PLUS_EXPR:
    case VEC_UNPACK_FLOAT_HI_EXPR:
    case VEC_UNPACK_FLOAT_LO_EXPR:
      /* FIXME.  */
      return false;

    case NEGATE_EXPR:
    case ABS_EXPR:
    case BIT_NOT_EXPR:
    case PAREN_EXPR:
    case NON_LVALUE_EXPR:
    case CONJ_EXPR:
      break;

    default:
      gcc_unreachable ();
    }

  /* For the remaining codes assert there is no conversion involved.  */
  if (!useless_type_conversion_p (lhs_type, rhs1_type))
    {
      error ("non-trivial conversion in unary operation");
      debug_generic_expr (lhs_type);
      debug_generic_expr (rhs1_type);
      return true;
    }

  return false;
}

/* Verify a gimple assignment statement STMT with a binary rhs.
   Returns true if anything is wrong.  */

static bool
verify_gimple_assign_binary (gimple stmt)
{
  enum tree_code rhs_code = gimple_assign_rhs_code (stmt);
  tree lhs = gimple_assign_lhs (stmt);
  tree lhs_type = TREE_TYPE (lhs);
  tree rhs1 = gimple_assign_rhs1 (stmt);
  tree rhs1_type = TREE_TYPE (rhs1);
  tree rhs2 = gimple_assign_rhs2 (stmt);
  tree rhs2_type = TREE_TYPE (rhs2);

  if (!is_gimple_reg (lhs))
    {
      error ("non-register as LHS of binary operation");
      return true;
    }

  if (!is_gimple_val (rhs1)
      || !is_gimple_val (rhs2))
    {
      error ("invalid operands in binary operation");
      return true;
    }

  /* First handle operations that involve different types.  */
  switch (rhs_code)
    {
    case COMPLEX_EXPR:
      {
	if (TREE_CODE (lhs_type) != COMPLEX_TYPE
	    || !(INTEGRAL_TYPE_P (rhs1_type)
	         || SCALAR_FLOAT_TYPE_P (rhs1_type))
	    || !(INTEGRAL_TYPE_P (rhs2_type)
	         || SCALAR_FLOAT_TYPE_P (rhs2_type)))
	  {
	    error ("type mismatch in complex expression");
	    debug_generic_expr (lhs_type);
	    debug_generic_expr (rhs1_type);
	    debug_generic_expr (rhs2_type);
	    return true;
	  }

	return false;
      }

    case LSHIFT_EXPR:
    case RSHIFT_EXPR:
    case LROTATE_EXPR:
    case RROTATE_EXPR:
      {
	/* Shifts and rotates are ok on integral types, fixed point
	   types and integer vector types.  */
	if ((!INTEGRAL_TYPE_P (rhs1_type)
	     && !FIXED_POINT_TYPE_P (rhs1_type)
	     && !(TREE_CODE (rhs1_type) == VECTOR_TYPE
		  && INTEGRAL_TYPE_P (TREE_TYPE (rhs1_type))))
	    || (!INTEGRAL_TYPE_P (rhs2_type)
		/* Vector shifts of vectors are also ok.  */
		&& !(TREE_CODE (rhs1_type) == VECTOR_TYPE
		     && INTEGRAL_TYPE_P (TREE_TYPE (rhs1_type))
		     && TREE_CODE (rhs2_type) == VECTOR_TYPE
		     && INTEGRAL_TYPE_P (TREE_TYPE (rhs2_type))))
	    || !useless_type_conversion_p (lhs_type, rhs1_type))
	  {
	    error ("type mismatch in shift expression");
	    debug_generic_expr (lhs_type);
	    debug_generic_expr (rhs1_type);
	    debug_generic_expr (rhs2_type);
	    return true;
	  }

	return false;
      }

    case VEC_LSHIFT_EXPR:
    case VEC_RSHIFT_EXPR:
      {
	if (TREE_CODE (rhs1_type) != VECTOR_TYPE
	    || !(INTEGRAL_TYPE_P (TREE_TYPE (rhs1_type))
		 || POINTER_TYPE_P (TREE_TYPE (rhs1_type))
		 || FIXED_POINT_TYPE_P (TREE_TYPE (rhs1_type))
		 || SCALAR_FLOAT_TYPE_P (TREE_TYPE (rhs1_type)))
	    || (!INTEGRAL_TYPE_P (rhs2_type)
		&& (TREE_CODE (rhs2_type) != VECTOR_TYPE
		    || !INTEGRAL_TYPE_P (TREE_TYPE (rhs2_type))))
	    || !useless_type_conversion_p (lhs_type, rhs1_type))
	  {
	    error ("type mismatch in vector shift expression");
	    debug_generic_expr (lhs_type);
	    debug_generic_expr (rhs1_type);
	    debug_generic_expr (rhs2_type);
	    return true;
	  }
	/* For shifting a vector of non-integral components we
	   only allow shifting by a constant multiple of the element size.  */
	if (!INTEGRAL_TYPE_P (TREE_TYPE (rhs1_type))
	    && (TREE_CODE (rhs2) != INTEGER_CST
		|| !div_if_zero_remainder (EXACT_DIV_EXPR, rhs2,
					   TYPE_SIZE (TREE_TYPE (rhs1_type)))))
	  {
	    error ("non-element sized vector shift of floating point vector");
	    return true;
	  }

	return false;
      }

    case WIDEN_LSHIFT_EXPR:
      {
        if (!INTEGRAL_TYPE_P (lhs_type)
            || !INTEGRAL_TYPE_P (rhs1_type)
            || TREE_CODE (rhs2) != INTEGER_CST
            || (2 * TYPE_PRECISION (rhs1_type) > TYPE_PRECISION (lhs_type)))
          {
            error ("type mismatch in widening vector shift expression");
            debug_generic_expr (lhs_type);
            debug_generic_expr (rhs1_type);
            debug_generic_expr (rhs2_type);
            return true;
          }

        return false;
      }

    case VEC_WIDEN_LSHIFT_HI_EXPR:
    case VEC_WIDEN_LSHIFT_LO_EXPR:
      {
        if (TREE_CODE (rhs1_type) != VECTOR_TYPE
            || TREE_CODE (lhs_type) != VECTOR_TYPE
            || !INTEGRAL_TYPE_P (TREE_TYPE (rhs1_type))
            || !INTEGRAL_TYPE_P (TREE_TYPE (lhs_type))
            || TREE_CODE (rhs2) != INTEGER_CST
            || (2 * TYPE_PRECISION (TREE_TYPE (rhs1_type))
                > TYPE_PRECISION (TREE_TYPE (lhs_type))))
          {
            error ("type mismatch in widening vector shift expression");
            debug_generic_expr (lhs_type);
            debug_generic_expr (rhs1_type);
            debug_generic_expr (rhs2_type);
            return true;
          }

        return false;
      }

    case PLUS_EXPR:
    case MINUS_EXPR:
      {
	tree lhs_etype = lhs_type;
	tree rhs1_etype = rhs1_type;
	tree rhs2_etype = rhs2_type;
	if (TREE_CODE (lhs_type) == VECTOR_TYPE)
	  {
	    if (TREE_CODE (rhs1_type) != VECTOR_TYPE
		|| TREE_CODE (rhs2_type) != VECTOR_TYPE)
	      {
		error ("invalid non-vector operands to vector valued plus");
		return true;
	      }
	    lhs_etype = TREE_TYPE (lhs_type);
	    rhs1_etype = TREE_TYPE (rhs1_type);
	    rhs2_etype = TREE_TYPE (rhs2_type);
	  }
	if (POINTER_TYPE_P (lhs_etype)
	    || POINTER_TYPE_P (rhs1_etype)
	    || POINTER_TYPE_P (rhs2_etype))
	  {
	    error ("invalid (pointer) operands to plus/minus");
	    return true;
	  }

	/* Continue with generic binary expression handling.  */
	break;
      }

    case POINTER_PLUS_EXPR:
      {
	if (!POINTER_TYPE_P (rhs1_type)
	    || !useless_type_conversion_p (lhs_type, rhs1_type)
	    || !ptrofftype_p (rhs2_type))
	  {
	    error ("type mismatch in pointer plus expression");
	    debug_generic_stmt (lhs_type);
	    debug_generic_stmt (rhs1_type);
	    debug_generic_stmt (rhs2_type);
	    return true;
	  }

	return false;
      }

    case TRUTH_ANDIF_EXPR:
    case TRUTH_ORIF_EXPR:
    case TRUTH_AND_EXPR:
    case TRUTH_OR_EXPR:
    case TRUTH_XOR_EXPR:

      gcc_unreachable ();

    case LT_EXPR:
    case LE_EXPR:
    case GT_EXPR:
    case GE_EXPR:
    case EQ_EXPR:
    case NE_EXPR:
    case UNORDERED_EXPR:
    case ORDERED_EXPR:
    case UNLT_EXPR:
    case UNLE_EXPR:
    case UNGT_EXPR:
    case UNGE_EXPR:
    case UNEQ_EXPR:
    case LTGT_EXPR:
      /* Comparisons are also binary, but the result type is not
	 connected to the operand types.  */
      return verify_gimple_comparison (lhs_type, rhs1, rhs2);

    case WIDEN_MULT_EXPR:
      if (TREE_CODE (lhs_type) != INTEGER_TYPE)
	return true;
      return ((2 * TYPE_PRECISION (rhs1_type) > TYPE_PRECISION (lhs_type))
	      || (TYPE_PRECISION (rhs1_type) != TYPE_PRECISION (rhs2_type)));

    case WIDEN_SUM_EXPR:
    case VEC_WIDEN_MULT_HI_EXPR:
    case VEC_WIDEN_MULT_LO_EXPR:
    case VEC_WIDEN_MULT_EVEN_EXPR:
    case VEC_WIDEN_MULT_ODD_EXPR:
    case VEC_PACK_TRUNC_EXPR:
    case VEC_PACK_SAT_EXPR:
    case VEC_PACK_FIX_TRUNC_EXPR:
      /* FIXME.  */
      return false;

    case MULT_EXPR:
    case MULT_HIGHPART_EXPR:
    case TRUNC_DIV_EXPR:
    case CEIL_DIV_EXPR:
    case FLOOR_DIV_EXPR:
    case ROUND_DIV_EXPR:
    case TRUNC_MOD_EXPR:
    case CEIL_MOD_EXPR:
    case FLOOR_MOD_EXPR:
    case ROUND_MOD_EXPR:
    case RDIV_EXPR:
    case EXACT_DIV_EXPR:
    case MIN_EXPR:
    case MAX_EXPR:
    case BIT_IOR_EXPR:
    case BIT_XOR_EXPR:
    case BIT_AND_EXPR:
      /* Continue with generic binary expression handling.  */
      break;

    default:
      gcc_unreachable ();
    }

  if (!useless_type_conversion_p (lhs_type, rhs1_type)
      || !useless_type_conversion_p (lhs_type, rhs2_type))
    {
      error ("type mismatch in binary expression");
      debug_generic_stmt (lhs_type);
      debug_generic_stmt (rhs1_type);
      debug_generic_stmt (rhs2_type);
      return true;
    }

  return false;
}

/* Verify a gimple assignment statement STMT with a ternary rhs.
   Returns true if anything is wrong.  */

static bool
verify_gimple_assign_ternary (gimple stmt)
{
  enum tree_code rhs_code = gimple_assign_rhs_code (stmt);
  tree lhs = gimple_assign_lhs (stmt);
  tree lhs_type = TREE_TYPE (lhs);
  tree rhs1 = gimple_assign_rhs1 (stmt);
  tree rhs1_type = TREE_TYPE (rhs1);
  tree rhs2 = gimple_assign_rhs2 (stmt);
  tree rhs2_type = TREE_TYPE (rhs2);
  tree rhs3 = gimple_assign_rhs3 (stmt);
  tree rhs3_type = TREE_TYPE (rhs3);

  if (!is_gimple_reg (lhs))
    {
      error ("non-register as LHS of ternary operation");
      return true;
    }

  if (((rhs_code == VEC_COND_EXPR || rhs_code == COND_EXPR)
       ? !is_gimple_condexpr (rhs1) : !is_gimple_val (rhs1))
      || !is_gimple_val (rhs2)
      || !is_gimple_val (rhs3))
    {
      error ("invalid operands in ternary operation");
      return true;
    }

  /* First handle operations that involve different types.  */
  switch (rhs_code)
    {
    case WIDEN_MULT_PLUS_EXPR:
    case WIDEN_MULT_MINUS_EXPR:
      if ((!INTEGRAL_TYPE_P (rhs1_type)
	   && !FIXED_POINT_TYPE_P (rhs1_type))
	  || !useless_type_conversion_p (rhs1_type, rhs2_type)
	  || !useless_type_conversion_p (lhs_type, rhs3_type)
	  || 2 * TYPE_PRECISION (rhs1_type) > TYPE_PRECISION (lhs_type)
	  || TYPE_PRECISION (rhs1_type) != TYPE_PRECISION (rhs2_type))
	{
	  error ("type mismatch in widening multiply-accumulate expression");
	  debug_generic_expr (lhs_type);
	  debug_generic_expr (rhs1_type);
	  debug_generic_expr (rhs2_type);
	  debug_generic_expr (rhs3_type);
	  return true;
	}
      break;

    case FMA_EXPR:
      if (!useless_type_conversion_p (lhs_type, rhs1_type)
	  || !useless_type_conversion_p (lhs_type, rhs2_type)
	  || !useless_type_conversion_p (lhs_type, rhs3_type))
	{
	  error ("type mismatch in fused multiply-add expression");
	  debug_generic_expr (lhs_type);
	  debug_generic_expr (rhs1_type);
	  debug_generic_expr (rhs2_type);
	  debug_generic_expr (rhs3_type);
	  return true;
	}
      break;

    case COND_EXPR:
    case VEC_COND_EXPR:
      if (!useless_type_conversion_p (lhs_type, rhs2_type)
	  || !useless_type_conversion_p (lhs_type, rhs3_type))
	{
	  error ("type mismatch in conditional expression");
	  debug_generic_expr (lhs_type);
	  debug_generic_expr (rhs2_type);
	  debug_generic_expr (rhs3_type);
	  return true;
	}
      break;

    case VEC_PERM_EXPR:
      if (!useless_type_conversion_p (lhs_type, rhs1_type)
	  || !useless_type_conversion_p (lhs_type, rhs2_type))
	{
	  error ("type mismatch in vector permute expression");
	  debug_generic_expr (lhs_type);
	  debug_generic_expr (rhs1_type);
	  debug_generic_expr (rhs2_type);
	  debug_generic_expr (rhs3_type);
	  return true;
	}

      if (TREE_CODE (rhs1_type) != VECTOR_TYPE
	  || TREE_CODE (rhs2_type) != VECTOR_TYPE
	  || TREE_CODE (rhs3_type) != VECTOR_TYPE)
	{
	  error ("vector types expected in vector permute expression");
	  debug_generic_expr (lhs_type);
	  debug_generic_expr (rhs1_type);
	  debug_generic_expr (rhs2_type);
	  debug_generic_expr (rhs3_type);
	  return true;
	}

      if (TYPE_VECTOR_SUBPARTS (rhs1_type) != TYPE_VECTOR_SUBPARTS (rhs2_type)
	  || TYPE_VECTOR_SUBPARTS (rhs2_type)
	     != TYPE_VECTOR_SUBPARTS (rhs3_type)
	  || TYPE_VECTOR_SUBPARTS (rhs3_type)
	     != TYPE_VECTOR_SUBPARTS (lhs_type))
	{
	  error ("vectors with different element number found "
		 "in vector permute expression");
	  debug_generic_expr (lhs_type);
	  debug_generic_expr (rhs1_type);
	  debug_generic_expr (rhs2_type);
	  debug_generic_expr (rhs3_type);
	  return true;
	}

      if (TREE_CODE (TREE_TYPE (rhs3_type)) != INTEGER_TYPE
	  || GET_MODE_BITSIZE (TYPE_MODE (TREE_TYPE (rhs3_type)))
	     != GET_MODE_BITSIZE (TYPE_MODE (TREE_TYPE (rhs1_type))))
	{
	  error ("invalid mask type in vector permute expression");
	  debug_generic_expr (lhs_type);
	  debug_generic_expr (rhs1_type);
	  debug_generic_expr (rhs2_type);
	  debug_generic_expr (rhs3_type);
	  return true;
	}

      return false;

    case DOT_PROD_EXPR:
    case REALIGN_LOAD_EXPR:
      /* FIXME.  */
      return false;

    default:
      gcc_unreachable ();
    }
  return false;
}

/* Verify a gimple assignment statement STMT with a single rhs.
   Returns true if anything is wrong.  */

static bool
verify_gimple_assign_single (gimple stmt)
{
  enum tree_code rhs_code = gimple_assign_rhs_code (stmt);
  tree lhs = gimple_assign_lhs (stmt);
  tree lhs_type = TREE_TYPE (lhs);
  tree rhs1 = gimple_assign_rhs1 (stmt);
  tree rhs1_type = TREE_TYPE (rhs1);
  bool res = false;

  if (!useless_type_conversion_p (lhs_type, rhs1_type))
    {
      error ("non-trivial conversion at assignment");
      debug_generic_expr (lhs_type);
      debug_generic_expr (rhs1_type);
      return true;
    }

  if (gimple_clobber_p (stmt)
      && !(DECL_P (lhs) || TREE_CODE (lhs) == MEM_REF))
    {
      error ("non-decl/MEM_REF LHS in clobber statement");
      debug_generic_expr (lhs);
      return true;
    }

  if (handled_component_p (lhs))
    res |= verify_types_in_gimple_reference (lhs, true);

  /* Special codes we cannot handle via their class.  */
  switch (rhs_code)
    {
    case ADDR_EXPR:
      {
	tree op = TREE_OPERAND (rhs1, 0);
	if (!is_gimple_addressable (op))
	  {
	    error ("invalid operand in unary expression");
	    return true;
	  }

	/* Technically there is no longer a need for matching types, but
	   gimple hygiene asks for this check.  In LTO we can end up
	   combining incompatible units and thus end up with addresses
	   of globals that change their type to a common one.  */
	if (!in_lto_p
	    && !types_compatible_p (TREE_TYPE (op),
				    TREE_TYPE (TREE_TYPE (rhs1)))
	    && !one_pointer_to_useless_type_conversion_p (TREE_TYPE (rhs1),
							  TREE_TYPE (op)))
	  {
	    error ("type mismatch in address expression");
	    debug_generic_stmt (TREE_TYPE (rhs1));
	    debug_generic_stmt (TREE_TYPE (op));
	    return true;
	  }

	return verify_types_in_gimple_reference (op, true);
      }

    /* tcc_reference  */
    case INDIRECT_REF:
      error ("INDIRECT_REF in gimple IL");
      return true;

    case COMPONENT_REF:
    case BIT_FIELD_REF:
    case ARRAY_REF:
    case ARRAY_RANGE_REF:
    case VIEW_CONVERT_EXPR:
    case REALPART_EXPR:
    case IMAGPART_EXPR:
    case TARGET_MEM_REF:
    case MEM_REF:
      if (!is_gimple_reg (lhs)
	  && is_gimple_reg_type (TREE_TYPE (lhs)))
	{
	  error ("invalid rhs for gimple memory store");
	  debug_generic_stmt (lhs);
	  debug_generic_stmt (rhs1);
	  return true;
	}
      return res || verify_types_in_gimple_reference (rhs1, false);

    /* tcc_constant  */
    case SSA_NAME:
    case INTEGER_CST:
    case REAL_CST:
    case FIXED_CST:
    case COMPLEX_CST:
    case VECTOR_CST:
    case STRING_CST:
      return res;

    /* tcc_declaration  */
    case CONST_DECL:
      return res;
    case VAR_DECL:
    case PARM_DECL:
      if (!is_gimple_reg (lhs)
	  && !is_gimple_reg (rhs1)
	  && is_gimple_reg_type (TREE_TYPE (lhs)))
	{
	  error ("invalid rhs for gimple memory store");
	  debug_generic_stmt (lhs);
	  debug_generic_stmt (rhs1);
	  return true;
	}
      return res;

    case CONSTRUCTOR:
      if (TREE_CODE (rhs1_type) == VECTOR_TYPE)
	{
	  unsigned int i;
	  tree elt_i, elt_v, elt_t = NULL_TREE;

	  if (CONSTRUCTOR_NELTS (rhs1) == 0)
	    return res;
	  /* For vector CONSTRUCTORs we require that either it is empty
	     CONSTRUCTOR, or it is a CONSTRUCTOR of smaller vector elements
	     (then the element count must be correct to cover the whole
	     outer vector and index must be NULL on all elements, or it is
	     a CONSTRUCTOR of scalar elements, where we as an exception allow
	     smaller number of elements (assuming zero filling) and
	     consecutive indexes as compared to NULL indexes (such
	     CONSTRUCTORs can appear in the IL from FEs).  */
	  FOR_EACH_CONSTRUCTOR_ELT (CONSTRUCTOR_ELTS (rhs1), i, elt_i, elt_v)
	    {
	      if (elt_t == NULL_TREE)
		{
		  elt_t = TREE_TYPE (elt_v);
		  if (TREE_CODE (elt_t) == VECTOR_TYPE)
		    {
		      tree elt_t = TREE_TYPE (elt_v);
		      if (!useless_type_conversion_p (TREE_TYPE (rhs1_type),
						      TREE_TYPE (elt_t)))
			{
			  error ("incorrect type of vector CONSTRUCTOR"
				 " elements");
			  debug_generic_stmt (rhs1);
			  return true;
			}
		      else if (CONSTRUCTOR_NELTS (rhs1)
			       * TYPE_VECTOR_SUBPARTS (elt_t)
			       != TYPE_VECTOR_SUBPARTS (rhs1_type))
			{
			  error ("incorrect number of vector CONSTRUCTOR"
				 " elements");
			  debug_generic_stmt (rhs1);
			  return true;
			}
		    }
		  else if (!useless_type_conversion_p (TREE_TYPE (rhs1_type),
						       elt_t))
		    {
		      error ("incorrect type of vector CONSTRUCTOR elements");
		      debug_generic_stmt (rhs1);
		      return true;
		    }
		  else if (CONSTRUCTOR_NELTS (rhs1)
			   > TYPE_VECTOR_SUBPARTS (rhs1_type))
		    {
		      error ("incorrect number of vector CONSTRUCTOR elements");
		      debug_generic_stmt (rhs1);
		      return true;
		    }
		}
	      else if (!useless_type_conversion_p (elt_t, TREE_TYPE (elt_v)))
		{
		  error ("incorrect type of vector CONSTRUCTOR elements");
		  debug_generic_stmt (rhs1);
		  return true;
		}
	      if (elt_i != NULL_TREE
		  && (TREE_CODE (elt_t) == VECTOR_TYPE
		      || TREE_CODE (elt_i) != INTEGER_CST
		      || compare_tree_int (elt_i, i) != 0))
		{
		  error ("vector CONSTRUCTOR with non-NULL element index");
		  debug_generic_stmt (rhs1);
		  return true;
		}
	    }
	}
      return res;
    case OBJ_TYPE_REF:
    case ASSERT_EXPR:
    case WITH_SIZE_EXPR:
      /* FIXME.  */
      return res;

    default:;
    }

  return res;
}

/* Verify the contents of a GIMPLE_ASSIGN STMT.  Returns true when there
   is a problem, otherwise false.  */

static bool
verify_gimple_assign (gimple stmt)
{
  switch (gimple_assign_rhs_class (stmt))
    {
    case GIMPLE_SINGLE_RHS:
      return verify_gimple_assign_single (stmt);

    case GIMPLE_UNARY_RHS:
      return verify_gimple_assign_unary (stmt);

    case GIMPLE_BINARY_RHS:
      return verify_gimple_assign_binary (stmt);

    case GIMPLE_TERNARY_RHS:
      return verify_gimple_assign_ternary (stmt);

    default:
      gcc_unreachable ();
    }
}

/* Verify the contents of a GIMPLE_RETURN STMT.  Returns true when there
   is a problem, otherwise false.  */

static bool
verify_gimple_return (gimple stmt)
{
  tree op = gimple_return_retval (stmt);
  tree restype = TREE_TYPE (TREE_TYPE (cfun->decl));

  /* We cannot test for present return values as we do not fix up missing
     return values from the original source.  */
  if (op == NULL)
    return false;

  if (!is_gimple_val (op)
      && TREE_CODE (op) != RESULT_DECL)
    {
      error ("invalid operand in return statement");
      debug_generic_stmt (op);
      return true;
    }

  if ((TREE_CODE (op) == RESULT_DECL
       && DECL_BY_REFERENCE (op))
      || (TREE_CODE (op) == SSA_NAME
	  && SSA_NAME_VAR (op)
	  && TREE_CODE (SSA_NAME_VAR (op)) == RESULT_DECL
	  && DECL_BY_REFERENCE (SSA_NAME_VAR (op))))
    op = TREE_TYPE (op);

  if (!useless_type_conversion_p (restype, TREE_TYPE (op)))
    {
      error ("invalid conversion in return statement");
      debug_generic_stmt (restype);
      debug_generic_stmt (TREE_TYPE (op));
      return true;
    }

  return false;
}


/* Verify the contents of a GIMPLE_GOTO STMT.  Returns true when there
   is a problem, otherwise false.  */

static bool
verify_gimple_goto (gimple stmt)
{
  tree dest = gimple_goto_dest (stmt);

  /* ???  We have two canonical forms of direct goto destinations, a
     bare LABEL_DECL and an ADDR_EXPR of a LABEL_DECL.  */
  if (TREE_CODE (dest) != LABEL_DECL
      && (!is_gimple_val (dest)
	  || !POINTER_TYPE_P (TREE_TYPE (dest))))
    {
      error ("goto destination is neither a label nor a pointer");
      return true;
    }

  return false;
}

/* Verify the contents of a GIMPLE_SWITCH STMT.  Returns true when there
   is a problem, otherwise false.  */

static bool
verify_gimple_switch (gimple stmt)
{
  unsigned int i, n;
  tree elt, prev_upper_bound = NULL_TREE;
  tree index_type, elt_type = NULL_TREE;

  if (!is_gimple_val (gimple_switch_index (stmt)))
    {
      error ("invalid operand to switch statement");
      debug_generic_stmt (gimple_switch_index (stmt));
      return true;
    }

  index_type = TREE_TYPE (gimple_switch_index (stmt));
  if (! INTEGRAL_TYPE_P (index_type))
    {
      error ("non-integral type switch statement");
      debug_generic_expr (index_type);
      return true;
    }

  elt = gimple_switch_label (stmt, 0);
  if (CASE_LOW (elt) != NULL_TREE || CASE_HIGH (elt) != NULL_TREE)
    {
      error ("invalid default case label in switch statement");
      debug_generic_expr (elt);
      return true;
    }

  n = gimple_switch_num_labels (stmt);
  for (i = 1; i < n; i++)
    {
      elt = gimple_switch_label (stmt, i);

      if (! CASE_LOW (elt))
	{
	  error ("invalid case label in switch statement");
	  debug_generic_expr (elt);
	  return true;
	}
      if (CASE_HIGH (elt)
	  && ! tree_int_cst_lt (CASE_LOW (elt), CASE_HIGH (elt)))
	{
	  error ("invalid case range in switch statement");
	  debug_generic_expr (elt);
	  return true;
	}

      if (elt_type)
	{
	  if (TREE_TYPE (CASE_LOW (elt)) != elt_type
	      || (CASE_HIGH (elt) && TREE_TYPE (CASE_HIGH (elt)) != elt_type))
	    {
	      error ("type mismatch for case label in switch statement");
	      debug_generic_expr (elt);
	      return true;
	    }
	}
      else
	{
	  elt_type = TREE_TYPE (CASE_LOW (elt));
	  if (TYPE_PRECISION (index_type) < TYPE_PRECISION (elt_type))
	    {
	      error ("type precision mismatch in switch statement");
	      return true;
	    }
	}

      if (prev_upper_bound)
	{
	  if (! tree_int_cst_lt (prev_upper_bound, CASE_LOW (elt)))
	    {
	      error ("case labels not sorted in switch statement");
	      return true;
	    }
	}

      prev_upper_bound = CASE_HIGH (elt);
      if (! prev_upper_bound)
	prev_upper_bound = CASE_LOW (elt);
    }

  return false;
}

/* Verify a gimple debug statement STMT.
   Returns true if anything is wrong.  */

static bool
verify_gimple_debug (gimple stmt ATTRIBUTE_UNUSED)
{
  /* There isn't much that could be wrong in a gimple debug stmt.  A
     gimple debug bind stmt, for example, maps a tree, that's usually
     a VAR_DECL or a PARM_DECL, but that could also be some scalarized
     component or member of an aggregate type, to another tree, that
     can be an arbitrary expression.  These stmts expand into debug
     insns, and are converted to debug notes by var-tracking.c.  */
  return false;
}

/* Verify a gimple label statement STMT.
   Returns true if anything is wrong.  */

static bool
verify_gimple_label (gimple stmt)
{
  tree decl = gimple_label_label (stmt);
  int uid;
  bool err = false;

  if (TREE_CODE (decl) != LABEL_DECL)
    return true;
  if (!DECL_NONLOCAL (decl) && !FORCED_LABEL (decl)
      && DECL_CONTEXT (decl) != current_function_decl)
    {
      error ("label's context is not the current function decl");
      err |= true;
    }

  uid = LABEL_DECL_UID (decl);
  if (cfun->cfg
      && (uid == -1 || (*label_to_block_map)[uid] != gimple_bb (stmt)))
    {
      error ("incorrect entry in label_to_block_map");
      err |= true;
    }

  uid = EH_LANDING_PAD_NR (decl);
  if (uid)
    {
      eh_landing_pad lp = get_eh_landing_pad_from_number (uid);
      if (decl != lp->post_landing_pad)
	{
	  error ("incorrect setting of landing pad number");
	  err |= true;
	}
    }

  return err;
}

/* Verify the GIMPLE statement STMT.  Returns true if there is an
   error, otherwise false.  */

static bool
verify_gimple_stmt (gimple stmt)
{
  switch (gimple_code (stmt))
    {
    case GIMPLE_ASSIGN:
      return verify_gimple_assign (stmt);

    case GIMPLE_LABEL:
      return verify_gimple_label (stmt);

    case GIMPLE_CALL:
      return verify_gimple_call (stmt);

    case GIMPLE_COND:
      if (TREE_CODE_CLASS (gimple_cond_code (stmt)) != tcc_comparison)
	{
	  error ("invalid comparison code in gimple cond");
	  return true;
	}
      if (!(!gimple_cond_true_label (stmt)
	    || TREE_CODE (gimple_cond_true_label (stmt)) == LABEL_DECL)
	  || !(!gimple_cond_false_label (stmt)
	       || TREE_CODE (gimple_cond_false_label (stmt)) == LABEL_DECL))
	{
	  error ("invalid labels in gimple cond");
	  return true;
	}
	  
      return verify_gimple_comparison (boolean_type_node,
				       gimple_cond_lhs (stmt),
				       gimple_cond_rhs (stmt));

    case GIMPLE_GOTO:
      return verify_gimple_goto (stmt);

    case GIMPLE_SWITCH:
      return verify_gimple_switch (stmt);

    case GIMPLE_RETURN:
      return verify_gimple_return (stmt);

    case GIMPLE_ASM:
      return false;

    case GIMPLE_TRANSACTION:
      return verify_gimple_transaction (stmt);

    /* Tuples that do not have tree operands.  */
    case GIMPLE_NOP:
    case GIMPLE_PREDICT:
    case GIMPLE_RESX:
    case GIMPLE_EH_DISPATCH:
    case GIMPLE_EH_MUST_NOT_THROW:
      return false;

    CASE_GIMPLE_OMP:
      /* OpenMP directives are validated by the FE and never operated
	 on by the optimizers.  Furthermore, GIMPLE_OMP_FOR may contain
	 non-gimple expressions when the main index variable has had
	 its address taken.  This does not affect the loop itself
	 because the header of an GIMPLE_OMP_FOR is merely used to determine
	 how to setup the parallel iteration.  */
      return false;

    case GIMPLE_DEBUG:
      return verify_gimple_debug (stmt);

    default:
      gcc_unreachable ();
    }
}

/* Verify the contents of a GIMPLE_PHI.  Returns true if there is a problem,
   and false otherwise.  */

static bool
verify_gimple_phi (gimple phi)
{
  bool err = false;
  unsigned i;
  tree phi_result = gimple_phi_result (phi);
  bool virtual_p;

  if (!phi_result)
    {
      error ("invalid PHI result");
      return true;
    }

  virtual_p = virtual_operand_p (phi_result);
  if (TREE_CODE (phi_result) != SSA_NAME
      || (virtual_p
	  && SSA_NAME_VAR (phi_result) != gimple_vop (cfun)))
    {
      error ("invalid PHI result");
      err = true;
    }

  for (i = 0; i < gimple_phi_num_args (phi); i++)
    {
      tree t = gimple_phi_arg_def (phi, i);

      if (!t)
	{
	  error ("missing PHI def");
	  err |= true;
	  continue;
	}
      /* Addressable variables do have SSA_NAMEs but they
	 are not considered gimple values.  */
      else if ((TREE_CODE (t) == SSA_NAME
		&& virtual_p != virtual_operand_p (t))
	       || (virtual_p
		   && (TREE_CODE (t) != SSA_NAME
		       || SSA_NAME_VAR (t) != gimple_vop (cfun)))
	       || (!virtual_p
		   && !is_gimple_val (t)))
	{
	  error ("invalid PHI argument");
	  debug_generic_expr (t);
	  err |= true;
	}
#ifdef ENABLE_TYPES_CHECKING
      if (!useless_type_conversion_p (TREE_TYPE (phi_result), TREE_TYPE (t)))
	{
	  error ("incompatible types in PHI argument %u", i);
	  debug_generic_stmt (TREE_TYPE (phi_result));
	  debug_generic_stmt (TREE_TYPE (t));
	  err |= true;
	}
#endif
    }

  return err;
}

/* Verify the GIMPLE statements inside the sequence STMTS.  */

static bool
verify_gimple_in_seq_2 (gimple_seq stmts)
{
  gimple_stmt_iterator ittr;
  bool err = false;

  for (ittr = gsi_start (stmts); !gsi_end_p (ittr); gsi_next (&ittr))
    {
      gimple stmt = gsi_stmt (ittr);

      switch (gimple_code (stmt))
        {
	case GIMPLE_BIND:
	  err |= verify_gimple_in_seq_2 (gimple_bind_body (stmt));
	  break;

	case GIMPLE_TRY:
	  err |= verify_gimple_in_seq_2 (gimple_try_eval (stmt));
	  err |= verify_gimple_in_seq_2 (gimple_try_cleanup (stmt));
	  break;

	case GIMPLE_EH_FILTER:
	  err |= verify_gimple_in_seq_2 (gimple_eh_filter_failure (stmt));
	  break;

	case GIMPLE_EH_ELSE:
	  err |= verify_gimple_in_seq_2 (gimple_eh_else_n_body (stmt));
	  err |= verify_gimple_in_seq_2 (gimple_eh_else_e_body (stmt));
	  break;

	case GIMPLE_CATCH:
	  err |= verify_gimple_in_seq_2 (gimple_catch_handler (stmt));
	  break;

	case GIMPLE_TRANSACTION:
	  err |= verify_gimple_transaction (stmt);
	  break;

	default:
	  {
	    bool err2 = verify_gimple_stmt (stmt);
	    if (err2)
	      debug_gimple_stmt (stmt);
	    err |= err2;
	  }
	}
    }

  return err;
}

/* Verify the contents of a GIMPLE_TRANSACTION.  Returns true if there
   is a problem, otherwise false.  */

static bool
verify_gimple_transaction (gimple stmt)
{
  tree lab = gimple_transaction_label (stmt);
  if (lab != NULL && TREE_CODE (lab) != LABEL_DECL)
    return true;
  return verify_gimple_in_seq_2 (gimple_transaction_body (stmt));
}


/* Verify the GIMPLE statements inside the statement list STMTS.  */

DEBUG_FUNCTION void
verify_gimple_in_seq (gimple_seq stmts)
{
  timevar_push (TV_TREE_STMT_VERIFY);
  if (verify_gimple_in_seq_2 (stmts))
    internal_error ("verify_gimple failed");
  timevar_pop (TV_TREE_STMT_VERIFY);
}

/* Return true when the T can be shared.  */

static bool
tree_node_can_be_shared (tree t)
{
  if (IS_TYPE_OR_DECL_P (t)
      || is_gimple_min_invariant (t)
      || TREE_CODE (t) == SSA_NAME
      || t == error_mark_node
      || TREE_CODE (t) == IDENTIFIER_NODE)
    return true;

  if (TREE_CODE (t) == CASE_LABEL_EXPR)
    return true;

  if (DECL_P (t))
    return true;

  return false;
}

/* Called via walk_tree.  Verify tree sharing.  */

static tree
verify_node_sharing_1 (tree *tp, int *walk_subtrees, void *data)
{
  struct pointer_set_t *visited = (struct pointer_set_t *) data;

  if (tree_node_can_be_shared (*tp))
    {
      *walk_subtrees = false;
      return NULL;
    }

  if (pointer_set_insert (visited, *tp))
    return *tp;

  return NULL;
}

/* Called via walk_gimple_stmt.  Verify tree sharing.  */

static tree
verify_node_sharing (tree *tp, int *walk_subtrees, void *data)
{
  struct walk_stmt_info *wi = (struct walk_stmt_info *) data;
  return verify_node_sharing_1 (tp, walk_subtrees, wi->info);
}

static bool eh_error_found;
static int
verify_eh_throw_stmt_node (void **slot, void *data)
{
  struct throw_stmt_node *node = (struct throw_stmt_node *)*slot;
  struct pointer_set_t *visited = (struct pointer_set_t *) data;

  if (!pointer_set_contains (visited, node->stmt))
    {
      error ("dead STMT in EH table");
      debug_gimple_stmt (node->stmt);
      eh_error_found = true;
    }
  return 1;
}

/* Verify if the location LOCs block is in BLOCKS.  */

static bool
verify_location (pointer_set_t *blocks, location_t loc)
{
  tree block = LOCATION_BLOCK (loc);
  if (block != NULL_TREE
      && !pointer_set_contains (blocks, block))
    {
      error ("location references block not in block tree");
      return true;
    }
  if (block != NULL_TREE)
    return verify_location (blocks, BLOCK_SOURCE_LOCATION (block));
  return false;
}

/* Called via walk_tree.  Verify that expressions have no blocks.  */

static tree
verify_expr_no_block (tree *tp, int *walk_subtrees, void *)
{
  if (!EXPR_P (*tp))
    {
      *walk_subtrees = false;
      return NULL;
    }

  location_t loc = EXPR_LOCATION (*tp);
  if (LOCATION_BLOCK (loc) != NULL)
    return *tp;

  return NULL;
}

/* Called via walk_tree.  Verify locations of expressions.  */

static tree
verify_expr_location_1 (tree *tp, int *walk_subtrees, void *data)
{
  struct pointer_set_t *blocks = (struct pointer_set_t *) data;

  if (TREE_CODE (*tp) == VAR_DECL
<<<<<<< HEAD
      && DECL_DEBUG_EXPR_IS_FROM (*tp))
    {
      tree t = DECL_DEBUG_EXPR (*tp);
      tree addr = walk_tree (&t, verify_expr_location_1, blocks, NULL);
=======
      && DECL_HAS_DEBUG_EXPR_P (*tp))
    {
      tree t = DECL_DEBUG_EXPR (*tp);
      tree addr = walk_tree (&t, verify_expr_no_block, NULL, NULL);
      if (addr)
	return addr;
    }
  if ((TREE_CODE (*tp) == VAR_DECL
       || TREE_CODE (*tp) == PARM_DECL
       || TREE_CODE (*tp) == RESULT_DECL)
      && DECL_HAS_VALUE_EXPR_P (*tp))
    {
      tree t = DECL_VALUE_EXPR (*tp);
      tree addr = walk_tree (&t, verify_expr_no_block, NULL, NULL);
>>>>>>> 4d0aec87
      if (addr)
	return addr;
    }

  if (!EXPR_P (*tp))
    {
      *walk_subtrees = false;
      return NULL;
    }

  location_t loc = EXPR_LOCATION (*tp);
  if (verify_location (blocks, loc))
    return *tp;

  return NULL;
}

/* Called via walk_gimple_op.  Verify locations of expressions.  */

static tree
verify_expr_location (tree *tp, int *walk_subtrees, void *data)
{
  struct walk_stmt_info *wi = (struct walk_stmt_info *) data;
  return verify_expr_location_1 (tp, walk_subtrees, wi->info);
}

/* Insert all subblocks of BLOCK into BLOCKS and recurse.  */

static void
collect_subblocks (pointer_set_t *blocks, tree block)
{
  tree t;
  for (t = BLOCK_SUBBLOCKS (block); t; t = BLOCK_CHAIN (t))
    {
      pointer_set_insert (blocks, t);
      collect_subblocks (blocks, t);
    }
}

/* Verify the GIMPLE statements in the CFG of FN.  */

DEBUG_FUNCTION void
verify_gimple_in_cfg (struct function *fn)
{
  basic_block bb;
  bool err = false;
  struct pointer_set_t *visited, *visited_stmts, *blocks;

  timevar_push (TV_TREE_STMT_VERIFY);
  visited = pointer_set_create ();
  visited_stmts = pointer_set_create ();

  /* Collect all BLOCKs referenced by the BLOCK tree of FN.  */
  blocks = pointer_set_create ();
  if (DECL_INITIAL (fn->decl))
    {
      pointer_set_insert (blocks, DECL_INITIAL (fn->decl));
      collect_subblocks (blocks, DECL_INITIAL (fn->decl));
    }

  FOR_EACH_BB_FN (bb, fn)
    {
      gimple_stmt_iterator gsi;

      for (gsi = gsi_start_phis (bb); !gsi_end_p (gsi); gsi_next (&gsi))
	{
	  gimple phi = gsi_stmt (gsi);
	  bool err2 = false;
	  unsigned i;

	  pointer_set_insert (visited_stmts, phi);

	  if (gimple_bb (phi) != bb)
	    {
	      error ("gimple_bb (phi) is set to a wrong basic block");
	      err2 = true;
	    }

	  err2 |= verify_gimple_phi (phi);

	  /* Only PHI arguments have locations.  */
	  if (gimple_location (phi) != UNKNOWN_LOCATION)
	    {
	      error ("PHI node with location");
	      err2 = true;
	    }

	  for (i = 0; i < gimple_phi_num_args (phi); i++)
	    {
	      tree arg = gimple_phi_arg_def (phi, i);
	      tree addr = walk_tree (&arg, verify_node_sharing_1,
				     visited, NULL);
	      if (addr)
		{
		  error ("incorrect sharing of tree nodes");
		  debug_generic_expr (addr);
		  err2 |= true;
		}
	      location_t loc = gimple_phi_arg_location (phi, i);
	      if (virtual_operand_p (gimple_phi_result (phi))
		  && loc != UNKNOWN_LOCATION)
		{
		  error ("virtual PHI with argument locations");
		  err2 = true;
		}
	      addr = walk_tree (&arg, verify_expr_location_1, blocks, NULL);
	      if (addr)
		{
		  debug_generic_expr (addr);
		  err2 = true;
		}
	      err2 |= verify_location (blocks, loc);
	    }

	  if (err2)
	    debug_gimple_stmt (phi);
	  err |= err2;
	}

      for (gsi = gsi_start_bb (bb); !gsi_end_p (gsi); gsi_next (&gsi))
	{
	  gimple stmt = gsi_stmt (gsi);
	  bool err2 = false;
	  struct walk_stmt_info wi;
	  tree addr;
	  int lp_nr;

	  pointer_set_insert (visited_stmts, stmt);

	  if (gimple_bb (stmt) != bb)
	    {
	      error ("gimple_bb (stmt) is set to a wrong basic block");
	      err2 = true;
	    }

	  err2 |= verify_gimple_stmt (stmt);
	  err2 |= verify_location (blocks, gimple_location (stmt));

	  memset (&wi, 0, sizeof (wi));
	  wi.info = (void *) visited;
	  addr = walk_gimple_op (stmt, verify_node_sharing, &wi);
	  if (addr)
	    {
	      error ("incorrect sharing of tree nodes");
	      debug_generic_expr (addr);
	      err2 |= true;
	    }

	  memset (&wi, 0, sizeof (wi));
	  wi.info = (void *) blocks;
	  addr = walk_gimple_op (stmt, verify_expr_location, &wi);
	  if (addr)
	    {
	      debug_generic_expr (addr);
	      err2 |= true;
	    }

	  /* ???  Instead of not checking these stmts at all the walker
	     should know its context via wi.  */
	  if (!is_gimple_debug (stmt)
	      && !is_gimple_omp (stmt))
	    {
	      memset (&wi, 0, sizeof (wi));
	      addr = walk_gimple_op (stmt, verify_expr, &wi);
	      if (addr)
		{
		  debug_generic_expr (addr);
		  inform (gimple_location (stmt), "in statement");
		  err2 |= true;
		}
	    }

	  /* If the statement is marked as part of an EH region, then it is
	     expected that the statement could throw.  Verify that when we
	     have optimizations that simplify statements such that we prove
	     that they cannot throw, that we update other data structures
	     to match.  */
	  lp_nr = lookup_stmt_eh_lp (stmt);
	  if (lp_nr != 0)
	    {
	      if (!stmt_could_throw_p (stmt))
		{
		  error ("statement marked for throw, but doesn%'t");
		  err2 |= true;
		}
	      else if (lp_nr > 0
		       && !gsi_one_before_end_p (gsi)
		       && stmt_can_throw_internal (stmt))
		{
		  error ("statement marked for throw in middle of block");
		  err2 |= true;
		}
	    }

	  if (err2)
	    debug_gimple_stmt (stmt);
	  err |= err2;
	}
    }

  eh_error_found = false;
  if (get_eh_throw_stmt_table (cfun))
    htab_traverse (get_eh_throw_stmt_table (cfun),
		   verify_eh_throw_stmt_node,
		   visited_stmts);

  if (err || eh_error_found)
    internal_error ("verify_gimple failed");

  pointer_set_destroy (visited);
  pointer_set_destroy (visited_stmts);
  pointer_set_destroy (blocks);
  verify_histograms ();
  timevar_pop (TV_TREE_STMT_VERIFY);
}


/* Verifies that the flow information is OK.  */

static int
gimple_verify_flow_info (void)
{
  int err = 0;
  basic_block bb;
  gimple_stmt_iterator gsi;
  gimple stmt;
  edge e;
  edge_iterator ei;

  if (ENTRY_BLOCK_PTR->il.gimple.seq || ENTRY_BLOCK_PTR->il.gimple.phi_nodes)
    {
      error ("ENTRY_BLOCK has IL associated with it");
      err = 1;
    }

  if (EXIT_BLOCK_PTR->il.gimple.seq || EXIT_BLOCK_PTR->il.gimple.phi_nodes)
    {
      error ("EXIT_BLOCK has IL associated with it");
      err = 1;
    }

  FOR_EACH_EDGE (e, ei, EXIT_BLOCK_PTR->preds)
    if (e->flags & EDGE_FALLTHRU)
      {
	error ("fallthru to exit from bb %d", e->src->index);
	err = 1;
      }

  FOR_EACH_BB (bb)
    {
      bool found_ctrl_stmt = false;

      stmt = NULL;

      /* Skip labels on the start of basic block.  */
      for (gsi = gsi_start_bb (bb); !gsi_end_p (gsi); gsi_next (&gsi))
	{
	  tree label;
	  gimple prev_stmt = stmt;

	  stmt = gsi_stmt (gsi);

	  if (gimple_code (stmt) != GIMPLE_LABEL)
	    break;

	  label = gimple_label_label (stmt);
	  if (prev_stmt && DECL_NONLOCAL (label))
	    {
	      error ("nonlocal label ");
	      print_generic_expr (stderr, label, 0);
	      fprintf (stderr, " is not first in a sequence of labels in bb %d",
		       bb->index);
	      err = 1;
	    }

	  if (prev_stmt && EH_LANDING_PAD_NR (label) != 0)
	    {
	      error ("EH landing pad label ");
	      print_generic_expr (stderr, label, 0);
	      fprintf (stderr, " is not first in a sequence of labels in bb %d",
		       bb->index);
	      err = 1;
	    }

	  if (label_to_block (label) != bb)
	    {
	      error ("label ");
	      print_generic_expr (stderr, label, 0);
	      fprintf (stderr, " to block does not match in bb %d",
		       bb->index);
	      err = 1;
	    }

	  if (decl_function_context (label) != current_function_decl)
	    {
	      error ("label ");
	      print_generic_expr (stderr, label, 0);
	      fprintf (stderr, " has incorrect context in bb %d",
		       bb->index);
	      err = 1;
	    }
	}

      /* Verify that body of basic block BB is free of control flow.  */
      for (; !gsi_end_p (gsi); gsi_next (&gsi))
	{
	  gimple stmt = gsi_stmt (gsi);

	  if (found_ctrl_stmt)
	    {
	      error ("control flow in the middle of basic block %d",
		     bb->index);
	      err = 1;
	    }

	  if (stmt_ends_bb_p (stmt))
	    found_ctrl_stmt = true;

	  if (gimple_code (stmt) == GIMPLE_LABEL)
	    {
	      error ("label ");
	      print_generic_expr (stderr, gimple_label_label (stmt), 0);
	      fprintf (stderr, " in the middle of basic block %d", bb->index);
	      err = 1;
	    }
	}

      gsi = gsi_last_bb (bb);
      if (gsi_end_p (gsi))
	continue;

      stmt = gsi_stmt (gsi);

      if (gimple_code (stmt) == GIMPLE_LABEL)
	continue;

      err |= verify_eh_edges (stmt);

      if (is_ctrl_stmt (stmt))
	{
	  FOR_EACH_EDGE (e, ei, bb->succs)
	    if (e->flags & EDGE_FALLTHRU)
	      {
		error ("fallthru edge after a control statement in bb %d",
		       bb->index);
		err = 1;
	      }
	}

      if (gimple_code (stmt) != GIMPLE_COND)
	{
	  /* Verify that there are no edges with EDGE_TRUE/FALSE_FLAG set
	     after anything else but if statement.  */
	  FOR_EACH_EDGE (e, ei, bb->succs)
	    if (e->flags & (EDGE_TRUE_VALUE | EDGE_FALSE_VALUE))
	      {
		error ("true/false edge after a non-GIMPLE_COND in bb %d",
		       bb->index);
		err = 1;
	      }
	}

      switch (gimple_code (stmt))
	{
	case GIMPLE_COND:
	  {
	    edge true_edge;
	    edge false_edge;

	    extract_true_false_edges_from_block (bb, &true_edge, &false_edge);

	    if (!true_edge
		|| !false_edge
		|| !(true_edge->flags & EDGE_TRUE_VALUE)
		|| !(false_edge->flags & EDGE_FALSE_VALUE)
		|| (true_edge->flags & (EDGE_FALLTHRU | EDGE_ABNORMAL))
		|| (false_edge->flags & (EDGE_FALLTHRU | EDGE_ABNORMAL))
		|| EDGE_COUNT (bb->succs) >= 3)
	      {
		error ("wrong outgoing edge flags at end of bb %d",
		       bb->index);
		err = 1;
	      }
	  }
	  break;

	case GIMPLE_GOTO:
	  if (simple_goto_p (stmt))
	    {
	      error ("explicit goto at end of bb %d", bb->index);
	      err = 1;
	    }
	  else
	    {
	      /* FIXME.  We should double check that the labels in the
		 destination blocks have their address taken.  */
	      FOR_EACH_EDGE (e, ei, bb->succs)
		if ((e->flags & (EDGE_FALLTHRU | EDGE_TRUE_VALUE
				 | EDGE_FALSE_VALUE))
		    || !(e->flags & EDGE_ABNORMAL))
		  {
		    error ("wrong outgoing edge flags at end of bb %d",
			   bb->index);
		    err = 1;
		  }
	    }
	  break;

	case GIMPLE_CALL:
	  if (!gimple_call_builtin_p (stmt, BUILT_IN_RETURN))
	    break;
	  /* ... fallthru ... */
	case GIMPLE_RETURN:
	  if (!single_succ_p (bb)
	      || (single_succ_edge (bb)->flags
		  & (EDGE_FALLTHRU | EDGE_ABNORMAL
		     | EDGE_TRUE_VALUE | EDGE_FALSE_VALUE)))
	    {
	      error ("wrong outgoing edge flags at end of bb %d", bb->index);
	      err = 1;
	    }
	  if (single_succ (bb) != EXIT_BLOCK_PTR)
	    {
	      error ("return edge does not point to exit in bb %d",
		     bb->index);
	      err = 1;
	    }
	  break;

	case GIMPLE_SWITCH:
	  {
	    tree prev;
	    edge e;
	    size_t i, n;

	    n = gimple_switch_num_labels (stmt);

	    /* Mark all the destination basic blocks.  */
	    for (i = 0; i < n; ++i)
	      {
		tree lab = CASE_LABEL (gimple_switch_label (stmt, i));
		basic_block label_bb = label_to_block (lab);
		gcc_assert (!label_bb->aux || label_bb->aux == (void *)1);
		label_bb->aux = (void *)1;
	      }

	    /* Verify that the case labels are sorted.  */
	    prev = gimple_switch_label (stmt, 0);
	    for (i = 1; i < n; ++i)
	      {
		tree c = gimple_switch_label (stmt, i);
		if (!CASE_LOW (c))
		  {
		    error ("found default case not at the start of "
			   "case vector");
		    err = 1;
		    continue;
		  }
		if (CASE_LOW (prev)
		    && !tree_int_cst_lt (CASE_LOW (prev), CASE_LOW (c)))
		  {
		    error ("case labels not sorted: ");
		    print_generic_expr (stderr, prev, 0);
		    fprintf (stderr," is greater than ");
		    print_generic_expr (stderr, c, 0);
		    fprintf (stderr," but comes before it.\n");
		    err = 1;
		  }
		prev = c;
	      }
	    /* VRP will remove the default case if it can prove it will
	       never be executed.  So do not verify there always exists
	       a default case here.  */

	    FOR_EACH_EDGE (e, ei, bb->succs)
	      {
		if (!e->dest->aux)
		  {
		    error ("extra outgoing edge %d->%d",
			   bb->index, e->dest->index);
		    err = 1;
		  }

		e->dest->aux = (void *)2;
		if ((e->flags & (EDGE_FALLTHRU | EDGE_ABNORMAL
				 | EDGE_TRUE_VALUE | EDGE_FALSE_VALUE)))
		  {
		    error ("wrong outgoing edge flags at end of bb %d",
			   bb->index);
		    err = 1;
		  }
	      }

	    /* Check that we have all of them.  */
	    for (i = 0; i < n; ++i)
	      {
		tree lab = CASE_LABEL (gimple_switch_label (stmt, i));
		basic_block label_bb = label_to_block (lab);

		if (label_bb->aux != (void *)2)
		  {
		    error ("missing edge %i->%i", bb->index, label_bb->index);
		    err = 1;
		  }
	      }

	    FOR_EACH_EDGE (e, ei, bb->succs)
	      e->dest->aux = (void *)0;
	  }
	  break;

	case GIMPLE_EH_DISPATCH:
	  err |= verify_eh_dispatch_edge (stmt);
	  break;

	default:
	  break;
	}
    }

  if (dom_info_state (CDI_DOMINATORS) >= DOM_NO_FAST_QUERY)
    verify_dominators (CDI_DOMINATORS);

  return err;
}


/* Updates phi nodes after creating a forwarder block joined
   by edge FALLTHRU.  */

static void
gimple_make_forwarder_block (edge fallthru)
{
  edge e;
  edge_iterator ei;
  basic_block dummy, bb;
  tree var;
  gimple_stmt_iterator gsi;

  dummy = fallthru->src;
  bb = fallthru->dest;

  if (single_pred_p (bb))
    return;

  /* If we redirected a branch we must create new PHI nodes at the
     start of BB.  */
  for (gsi = gsi_start_phis (dummy); !gsi_end_p (gsi); gsi_next (&gsi))
    {
      gimple phi, new_phi;

      phi = gsi_stmt (gsi);
      var = gimple_phi_result (phi);
      new_phi = create_phi_node (var, bb);
      gimple_phi_set_result (phi, copy_ssa_name (var, phi));
      add_phi_arg (new_phi, gimple_phi_result (phi), fallthru,
		   UNKNOWN_LOCATION);
    }

  /* Add the arguments we have stored on edges.  */
  FOR_EACH_EDGE (e, ei, bb->preds)
    {
      if (e == fallthru)
	continue;

      flush_pending_stmts (e);
    }
}


/* Return a non-special label in the head of basic block BLOCK.
   Create one if it doesn't exist.  */

tree
gimple_block_label (basic_block bb)
{
  gimple_stmt_iterator i, s = gsi_start_bb (bb);
  bool first = true;
  tree label;
  gimple stmt;

  for (i = s; !gsi_end_p (i); first = false, gsi_next (&i))
    {
      stmt = gsi_stmt (i);
      if (gimple_code (stmt) != GIMPLE_LABEL)
	break;
      label = gimple_label_label (stmt);
      if (!DECL_NONLOCAL (label))
	{
	  if (!first)
	    gsi_move_before (&i, &s);
	  return label;
	}
    }

  label = create_artificial_label (UNKNOWN_LOCATION);
  stmt = gimple_build_label (label);
  gsi_insert_before (&s, stmt, GSI_NEW_STMT);
  return label;
}


/* Attempt to perform edge redirection by replacing a possibly complex
   jump instruction by a goto or by removing the jump completely.
   This can apply only if all edges now point to the same block.  The
   parameters and return values are equivalent to
   redirect_edge_and_branch.  */

static edge
gimple_try_redirect_by_replacing_jump (edge e, basic_block target)
{
  basic_block src = e->src;
  gimple_stmt_iterator i;
  gimple stmt;

  /* We can replace or remove a complex jump only when we have exactly
     two edges.  */
  if (EDGE_COUNT (src->succs) != 2
      /* Verify that all targets will be TARGET.  Specifically, the
	 edge that is not E must also go to TARGET.  */
      || EDGE_SUCC (src, EDGE_SUCC (src, 0) == e)->dest != target)
    return NULL;

  i = gsi_last_bb (src);
  if (gsi_end_p (i))
    return NULL;

  stmt = gsi_stmt (i);

  if (gimple_code (stmt) == GIMPLE_COND || gimple_code (stmt) == GIMPLE_SWITCH)
    {
      gsi_remove (&i, true);
      e = ssa_redirect_edge (e, target);
      e->flags = EDGE_FALLTHRU;
      return e;
    }

  return NULL;
}


/* Redirect E to DEST.  Return NULL on failure.  Otherwise, return the
   edge representing the redirected branch.  */

static edge
gimple_redirect_edge_and_branch (edge e, basic_block dest)
{
  basic_block bb = e->src;
  gimple_stmt_iterator gsi;
  edge ret;
  gimple stmt;

  if (e->flags & EDGE_ABNORMAL)
    return NULL;

  if (e->dest == dest)
    return NULL;

  if (e->flags & EDGE_EH)
    return redirect_eh_edge (e, dest);

  if (e->src != ENTRY_BLOCK_PTR)
    {
      ret = gimple_try_redirect_by_replacing_jump (e, dest);
      if (ret)
	return ret;
    }

  gsi = gsi_last_bb (bb);
  stmt = gsi_end_p (gsi) ? NULL : gsi_stmt (gsi);

  switch (stmt ? gimple_code (stmt) : GIMPLE_ERROR_MARK)
    {
    case GIMPLE_COND:
      /* For COND_EXPR, we only need to redirect the edge.  */
      break;

    case GIMPLE_GOTO:
      /* No non-abnormal edges should lead from a non-simple goto, and
	 simple ones should be represented implicitly.  */
      gcc_unreachable ();

    case GIMPLE_SWITCH:
      {
	tree label = gimple_block_label (dest);
        tree cases = get_cases_for_edge (e, stmt);

	/* If we have a list of cases associated with E, then use it
	   as it's a lot faster than walking the entire case vector.  */
	if (cases)
	  {
	    edge e2 = find_edge (e->src, dest);
	    tree last, first;

	    first = cases;
	    while (cases)
	      {
		last = cases;
		CASE_LABEL (cases) = label;
		cases = CASE_CHAIN (cases);
	      }

	    /* If there was already an edge in the CFG, then we need
	       to move all the cases associated with E to E2.  */
	    if (e2)
	      {
		tree cases2 = get_cases_for_edge (e2, stmt);

		CASE_CHAIN (last) = CASE_CHAIN (cases2);
		CASE_CHAIN (cases2) = first;
	      }
	    bitmap_set_bit (touched_switch_bbs, gimple_bb (stmt)->index);
	  }
	else
	  {
	    size_t i, n = gimple_switch_num_labels (stmt);

	    for (i = 0; i < n; i++)
	      {
		tree elt = gimple_switch_label (stmt, i);
		if (label_to_block (CASE_LABEL (elt)) == e->dest)
		  CASE_LABEL (elt) = label;
	      }
	  }
      }
      break;

    case GIMPLE_ASM:
      {
	int i, n = gimple_asm_nlabels (stmt);
	tree label = NULL;

	for (i = 0; i < n; ++i)
	  {
	    tree cons = gimple_asm_label_op (stmt, i);
	    if (label_to_block (TREE_VALUE (cons)) == e->dest)
	      {
		if (!label)
		  label = gimple_block_label (dest);
		TREE_VALUE (cons) = label;
	      }
	  }

	/* If we didn't find any label matching the former edge in the
	   asm labels, we must be redirecting the fallthrough
	   edge.  */
	gcc_assert (label || (e->flags & EDGE_FALLTHRU));
      }
      break;

    case GIMPLE_RETURN:
      gsi_remove (&gsi, true);
      e->flags |= EDGE_FALLTHRU;
      break;

    case GIMPLE_OMP_RETURN:
    case GIMPLE_OMP_CONTINUE:
    case GIMPLE_OMP_SECTIONS_SWITCH:
    case GIMPLE_OMP_FOR:
      /* The edges from OMP constructs can be simply redirected.  */
      break;

    case GIMPLE_EH_DISPATCH:
      if (!(e->flags & EDGE_FALLTHRU))
	redirect_eh_dispatch_edge (stmt, e, dest);
      break;

    case GIMPLE_TRANSACTION:
      /* The ABORT edge has a stored label associated with it, otherwise
	 the edges are simply redirectable.  */
      if (e->flags == 0)
	gimple_transaction_set_label (stmt, gimple_block_label (dest));
      break;

    default:
      /* Otherwise it must be a fallthru edge, and we don't need to
	 do anything besides redirecting it.  */
      gcc_assert (e->flags & EDGE_FALLTHRU);
      break;
    }

  /* Update/insert PHI nodes as necessary.  */

  /* Now update the edges in the CFG.  */
  e = ssa_redirect_edge (e, dest);

  return e;
}

/* Returns true if it is possible to remove edge E by redirecting
   it to the destination of the other edge from E->src.  */

static bool
gimple_can_remove_branch_p (const_edge e)
{
  if (e->flags & (EDGE_ABNORMAL | EDGE_EH))
    return false;

  return true;
}

/* Simple wrapper, as we can always redirect fallthru edges.  */

static basic_block
gimple_redirect_edge_and_branch_force (edge e, basic_block dest)
{
  e = gimple_redirect_edge_and_branch (e, dest);
  gcc_assert (e);

  return NULL;
}


/* Splits basic block BB after statement STMT (but at least after the
   labels).  If STMT is NULL, BB is split just after the labels.  */

static basic_block
gimple_split_block (basic_block bb, void *stmt)
{
  gimple_stmt_iterator gsi;
  gimple_stmt_iterator gsi_tgt;
  gimple act;
  gimple_seq list;
  basic_block new_bb;
  edge e;
  edge_iterator ei;

  new_bb = create_empty_bb (bb);

  /* Redirect the outgoing edges.  */
  new_bb->succs = bb->succs;
  bb->succs = NULL;
  FOR_EACH_EDGE (e, ei, new_bb->succs)
    e->src = new_bb;

  if (stmt && gimple_code ((gimple) stmt) == GIMPLE_LABEL)
    stmt = NULL;

  /* Move everything from GSI to the new basic block.  */
  for (gsi = gsi_start_bb (bb); !gsi_end_p (gsi); gsi_next (&gsi))
    {
      act = gsi_stmt (gsi);
      if (gimple_code (act) == GIMPLE_LABEL)
	continue;

      if (!stmt)
	break;

      if (stmt == act)
	{
	  gsi_next (&gsi);
	  break;
	}
    }

  if (gsi_end_p (gsi))
    return new_bb;

  /* Split the statement list - avoid re-creating new containers as this
     brings ugly quadratic memory consumption in the inliner.
     (We are still quadratic since we need to update stmt BB pointers,
     sadly.)  */
  gsi_split_seq_before (&gsi, &list);
  set_bb_seq (new_bb, list);
  for (gsi_tgt = gsi_start (list);
       !gsi_end_p (gsi_tgt); gsi_next (&gsi_tgt))
    gimple_set_bb (gsi_stmt (gsi_tgt), new_bb);

  return new_bb;
}


/* Moves basic block BB after block AFTER.  */

static bool
gimple_move_block_after (basic_block bb, basic_block after)
{
  if (bb->prev_bb == after)
    return true;

  unlink_block (bb);
  link_block (bb, after);

  return true;
}


/* Return TRUE if block BB has no executable statements, otherwise return
   FALSE.  */

static bool
gimple_empty_block_p (basic_block bb)
{
  /* BB must have no executable statements.  */
  gimple_stmt_iterator gsi = gsi_after_labels (bb);
  if (phi_nodes (bb))
    return false;
  if (gsi_end_p (gsi))
    return true;
  if (is_gimple_debug (gsi_stmt (gsi)))
    gsi_next_nondebug (&gsi);
  return gsi_end_p (gsi);
}


/* Split a basic block if it ends with a conditional branch and if the
   other part of the block is not empty.  */

static basic_block
gimple_split_block_before_cond_jump (basic_block bb)
{
  gimple last, split_point;
  gimple_stmt_iterator gsi = gsi_last_nondebug_bb (bb);
  if (gsi_end_p (gsi))
    return NULL;
  last = gsi_stmt (gsi);
  if (gimple_code (last) != GIMPLE_COND
      && gimple_code (last) != GIMPLE_SWITCH)
    return NULL;
  gsi_prev_nondebug (&gsi);
  split_point = gsi_stmt (gsi);
  return split_block (bb, split_point)->dest;
}


/* Return true if basic_block can be duplicated.  */

static bool
gimple_can_duplicate_bb_p (const_basic_block bb ATTRIBUTE_UNUSED)
{
  return true;
}

/* Create a duplicate of the basic block BB.  NOTE: This does not
   preserve SSA form.  */

static basic_block
gimple_duplicate_bb (basic_block bb)
{
  basic_block new_bb;
  gimple_stmt_iterator gsi, gsi_tgt;
  gimple_seq phis = phi_nodes (bb);
  gimple phi, stmt, copy;

  new_bb = create_empty_bb (EXIT_BLOCK_PTR->prev_bb);

  /* Copy the PHI nodes.  We ignore PHI node arguments here because
     the incoming edges have not been setup yet.  */
  for (gsi = gsi_start (phis); !gsi_end_p (gsi); gsi_next (&gsi))
    {
      phi = gsi_stmt (gsi);
      copy = create_phi_node (NULL_TREE, new_bb);
      create_new_def_for (gimple_phi_result (phi), copy,
			  gimple_phi_result_ptr (copy));
      gimple_set_uid (copy, gimple_uid (phi));
    }

  gsi_tgt = gsi_start_bb (new_bb);
  for (gsi = gsi_start_bb (bb); !gsi_end_p (gsi); gsi_next (&gsi))
    {
      def_operand_p def_p;
      ssa_op_iter op_iter;
      tree lhs;

      stmt = gsi_stmt (gsi);
      if (gimple_code (stmt) == GIMPLE_LABEL)
	continue;

      /* Don't duplicate label debug stmts.  */
      if (gimple_debug_bind_p (stmt)
	  && TREE_CODE (gimple_debug_bind_get_var (stmt))
	     == LABEL_DECL)
	continue;

      /* Create a new copy of STMT and duplicate STMT's virtual
	 operands.  */
      copy = gimple_copy (stmt);
      gsi_insert_after (&gsi_tgt, copy, GSI_NEW_STMT);

      maybe_duplicate_eh_stmt (copy, stmt);
      gimple_duplicate_stmt_histograms (cfun, copy, cfun, stmt);

      /* When copying around a stmt writing into a local non-user
	 aggregate, make sure it won't share stack slot with other
	 vars.  */
      lhs = gimple_get_lhs (stmt);
      if (lhs && TREE_CODE (lhs) != SSA_NAME)
	{
	  tree base = get_base_address (lhs);
	  if (base
	      && (TREE_CODE (base) == VAR_DECL
		  || TREE_CODE (base) == RESULT_DECL)
	      && DECL_IGNORED_P (base)
	      && !TREE_STATIC (base)
	      && !DECL_EXTERNAL (base)
	      && (TREE_CODE (base) != VAR_DECL
		  || !DECL_HAS_VALUE_EXPR_P (base)))
	    DECL_NONSHAREABLE (base) = 1;
	}

      /* Create new names for all the definitions created by COPY and
	 add replacement mappings for each new name.  */
      FOR_EACH_SSA_DEF_OPERAND (def_p, copy, op_iter, SSA_OP_ALL_DEFS)
	create_new_def_for (DEF_FROM_PTR (def_p), copy, def_p);
    }

  return new_bb;
}

/* Adds phi node arguments for edge E_COPY after basic block duplication.  */

static void
add_phi_args_after_copy_edge (edge e_copy)
{
  basic_block bb, bb_copy = e_copy->src, dest;
  edge e;
  edge_iterator ei;
  gimple phi, phi_copy;
  tree def;
  gimple_stmt_iterator psi, psi_copy;

  if (gimple_seq_empty_p (phi_nodes (e_copy->dest)))
    return;

  bb = bb_copy->flags & BB_DUPLICATED ? get_bb_original (bb_copy) : bb_copy;

  if (e_copy->dest->flags & BB_DUPLICATED)
    dest = get_bb_original (e_copy->dest);
  else
    dest = e_copy->dest;

  e = find_edge (bb, dest);
  if (!e)
    {
      /* During loop unrolling the target of the latch edge is copied.
	 In this case we are not looking for edge to dest, but to
	 duplicated block whose original was dest.  */
      FOR_EACH_EDGE (e, ei, bb->succs)
	{
	  if ((e->dest->flags & BB_DUPLICATED)
	      && get_bb_original (e->dest) == dest)
	    break;
	}

      gcc_assert (e != NULL);
    }

  for (psi = gsi_start_phis (e->dest),
       psi_copy = gsi_start_phis (e_copy->dest);
       !gsi_end_p (psi);
       gsi_next (&psi), gsi_next (&psi_copy))
    {
      phi = gsi_stmt (psi);
      phi_copy = gsi_stmt (psi_copy);
      def = PHI_ARG_DEF_FROM_EDGE (phi, e);
      add_phi_arg (phi_copy, def, e_copy,
		   gimple_phi_arg_location_from_edge (phi, e));
    }
}


/* Basic block BB_COPY was created by code duplication.  Add phi node
   arguments for edges going out of BB_COPY.  The blocks that were
   duplicated have BB_DUPLICATED set.  */

void
add_phi_args_after_copy_bb (basic_block bb_copy)
{
  edge e_copy;
  edge_iterator ei;

  FOR_EACH_EDGE (e_copy, ei, bb_copy->succs)
    {
      add_phi_args_after_copy_edge (e_copy);
    }
}

/* Blocks in REGION_COPY array of length N_REGION were created by
   duplication of basic blocks.  Add phi node arguments for edges
   going from these blocks.  If E_COPY is not NULL, also add
   phi node arguments for its destination.*/

void
add_phi_args_after_copy (basic_block *region_copy, unsigned n_region,
			 edge e_copy)
{
  unsigned i;

  for (i = 0; i < n_region; i++)
    region_copy[i]->flags |= BB_DUPLICATED;

  for (i = 0; i < n_region; i++)
    add_phi_args_after_copy_bb (region_copy[i]);
  if (e_copy)
    add_phi_args_after_copy_edge (e_copy);

  for (i = 0; i < n_region; i++)
    region_copy[i]->flags &= ~BB_DUPLICATED;
}

/* Duplicates a REGION (set of N_REGION basic blocks) with just a single
   important exit edge EXIT.  By important we mean that no SSA name defined
   inside region is live over the other exit edges of the region.  All entry
   edges to the region must go to ENTRY->dest.  The edge ENTRY is redirected
   to the duplicate of the region.  Dominance and loop information is
   updated if UPDATE_DOMINANCE is true, but not the SSA web.  If
   UPDATE_DOMINANCE is false then we assume that the caller will update the
   dominance information after calling this function.  The new basic
   blocks are stored to REGION_COPY in the same order as they had in REGION,
   provided that REGION_COPY is not NULL.
   The function returns false if it is unable to copy the region,
   true otherwise.  */

bool
gimple_duplicate_sese_region (edge entry, edge exit,
			    basic_block *region, unsigned n_region,
			    basic_block *region_copy,
			    bool update_dominance)
{
  unsigned i;
  bool free_region_copy = false, copying_header = false;
  struct loop *loop = entry->dest->loop_father;
  edge exit_copy;
  vec<basic_block> doms;
  edge redirected;
  int total_freq = 0, entry_freq = 0;
  gcov_type total_count = 0, entry_count = 0;

  if (!can_copy_bbs_p (region, n_region))
    return false;

  /* Some sanity checking.  Note that we do not check for all possible
     missuses of the functions.  I.e. if you ask to copy something weird,
     it will work, but the state of structures probably will not be
     correct.  */
  for (i = 0; i < n_region; i++)
    {
      /* We do not handle subloops, i.e. all the blocks must belong to the
	 same loop.  */
      if (region[i]->loop_father != loop)
	return false;

      if (region[i] != entry->dest
	  && region[i] == loop->header)
	return false;
    }

  set_loop_copy (loop, loop);

  /* In case the function is used for loop header copying (which is the primary
     use), ensure that EXIT and its copy will be new latch and entry edges.  */
  if (loop->header == entry->dest)
    {
      copying_header = true;
      set_loop_copy (loop, loop_outer (loop));

      if (!dominated_by_p (CDI_DOMINATORS, loop->latch, exit->src))
	return false;

      for (i = 0; i < n_region; i++)
	if (region[i] != exit->src
	    && dominated_by_p (CDI_DOMINATORS, region[i], exit->src))
	  return false;
    }

  if (!region_copy)
    {
      region_copy = XNEWVEC (basic_block, n_region);
      free_region_copy = true;
    }

  initialize_original_copy_tables ();

  /* Record blocks outside the region that are dominated by something
     inside.  */
  if (update_dominance)
    {
      doms.create (0);
      doms = get_dominated_by_region (CDI_DOMINATORS, region, n_region);
    }

  if (entry->dest->count)
    {
      total_count = entry->dest->count;
      entry_count = entry->count;
      /* Fix up corner cases, to avoid division by zero or creation of negative
	 frequencies.  */
      if (entry_count > total_count)
	entry_count = total_count;
    }
  else
    {
      total_freq = entry->dest->frequency;
      entry_freq = EDGE_FREQUENCY (entry);
      /* Fix up corner cases, to avoid division by zero or creation of negative
	 frequencies.  */
      if (total_freq == 0)
	total_freq = 1;
      else if (entry_freq > total_freq)
	entry_freq = total_freq;
    }

  copy_bbs (region, n_region, region_copy, &exit, 1, &exit_copy, loop,
	    split_edge_bb_loc (entry), update_dominance);
  if (total_count)
    {
      scale_bbs_frequencies_gcov_type (region, n_region,
				       total_count - entry_count,
				       total_count);
      scale_bbs_frequencies_gcov_type (region_copy, n_region, entry_count,
				       total_count);
    }
  else
    {
      scale_bbs_frequencies_int (region, n_region, total_freq - entry_freq,
				 total_freq);
      scale_bbs_frequencies_int (region_copy, n_region, entry_freq, total_freq);
    }

  if (copying_header)
    {
      loop->header = exit->dest;
      loop->latch = exit->src;
    }

  /* Redirect the entry and add the phi node arguments.  */
  redirected = redirect_edge_and_branch (entry, get_bb_copy (entry->dest));
  gcc_assert (redirected != NULL);
  flush_pending_stmts (entry);

  /* Concerning updating of dominators:  We must recount dominators
     for entry block and its copy.  Anything that is outside of the
     region, but was dominated by something inside needs recounting as
     well.  */
  if (update_dominance)
    {
      set_immediate_dominator (CDI_DOMINATORS, entry->dest, entry->src);
      doms.safe_push (get_bb_original (entry->dest));
      iterate_fix_dominators (CDI_DOMINATORS, doms, false);
      doms.release ();
    }

  /* Add the other PHI node arguments.  */
  add_phi_args_after_copy (region_copy, n_region, NULL);

  if (free_region_copy)
    free (region_copy);

  free_original_copy_tables ();
  return true;
}

/* Checks if BB is part of the region defined by N_REGION BBS.  */
static bool 
bb_part_of_region_p (basic_block bb, basic_block* bbs, unsigned n_region)
{
  unsigned int n;

  for (n = 0; n < n_region; n++)
    {
     if (bb == bbs[n])
       return true;
    }
  return false;
}

/* Duplicates REGION consisting of N_REGION blocks.  The new blocks
   are stored to REGION_COPY in the same order in that they appear
   in REGION, if REGION_COPY is not NULL.  ENTRY is the entry to
   the region, EXIT an exit from it.  The condition guarding EXIT
   is moved to ENTRY.  Returns true if duplication succeeds, false
   otherwise.

   For example,

   some_code;
   if (cond)
     A;
   else
     B;

   is transformed to

   if (cond)
     {
       some_code;
       A;
     }
   else
     {
       some_code;
       B;
     }
*/

bool
gimple_duplicate_sese_tail (edge entry ATTRIBUTE_UNUSED, edge exit ATTRIBUTE_UNUSED,
			  basic_block *region ATTRIBUTE_UNUSED, unsigned n_region ATTRIBUTE_UNUSED,
			  basic_block *region_copy ATTRIBUTE_UNUSED)
{
  unsigned i;
  bool free_region_copy = false;
  struct loop *loop = exit->dest->loop_father;
  struct loop *orig_loop = entry->dest->loop_father;
  basic_block switch_bb, entry_bb, nentry_bb;
  vec<basic_block> doms;
  int total_freq = 0, exit_freq = 0;
  gcov_type total_count = 0, exit_count = 0;
  edge exits[2], nexits[2], e;
  gimple_stmt_iterator gsi;
  gimple cond_stmt;
  edge sorig, snew;
  basic_block exit_bb;
  gimple_stmt_iterator psi;
  gimple phi;
  tree def;
  struct loop *target, *aloop, *cloop;

  gcc_assert (EDGE_COUNT (exit->src->succs) == 2);
  exits[0] = exit;
  exits[1] = EDGE_SUCC (exit->src, EDGE_SUCC (exit->src, 0) == exit);

  if (!can_copy_bbs_p (region, n_region))
    return false;

  initialize_original_copy_tables ();
  set_loop_copy (orig_loop, loop);

  target= loop;
  for (aloop = orig_loop->inner; aloop; aloop = aloop->next)
    {
      if (bb_part_of_region_p (aloop->header, region, n_region))
	{
	  cloop = duplicate_loop (aloop, target);
	  duplicate_subloops (aloop, cloop);
	}
    }

  if (!region_copy)
    {
      region_copy = XNEWVEC (basic_block, n_region);
      free_region_copy = true;
    }

  gcc_assert (!need_ssa_update_p (cfun));

  /* Record blocks outside the region that are dominated by something
     inside.  */
  doms = get_dominated_by_region (CDI_DOMINATORS, region, n_region);

  if (exit->src->count)
    {
      total_count = exit->src->count;
      exit_count = exit->count;
      /* Fix up corner cases, to avoid division by zero or creation of negative
	 frequencies.  */
      if (exit_count > total_count)
	exit_count = total_count;
    }
  else
    {
      total_freq = exit->src->frequency;
      exit_freq = EDGE_FREQUENCY (exit);
      /* Fix up corner cases, to avoid division by zero or creation of negative
	 frequencies.  */
      if (total_freq == 0)
	total_freq = 1;
      if (exit_freq > total_freq)
	exit_freq = total_freq;
    }

  copy_bbs (region, n_region, region_copy, exits, 2, nexits, orig_loop,
	    split_edge_bb_loc (exit), true);
  if (total_count)
    {
      scale_bbs_frequencies_gcov_type (region, n_region,
				       total_count - exit_count,
				       total_count);
      scale_bbs_frequencies_gcov_type (region_copy, n_region, exit_count,
				       total_count);
    }
  else
    {
      scale_bbs_frequencies_int (region, n_region, total_freq - exit_freq,
				 total_freq);
      scale_bbs_frequencies_int (region_copy, n_region, exit_freq, total_freq);
    }

  /* Create the switch block, and put the exit condition to it.  */
  entry_bb = entry->dest;
  nentry_bb = get_bb_copy (entry_bb);
  if (!last_stmt (entry->src)
      || !stmt_ends_bb_p (last_stmt (entry->src)))
    switch_bb = entry->src;
  else
    switch_bb = split_edge (entry);
  set_immediate_dominator (CDI_DOMINATORS, nentry_bb, switch_bb);

  gsi = gsi_last_bb (switch_bb);
  cond_stmt = last_stmt (exit->src);
  gcc_assert (gimple_code (cond_stmt) == GIMPLE_COND);
  cond_stmt = gimple_copy (cond_stmt);

  gsi_insert_after (&gsi, cond_stmt, GSI_NEW_STMT);

  sorig = single_succ_edge (switch_bb);
  sorig->flags = exits[1]->flags;
  snew = make_edge (switch_bb, nentry_bb, exits[0]->flags);

  /* Register the new edge from SWITCH_BB in loop exit lists.  */
  rescan_loop_exit (snew, true, false);

  /* Add the PHI node arguments.  */
  add_phi_args_after_copy (region_copy, n_region, snew);

  /* Get rid of now superfluous conditions and associated edges (and phi node
     arguments).  */
  exit_bb = exit->dest;

  e = redirect_edge_and_branch (exits[0], exits[1]->dest);
  PENDING_STMT (e) = NULL;

  /* The latch of ORIG_LOOP was copied, and so was the backedge 
     to the original header.  We redirect this backedge to EXIT_BB.  */
  for (i = 0; i < n_region; i++)
    if (get_bb_original (region_copy[i]) == orig_loop->latch)
      {
	gcc_assert (single_succ_edge (region_copy[i]));
	e = redirect_edge_and_branch (single_succ_edge (region_copy[i]), exit_bb);
	PENDING_STMT (e) = NULL;
	for (psi = gsi_start_phis (exit_bb);
	     !gsi_end_p (psi);
	     gsi_next (&psi))
	  {
	    phi = gsi_stmt (psi);
	    def = PHI_ARG_DEF (phi, nexits[0]->dest_idx);
	    add_phi_arg (phi, def, e, gimple_phi_arg_location_from_edge (phi, e));
	  }
      }
  e = redirect_edge_and_branch (nexits[1], nexits[0]->dest);
  PENDING_STMT (e) = NULL;
  
  /* Anything that is outside of the region, but was dominated by something
     inside needs to update dominance info.  */
  iterate_fix_dominators (CDI_DOMINATORS, doms, false);
  doms.release ();
  /* Update the SSA web.  */
  update_ssa (TODO_update_ssa);

  if (free_region_copy)
    free (region_copy);

  free_original_copy_tables ();
  return true;
}

/* Add all the blocks dominated by ENTRY to the array BBS_P.  Stop
   adding blocks when the dominator traversal reaches EXIT.  This
   function silently assumes that ENTRY strictly dominates EXIT.  */

void
gather_blocks_in_sese_region (basic_block entry, basic_block exit,
			      vec<basic_block> *bbs_p)
{
  basic_block son;

  for (son = first_dom_son (CDI_DOMINATORS, entry);
       son;
       son = next_dom_son (CDI_DOMINATORS, son))
    {
      bbs_p->safe_push (son);
      if (son != exit)
	gather_blocks_in_sese_region (son, exit, bbs_p);
    }
}

/* Replaces *TP with a duplicate (belonging to function TO_CONTEXT).
   The duplicates are recorded in VARS_MAP.  */

static void
replace_by_duplicate_decl (tree *tp, struct pointer_map_t *vars_map,
			   tree to_context)
{
  tree t = *tp, new_t;
  struct function *f = DECL_STRUCT_FUNCTION (to_context);
  void **loc;

  if (DECL_CONTEXT (t) == to_context)
    return;

  loc = pointer_map_contains (vars_map, t);

  if (!loc)
    {
      loc = pointer_map_insert (vars_map, t);

      if (SSA_VAR_P (t))
	{
	  new_t = copy_var_decl (t, DECL_NAME (t), TREE_TYPE (t));
	  add_local_decl (f, new_t);
	}
      else
	{
	  gcc_assert (TREE_CODE (t) == CONST_DECL);
	  new_t = copy_node (t);
	}
      DECL_CONTEXT (new_t) = to_context;

      *loc = new_t;
    }
  else
    new_t = (tree) *loc;

  *tp = new_t;
}


/* Creates an ssa name in TO_CONTEXT equivalent to NAME.
   VARS_MAP maps old ssa names and var_decls to the new ones.  */

static tree
replace_ssa_name (tree name, struct pointer_map_t *vars_map,
		  tree to_context)
{
  void **loc;
  tree new_name;

  gcc_assert (!virtual_operand_p (name));

  loc = pointer_map_contains (vars_map, name);

  if (!loc)
    {
      tree decl = SSA_NAME_VAR (name);
      if (decl)
	{
	  replace_by_duplicate_decl (&decl, vars_map, to_context);
	  new_name = make_ssa_name_fn (DECL_STRUCT_FUNCTION (to_context),
				       decl, SSA_NAME_DEF_STMT (name));
	  if (SSA_NAME_IS_DEFAULT_DEF (name))
	    set_ssa_default_def (DECL_STRUCT_FUNCTION (to_context),
				 decl, new_name);
	}
      else
	new_name = copy_ssa_name_fn (DECL_STRUCT_FUNCTION (to_context),
				     name, SSA_NAME_DEF_STMT (name));

      loc = pointer_map_insert (vars_map, name);
      *loc = new_name;
    }
  else
    new_name = (tree) *loc;

  return new_name;
}

struct move_stmt_d
{
  tree orig_block;
  tree new_block;
  tree from_context;
  tree to_context;
  struct pointer_map_t *vars_map;
  htab_t new_label_map;
  struct pointer_map_t *eh_map;
  bool remap_decls_p;
};

/* Helper for move_block_to_fn.  Set TREE_BLOCK in every expression
   contained in *TP if it has been ORIG_BLOCK previously and change the
   DECL_CONTEXT of every local variable referenced in *TP.  */

static tree
move_stmt_op (tree *tp, int *walk_subtrees, void *data)
{
  struct walk_stmt_info *wi = (struct walk_stmt_info *) data;
  struct move_stmt_d *p = (struct move_stmt_d *) wi->info;
  tree t = *tp;

  if (EXPR_P (t))
    {
      tree block = TREE_BLOCK (t);
      if (block == p->orig_block
	  || (p->orig_block == NULL_TREE
	      && block != NULL_TREE))
	TREE_SET_BLOCK (t, p->new_block);
#ifdef ENABLE_CHECKING
      else if (block != NULL_TREE)
	{
	  while (block && TREE_CODE (block) == BLOCK && block != p->orig_block)
	    block = BLOCK_SUPERCONTEXT (block);
	  gcc_assert (block == p->orig_block);
	}
#endif
    }
  else if (DECL_P (t) || TREE_CODE (t) == SSA_NAME)
    {
      if (TREE_CODE (t) == SSA_NAME)
	*tp = replace_ssa_name (t, p->vars_map, p->to_context);
      else if (TREE_CODE (t) == LABEL_DECL)
	{
	  if (p->new_label_map)
	    {
	      struct tree_map in, *out;
	      in.base.from = t;
	      out = (struct tree_map *)
		htab_find_with_hash (p->new_label_map, &in, DECL_UID (t));
	      if (out)
		*tp = t = out->to;
	    }

	  DECL_CONTEXT (t) = p->to_context;
	}
      else if (p->remap_decls_p)
	{
	  /* Replace T with its duplicate.  T should no longer appear in the
	     parent function, so this looks wasteful; however, it may appear
	     in referenced_vars, and more importantly, as virtual operands of
	     statements, and in alias lists of other variables.  It would be
	     quite difficult to expunge it from all those places.  ??? It might
	     suffice to do this for addressable variables.  */
	  if ((TREE_CODE (t) == VAR_DECL
	       && !is_global_var (t))
	      || TREE_CODE (t) == CONST_DECL)
	    replace_by_duplicate_decl (tp, p->vars_map, p->to_context);
	}
      *walk_subtrees = 0;
    }
  else if (TYPE_P (t))
    *walk_subtrees = 0;

  return NULL_TREE;
}

/* Helper for move_stmt_r.  Given an EH region number for the source
   function, map that to the duplicate EH regio number in the dest.  */

static int
move_stmt_eh_region_nr (int old_nr, struct move_stmt_d *p)
{
  eh_region old_r, new_r;
  void **slot;

  old_r = get_eh_region_from_number (old_nr);
  slot = pointer_map_contains (p->eh_map, old_r);
  new_r = (eh_region) *slot;

  return new_r->index;
}

/* Similar, but operate on INTEGER_CSTs.  */

static tree
move_stmt_eh_region_tree_nr (tree old_t_nr, struct move_stmt_d *p)
{
  int old_nr, new_nr;

  old_nr = tree_low_cst (old_t_nr, 0);
  new_nr = move_stmt_eh_region_nr (old_nr, p);

  return build_int_cst (integer_type_node, new_nr);
}

/* Like move_stmt_op, but for gimple statements.

   Helper for move_block_to_fn.  Set GIMPLE_BLOCK in every expression
   contained in the current statement in *GSI_P and change the
   DECL_CONTEXT of every local variable referenced in the current
   statement.  */

static tree
move_stmt_r (gimple_stmt_iterator *gsi_p, bool *handled_ops_p,
	     struct walk_stmt_info *wi)
{
  struct move_stmt_d *p = (struct move_stmt_d *) wi->info;
  gimple stmt = gsi_stmt (*gsi_p);
  tree block = gimple_block (stmt);

  if (block == p->orig_block
      || (p->orig_block == NULL_TREE
	  && block != NULL_TREE))
    gimple_set_block (stmt, p->new_block);

  switch (gimple_code (stmt))
    {
    case GIMPLE_CALL:
      /* Remap the region numbers for __builtin_eh_{pointer,filter}.  */
      {
	tree r, fndecl = gimple_call_fndecl (stmt);
	if (fndecl && DECL_BUILT_IN_CLASS (fndecl) == BUILT_IN_NORMAL)
	  switch (DECL_FUNCTION_CODE (fndecl))
	    {
	    case BUILT_IN_EH_COPY_VALUES:
	      r = gimple_call_arg (stmt, 1);
	      r = move_stmt_eh_region_tree_nr (r, p);
	      gimple_call_set_arg (stmt, 1, r);
	      /* FALLTHRU */

	    case BUILT_IN_EH_POINTER:
	    case BUILT_IN_EH_FILTER:
	      r = gimple_call_arg (stmt, 0);
	      r = move_stmt_eh_region_tree_nr (r, p);
	      gimple_call_set_arg (stmt, 0, r);
	      break;

	    default:
	      break;
	    }
      }
      break;

    case GIMPLE_RESX:
      {
	int r = gimple_resx_region (stmt);
	r = move_stmt_eh_region_nr (r, p);
	gimple_resx_set_region (stmt, r);
      }
      break;

    case GIMPLE_EH_DISPATCH:
      {
	int r = gimple_eh_dispatch_region (stmt);
	r = move_stmt_eh_region_nr (r, p);
	gimple_eh_dispatch_set_region (stmt, r);
      }
      break;

    case GIMPLE_OMP_RETURN:
    case GIMPLE_OMP_CONTINUE:
      break;
    default:
      if (is_gimple_omp (stmt))
	{
	  /* Do not remap variables inside OMP directives.  Variables
	     referenced in clauses and directive header belong to the
	     parent function and should not be moved into the child
	     function.  */
	  bool save_remap_decls_p = p->remap_decls_p;
	  p->remap_decls_p = false;
	  *handled_ops_p = true;

	  walk_gimple_seq_mod (gimple_omp_body_ptr (stmt), move_stmt_r,
			       move_stmt_op, wi);

	  p->remap_decls_p = save_remap_decls_p;
	}
      break;
    }

  return NULL_TREE;
}

/* Move basic block BB from function CFUN to function DEST_FN.  The
   block is moved out of the original linked list and placed after
   block AFTER in the new list.  Also, the block is removed from the
   original array of blocks and placed in DEST_FN's array of blocks.
   If UPDATE_EDGE_COUNT_P is true, the edge counts on both CFGs is
   updated to reflect the moved edges.

   The local variables are remapped to new instances, VARS_MAP is used
   to record the mapping.  */

static void
move_block_to_fn (struct function *dest_cfun, basic_block bb,
		  basic_block after, bool update_edge_count_p,
		  struct move_stmt_d *d)
{
  struct control_flow_graph *cfg;
  edge_iterator ei;
  edge e;
  gimple_stmt_iterator si;
  unsigned old_len, new_len;

  /* Remove BB from dominance structures.  */
  delete_from_dominance_info (CDI_DOMINATORS, bb);

  /* Move BB from its current loop to the copy in the new function.  */
  if (current_loops)
    {
      struct loop *new_loop = (struct loop *)bb->loop_father->aux;
      if (new_loop)
	bb->loop_father = new_loop;
    }

  /* Link BB to the new linked list.  */
  move_block_after (bb, after);

  /* Update the edge count in the corresponding flowgraphs.  */
  if (update_edge_count_p)
    FOR_EACH_EDGE (e, ei, bb->succs)
      {
	cfun->cfg->x_n_edges--;
	dest_cfun->cfg->x_n_edges++;
      }

  /* Remove BB from the original basic block array.  */
  (*cfun->cfg->x_basic_block_info)[bb->index] = NULL;
  cfun->cfg->x_n_basic_blocks--;

  /* Grow DEST_CFUN's basic block array if needed.  */
  cfg = dest_cfun->cfg;
  cfg->x_n_basic_blocks++;
  if (bb->index >= cfg->x_last_basic_block)
    cfg->x_last_basic_block = bb->index + 1;

  old_len = vec_safe_length (cfg->x_basic_block_info);
  if ((unsigned) cfg->x_last_basic_block >= old_len)
    {
      new_len = cfg->x_last_basic_block + (cfg->x_last_basic_block + 3) / 4;
      vec_safe_grow_cleared (cfg->x_basic_block_info, new_len);
    }

  (*cfg->x_basic_block_info)[bb->index] = bb;

  /* Remap the variables in phi nodes.  */
  for (si = gsi_start_phis (bb); !gsi_end_p (si); )
    {
      gimple phi = gsi_stmt (si);
      use_operand_p use;
      tree op = PHI_RESULT (phi);
      ssa_op_iter oi;
      unsigned i;

      if (virtual_operand_p (op))
	{
	  /* Remove the phi nodes for virtual operands (alias analysis will be
	     run for the new function, anyway).  */
          remove_phi_node (&si, true);
	  continue;
	}

      SET_PHI_RESULT (phi,
		      replace_ssa_name (op, d->vars_map, dest_cfun->decl));
      FOR_EACH_PHI_ARG (use, phi, oi, SSA_OP_USE)
	{
	  op = USE_FROM_PTR (use);
	  if (TREE_CODE (op) == SSA_NAME)
	    SET_USE (use, replace_ssa_name (op, d->vars_map, dest_cfun->decl));
	}

      for (i = 0; i < EDGE_COUNT (bb->preds); i++)
	{
	  location_t locus = gimple_phi_arg_location (phi, i);
	  tree block = LOCATION_BLOCK (locus);

	  if (locus == UNKNOWN_LOCATION)
	    continue;
	  if (d->orig_block == NULL_TREE || block == d->orig_block)
	    {
	      if (d->new_block == NULL_TREE)
		locus = LOCATION_LOCUS (locus);
	      else
		locus = COMBINE_LOCATION_DATA (line_table, locus, d->new_block);
	      gimple_phi_arg_set_location (phi, i, locus);
	    }
	}

      gsi_next (&si);
    }

  for (si = gsi_start_bb (bb); !gsi_end_p (si); gsi_next (&si))
    {
      gimple stmt = gsi_stmt (si);
      struct walk_stmt_info wi;

      memset (&wi, 0, sizeof (wi));
      wi.info = d;
      walk_gimple_stmt (&si, move_stmt_r, move_stmt_op, &wi);

      if (gimple_code (stmt) == GIMPLE_LABEL)
	{
	  tree label = gimple_label_label (stmt);
	  int uid = LABEL_DECL_UID (label);

	  gcc_assert (uid > -1);

	  old_len = vec_safe_length (cfg->x_label_to_block_map);
	  if (old_len <= (unsigned) uid)
	    {
	      new_len = 3 * uid / 2 + 1;
	      vec_safe_grow_cleared (cfg->x_label_to_block_map, new_len);
	    }

	  (*cfg->x_label_to_block_map)[uid] = bb;
	  (*cfun->cfg->x_label_to_block_map)[uid] = NULL;

	  gcc_assert (DECL_CONTEXT (label) == dest_cfun->decl);

	  if (uid >= dest_cfun->cfg->last_label_uid)
	    dest_cfun->cfg->last_label_uid = uid + 1;
	}

      maybe_duplicate_eh_stmt_fn (dest_cfun, stmt, cfun, stmt, d->eh_map, 0);
      remove_stmt_from_eh_lp_fn (cfun, stmt);

      gimple_duplicate_stmt_histograms (dest_cfun, stmt, cfun, stmt);
      gimple_remove_stmt_histograms (cfun, stmt);

      /* We cannot leave any operands allocated from the operand caches of
	 the current function.  */
      free_stmt_operands (stmt);
      push_cfun (dest_cfun);
      update_stmt (stmt);
      pop_cfun ();
    }

  FOR_EACH_EDGE (e, ei, bb->succs)
    if (e->goto_locus != UNKNOWN_LOCATION)
      {
	tree block = LOCATION_BLOCK (e->goto_locus);
	if (d->orig_block == NULL_TREE
	    || block == d->orig_block)
	  e->goto_locus = d->new_block ?
	      COMBINE_LOCATION_DATA (line_table, e->goto_locus, d->new_block) :
	      LOCATION_LOCUS (e->goto_locus);
      }
}

/* Examine the statements in BB (which is in SRC_CFUN); find and return
   the outermost EH region.  Use REGION as the incoming base EH region.  */

static eh_region
find_outermost_region_in_block (struct function *src_cfun,
				basic_block bb, eh_region region)
{
  gimple_stmt_iterator si;

  for (si = gsi_start_bb (bb); !gsi_end_p (si); gsi_next (&si))
    {
      gimple stmt = gsi_stmt (si);
      eh_region stmt_region;
      int lp_nr;

      lp_nr = lookup_stmt_eh_lp_fn (src_cfun, stmt);
      stmt_region = get_eh_region_from_lp_number_fn (src_cfun, lp_nr);
      if (stmt_region)
	{
	  if (region == NULL)
	    region = stmt_region;
	  else if (stmt_region != region)
	    {
	      region = eh_region_outermost (src_cfun, stmt_region, region);
	      gcc_assert (region != NULL);
	    }
	}
    }

  return region;
}

static tree
new_label_mapper (tree decl, void *data)
{
  htab_t hash = (htab_t) data;
  struct tree_map *m;
  void **slot;

  gcc_assert (TREE_CODE (decl) == LABEL_DECL);

  m = XNEW (struct tree_map);
  m->hash = DECL_UID (decl);
  m->base.from = decl;
  m->to = create_artificial_label (UNKNOWN_LOCATION);
  LABEL_DECL_UID (m->to) = LABEL_DECL_UID (decl);
  if (LABEL_DECL_UID (m->to) >= cfun->cfg->last_label_uid)
    cfun->cfg->last_label_uid = LABEL_DECL_UID (m->to) + 1;

  slot = htab_find_slot_with_hash (hash, m, m->hash, INSERT);
  gcc_assert (*slot == NULL);

  *slot = m;

  return m->to;
}

/* Change DECL_CONTEXT of all BLOCK_VARS in block, including
   subblocks.  */

static void
replace_block_vars_by_duplicates (tree block, struct pointer_map_t *vars_map,
				  tree to_context)
{
  tree *tp, t;

  for (tp = &BLOCK_VARS (block); *tp; tp = &DECL_CHAIN (*tp))
    {
      t = *tp;
      if (TREE_CODE (t) != VAR_DECL && TREE_CODE (t) != CONST_DECL)
	continue;
      replace_by_duplicate_decl (&t, vars_map, to_context);
      if (t != *tp)
	{
	  if (TREE_CODE (*tp) == VAR_DECL && DECL_HAS_VALUE_EXPR_P (*tp))
	    {
	      SET_DECL_VALUE_EXPR (t, DECL_VALUE_EXPR (*tp));
	      DECL_HAS_VALUE_EXPR_P (t) = 1;
	    }
	  DECL_CHAIN (t) = DECL_CHAIN (*tp);
	  *tp = t;
	}
    }

  for (block = BLOCK_SUBBLOCKS (block); block; block = BLOCK_CHAIN (block))
    replace_block_vars_by_duplicates (block, vars_map, to_context);
}

/* Fixup the loop arrays and numbers after moving LOOP and its subloops
   from FN1 to FN2.  */

static void
fixup_loop_arrays_after_move (struct function *fn1, struct function *fn2,
			      struct loop *loop)
{
  /* Discard it from the old loop array.  */
  (*get_loops (fn1))[loop->num] = NULL;

  /* Place it in the new loop array, assigning it a new number.  */
  loop->num = number_of_loops (fn2);
  vec_safe_push (loops_for_fn (fn2)->larray, loop);

  /* Recurse to children.  */
  for (loop = loop->inner; loop; loop = loop->next)
    fixup_loop_arrays_after_move (fn1, fn2, loop);
}

/* Move a single-entry, single-exit region delimited by ENTRY_BB and
   EXIT_BB to function DEST_CFUN.  The whole region is replaced by a
   single basic block in the original CFG and the new basic block is
   returned.  DEST_CFUN must not have a CFG yet.

   Note that the region need not be a pure SESE region.  Blocks inside
   the region may contain calls to abort/exit.  The only restriction
   is that ENTRY_BB should be the only entry point and it must
   dominate EXIT_BB.

   Change TREE_BLOCK of all statements in ORIG_BLOCK to the new
   functions outermost BLOCK, move all subblocks of ORIG_BLOCK
   to the new function.

   All local variables referenced in the region are assumed to be in
   the corresponding BLOCK_VARS and unexpanded variable lists
   associated with DEST_CFUN.  */

basic_block
move_sese_region_to_fn (struct function *dest_cfun, basic_block entry_bb,
		        basic_block exit_bb, tree orig_block)
{
  vec<basic_block> bbs, dom_bbs;
  basic_block dom_entry = get_immediate_dominator (CDI_DOMINATORS, entry_bb);
  basic_block after, bb, *entry_pred, *exit_succ, abb;
  struct function *saved_cfun = cfun;
  int *entry_flag, *exit_flag;
  unsigned *entry_prob, *exit_prob;
  unsigned i, num_entry_edges, num_exit_edges, num_nodes;
  edge e;
  edge_iterator ei;
  htab_t new_label_map;
  struct pointer_map_t *vars_map, *eh_map;
  struct loop *loop = entry_bb->loop_father;
  struct loop *loop0 = get_loop (saved_cfun, 0);
  struct move_stmt_d d;

  /* If ENTRY does not strictly dominate EXIT, this cannot be an SESE
     region.  */
  gcc_assert (entry_bb != exit_bb
              && (!exit_bb
		  || dominated_by_p (CDI_DOMINATORS, exit_bb, entry_bb)));

  /* Collect all the blocks in the region.  Manually add ENTRY_BB
     because it won't be added by dfs_enumerate_from.  */
  bbs.create (0);
  bbs.safe_push (entry_bb);
  gather_blocks_in_sese_region (entry_bb, exit_bb, &bbs);

  /* The blocks that used to be dominated by something in BBS will now be
     dominated by the new block.  */
  dom_bbs = get_dominated_by_region (CDI_DOMINATORS,
				     bbs.address (),
				     bbs.length ());

  /* Detach ENTRY_BB and EXIT_BB from CFUN->CFG.  We need to remember
     the predecessor edges to ENTRY_BB and the successor edges to
     EXIT_BB so that we can re-attach them to the new basic block that
     will replace the region.  */
  num_entry_edges = EDGE_COUNT (entry_bb->preds);
  entry_pred = XNEWVEC (basic_block, num_entry_edges);
  entry_flag = XNEWVEC (int, num_entry_edges);
  entry_prob = XNEWVEC (unsigned, num_entry_edges);
  i = 0;
  for (ei = ei_start (entry_bb->preds); (e = ei_safe_edge (ei)) != NULL;)
    {
      entry_prob[i] = e->probability;
      entry_flag[i] = e->flags;
      entry_pred[i++] = e->src;
      remove_edge (e);
    }

  if (exit_bb)
    {
      num_exit_edges = EDGE_COUNT (exit_bb->succs);
      exit_succ = XNEWVEC (basic_block, num_exit_edges);
      exit_flag = XNEWVEC (int, num_exit_edges);
      exit_prob = XNEWVEC (unsigned, num_exit_edges);
      i = 0;
      for (ei = ei_start (exit_bb->succs); (e = ei_safe_edge (ei)) != NULL;)
	{
	  exit_prob[i] = e->probability;
	  exit_flag[i] = e->flags;
	  exit_succ[i++] = e->dest;
	  remove_edge (e);
	}
    }
  else
    {
      num_exit_edges = 0;
      exit_succ = NULL;
      exit_flag = NULL;
      exit_prob = NULL;
    }

  /* Switch context to the child function to initialize DEST_FN's CFG.  */
  gcc_assert (dest_cfun->cfg == NULL);
  push_cfun (dest_cfun);

  init_empty_tree_cfg ();

  /* Initialize EH information for the new function.  */
  eh_map = NULL;
  new_label_map = NULL;
  if (saved_cfun->eh)
    {
      eh_region region = NULL;

      FOR_EACH_VEC_ELT (bbs, i, bb)
	region = find_outermost_region_in_block (saved_cfun, bb, region);

      init_eh_for_function ();
      if (region != NULL)
	{
	  new_label_map = htab_create (17, tree_map_hash, tree_map_eq, free);
	  eh_map = duplicate_eh_regions (saved_cfun, region, 0,
					 new_label_mapper, new_label_map);
	}
    }

  /* Initialize an empty loop tree.  */
  struct loops *loops = ggc_alloc_cleared_loops ();
  init_loops_structure (dest_cfun, loops, 1);
  loops->state = LOOPS_MAY_HAVE_MULTIPLE_LATCHES;
  set_loops_for_fn (dest_cfun, loops);

  /* Move the outlined loop tree part.  */
  num_nodes = bbs.length ();
  FOR_EACH_VEC_ELT (bbs, i, bb)
    {
      if (bb->loop_father->header == bb)
	{
	  struct loop *this_loop = bb->loop_father;
	  struct loop *outer = loop_outer (this_loop);
	  if (outer == loop
	      /* If the SESE region contains some bbs ending with
		 a noreturn call, those are considered to belong
		 to the outermost loop in saved_cfun, rather than
		 the entry_bb's loop_father.  */
	      || outer == loop0)
	    {
	      if (outer != loop)
		num_nodes -= this_loop->num_nodes;
	      flow_loop_tree_node_remove (bb->loop_father);
	      flow_loop_tree_node_add (get_loop (dest_cfun, 0), this_loop);
	      fixup_loop_arrays_after_move (saved_cfun, cfun, this_loop);
	    }
	}
      else if (bb->loop_father == loop0 && loop0 != loop)
	num_nodes--;

      /* Remove loop exits from the outlined region.  */
      if (loops_for_fn (saved_cfun)->exits)
	FOR_EACH_EDGE (e, ei, bb->succs)
	  {
	    void **slot = htab_find_slot_with_hash
		(loops_for_fn (saved_cfun)->exits, e,
		 htab_hash_pointer (e), NO_INSERT);
	    if (slot)
	      htab_clear_slot (loops_for_fn (saved_cfun)->exits, slot);
	  }
    }


  /* Adjust the number of blocks in the tree root of the outlined part.  */
  get_loop (dest_cfun, 0)->num_nodes = bbs.length () + 2;

  /* Setup a mapping to be used by move_block_to_fn.  */
  loop->aux = current_loops->tree_root;
  loop0->aux = current_loops->tree_root;

  pop_cfun ();

  /* Move blocks from BBS into DEST_CFUN.  */
  gcc_assert (bbs.length () >= 2);
  after = dest_cfun->cfg->x_entry_block_ptr;
  vars_map = pointer_map_create ();

  memset (&d, 0, sizeof (d));
  d.orig_block = orig_block;
  d.new_block = DECL_INITIAL (dest_cfun->decl);
  d.from_context = cfun->decl;
  d.to_context = dest_cfun->decl;
  d.vars_map = vars_map;
  d.new_label_map = new_label_map;
  d.eh_map = eh_map;
  d.remap_decls_p = true;

  FOR_EACH_VEC_ELT (bbs, i, bb)
    {
      /* No need to update edge counts on the last block.  It has
	 already been updated earlier when we detached the region from
	 the original CFG.  */
      move_block_to_fn (dest_cfun, bb, after, bb != exit_bb, &d);
      after = bb;
    }

  loop->aux = NULL;
  loop0->aux = NULL;
  /* Loop sizes are no longer correct, fix them up.  */
  loop->num_nodes -= num_nodes;
  for (struct loop *outer = loop_outer (loop);
       outer; outer = loop_outer (outer))
    outer->num_nodes -= num_nodes;
  loop0->num_nodes -= bbs.length () - num_nodes;

  if (saved_cfun->has_simduid_loops || saved_cfun->has_force_vect_loops)
    {
      struct loop *aloop;
      for (i = 0; vec_safe_iterate (loops->larray, i, &aloop); i++)
	if (aloop != NULL)
	  {
	    if (aloop->simduid)
	      {
		replace_by_duplicate_decl (&aloop->simduid, d.vars_map,
					   d.to_context);
		dest_cfun->has_simduid_loops = true;
	      }
	    if (aloop->force_vect)
	      dest_cfun->has_force_vect_loops = true;
	  }
    }

  /* Rewire BLOCK_SUBBLOCKS of orig_block.  */
  if (orig_block)
    {
      tree block;
      gcc_assert (BLOCK_SUBBLOCKS (DECL_INITIAL (dest_cfun->decl))
		  == NULL_TREE);
      BLOCK_SUBBLOCKS (DECL_INITIAL (dest_cfun->decl))
	= BLOCK_SUBBLOCKS (orig_block);
      for (block = BLOCK_SUBBLOCKS (orig_block);
	   block; block = BLOCK_CHAIN (block))
	BLOCK_SUPERCONTEXT (block) = DECL_INITIAL (dest_cfun->decl);
      BLOCK_SUBBLOCKS (orig_block) = NULL_TREE;
    }

  replace_block_vars_by_duplicates (DECL_INITIAL (dest_cfun->decl),
				    vars_map, dest_cfun->decl);

  if (new_label_map)
    htab_delete (new_label_map);
  if (eh_map)
    pointer_map_destroy (eh_map);
  pointer_map_destroy (vars_map);

  /* Rewire the entry and exit blocks.  The successor to the entry
     block turns into the successor of DEST_FN's ENTRY_BLOCK_PTR in
     the child function.  Similarly, the predecessor of DEST_FN's
     EXIT_BLOCK_PTR turns into the predecessor of EXIT_BLOCK_PTR.  We
     need to switch CFUN between DEST_CFUN and SAVED_CFUN so that the
     various CFG manipulation function get to the right CFG.

     FIXME, this is silly.  The CFG ought to become a parameter to
     these helpers.  */
  push_cfun (dest_cfun);
  make_edge (ENTRY_BLOCK_PTR, entry_bb, EDGE_FALLTHRU);
  if (exit_bb)
    make_edge (exit_bb,  EXIT_BLOCK_PTR, 0);
  pop_cfun ();

  /* Back in the original function, the SESE region has disappeared,
     create a new basic block in its place.  */
  bb = create_empty_bb (entry_pred[0]);
  if (current_loops)
    add_bb_to_loop (bb, loop);
  for (i = 0; i < num_entry_edges; i++)
    {
      e = make_edge (entry_pred[i], bb, entry_flag[i]);
      e->probability = entry_prob[i];
    }

  for (i = 0; i < num_exit_edges; i++)
    {
      e = make_edge (bb, exit_succ[i], exit_flag[i]);
      e->probability = exit_prob[i];
    }

  set_immediate_dominator (CDI_DOMINATORS, bb, dom_entry);
  FOR_EACH_VEC_ELT (dom_bbs, i, abb)
    set_immediate_dominator (CDI_DOMINATORS, abb, bb);
  dom_bbs.release ();

  if (exit_bb)
    {
      free (exit_prob);
      free (exit_flag);
      free (exit_succ);
    }
  free (entry_prob);
  free (entry_flag);
  free (entry_pred);
  bbs.release ();

  return bb;
}


/* Dump FUNCTION_DECL FN to file FILE using FLAGS (see TDF_* in dumpfile.h)
   */

void
dump_function_to_file (tree fndecl, FILE *file, int flags)
{
  tree arg, var, old_current_fndecl = current_function_decl;
  struct function *dsf;
  bool ignore_topmost_bind = false, any_var = false;
  basic_block bb;
  tree chain;
  bool tmclone = (TREE_CODE (fndecl) == FUNCTION_DECL
		  && decl_is_tm_clone (fndecl));
  struct function *fun = DECL_STRUCT_FUNCTION (fndecl);

  current_function_decl = fndecl;
  fprintf (file, "%s %s(", function_name (fun), tmclone ? "[tm-clone] " : "");

  arg = DECL_ARGUMENTS (fndecl);
  while (arg)
    {
      print_generic_expr (file, TREE_TYPE (arg), dump_flags);
      fprintf (file, " ");
      print_generic_expr (file, arg, dump_flags);
      if (flags & TDF_VERBOSE)
	print_node (file, "", arg, 4);
      if (DECL_CHAIN (arg))
	fprintf (file, ", ");
      arg = DECL_CHAIN (arg);
    }
  fprintf (file, ")\n");

  if (flags & TDF_VERBOSE)
    print_node (file, "", fndecl, 2);

  dsf = DECL_STRUCT_FUNCTION (fndecl);
  if (dsf && (flags & TDF_EH))
    dump_eh_tree (file, dsf);

  if (flags & TDF_RAW && !gimple_has_body_p (fndecl))
    {
      dump_node (fndecl, TDF_SLIM | flags, file);
      current_function_decl = old_current_fndecl;
      return;
    }

  /* When GIMPLE is lowered, the variables are no longer available in
     BIND_EXPRs, so display them separately.  */
  if (fun && fun->decl == fndecl && (fun->curr_properties & PROP_gimple_lcf))
    {
      unsigned ix;
      ignore_topmost_bind = true;

      fprintf (file, "{\n");
      if (!vec_safe_is_empty (fun->local_decls))
	FOR_EACH_LOCAL_DECL (fun, ix, var)
	  {
	    print_generic_decl (file, var, flags);
	    if (flags & TDF_VERBOSE)
	      print_node (file, "", var, 4);
	    fprintf (file, "\n");

	    any_var = true;
	  }
      if (gimple_in_ssa_p (cfun))
	for (ix = 1; ix < num_ssa_names; ++ix)
	  {
	    tree name = ssa_name (ix);
	    if (name && !SSA_NAME_VAR (name))
	      {
		fprintf (file, "  ");
		print_generic_expr (file, TREE_TYPE (name), flags);
		fprintf (file, " ");
		print_generic_expr (file, name, flags);
		fprintf (file, ";\n");

		any_var = true;
	      }
	  }
    }

  if (fun && fun->decl == fndecl
      && fun->cfg
      && basic_block_info_for_function (fun))
    {
      /* If the CFG has been built, emit a CFG-based dump.  */
      if (!ignore_topmost_bind)
	fprintf (file, "{\n");

      if (any_var && n_basic_blocks_for_function (fun))
	fprintf (file, "\n");

      FOR_EACH_BB_FN (bb, fun)
	dump_bb (file, bb, 2, flags | TDF_COMMENT);

      fprintf (file, "}\n");
    }
  else if (DECL_SAVED_TREE (fndecl) == NULL)
    {
      /* The function is now in GIMPLE form but the CFG has not been
	 built yet.  Emit the single sequence of GIMPLE statements
	 that make up its body.  */
      gimple_seq body = gimple_body (fndecl);

      if (gimple_seq_first_stmt (body)
	  && gimple_seq_first_stmt (body) == gimple_seq_last_stmt (body)
	  && gimple_code (gimple_seq_first_stmt (body)) == GIMPLE_BIND)
	print_gimple_seq (file, body, 0, flags);
      else
	{
	  if (!ignore_topmost_bind)
	    fprintf (file, "{\n");

	  if (any_var)
	    fprintf (file, "\n");

	  print_gimple_seq (file, body, 2, flags);
	  fprintf (file, "}\n");
	}
    }
  else
    {
      int indent;

      /* Make a tree based dump.  */
      chain = DECL_SAVED_TREE (fndecl);
      if (chain && TREE_CODE (chain) == BIND_EXPR)
	{
	  if (ignore_topmost_bind)
	    {
	      chain = BIND_EXPR_BODY (chain);
	      indent = 2;
	    }
	  else
	    indent = 0;
	}
      else
	{
	  if (!ignore_topmost_bind)
	    fprintf (file, "{\n");
	  indent = 2;
	}

      if (any_var)
	fprintf (file, "\n");

      print_generic_stmt_indented (file, chain, flags, indent);
      if (ignore_topmost_bind)
	fprintf (file, "}\n");
    }

  if (flags & TDF_ENUMERATE_LOCALS)
    dump_enumerated_decls (file, flags);
  fprintf (file, "\n\n");

  current_function_decl = old_current_fndecl;
}

/* Dump FUNCTION_DECL FN to stderr using FLAGS (see TDF_* in tree.h)  */

DEBUG_FUNCTION void
debug_function (tree fn, int flags)
{
  dump_function_to_file (fn, stderr, flags);
}


/* Print on FILE the indexes for the predecessors of basic_block BB.  */

static void
print_pred_bbs (FILE *file, basic_block bb)
{
  edge e;
  edge_iterator ei;

  FOR_EACH_EDGE (e, ei, bb->preds)
    fprintf (file, "bb_%d ", e->src->index);
}


/* Print on FILE the indexes for the successors of basic_block BB.  */

static void
print_succ_bbs (FILE *file, basic_block bb)
{
  edge e;
  edge_iterator ei;

  FOR_EACH_EDGE (e, ei, bb->succs)
    fprintf (file, "bb_%d ", e->dest->index);
}

/* Print to FILE the basic block BB following the VERBOSITY level.  */

void
print_loops_bb (FILE *file, basic_block bb, int indent, int verbosity)
{
  char *s_indent = (char *) alloca ((size_t) indent + 1);
  memset ((void *) s_indent, ' ', (size_t) indent);
  s_indent[indent] = '\0';

  /* Print basic_block's header.  */
  if (verbosity >= 2)
    {
      fprintf (file, "%s  bb_%d (preds = {", s_indent, bb->index);
      print_pred_bbs (file, bb);
      fprintf (file, "}, succs = {");
      print_succ_bbs (file, bb);
      fprintf (file, "})\n");
    }

  /* Print basic_block's body.  */
  if (verbosity >= 3)
    {
      fprintf (file, "%s  {\n", s_indent);
      dump_bb (file, bb, indent + 4, TDF_VOPS|TDF_MEMSYMS);
      fprintf (file, "%s  }\n", s_indent);
    }
}

static void print_loop_and_siblings (FILE *, struct loop *, int, int);

/* Pretty print LOOP on FILE, indented INDENT spaces.  Following
   VERBOSITY level this outputs the contents of the loop, or just its
   structure.  */

static void
print_loop (FILE *file, struct loop *loop, int indent, int verbosity)
{
  char *s_indent;
  basic_block bb;

  if (loop == NULL)
    return;

  s_indent = (char *) alloca ((size_t) indent + 1);
  memset ((void *) s_indent, ' ', (size_t) indent);
  s_indent[indent] = '\0';

  /* Print loop's header.  */
  fprintf (file, "%sloop_%d (", s_indent, loop->num);
  if (loop->header)
    fprintf (file, "header = %d", loop->header->index);
  else
    {
      fprintf (file, "deleted)\n");
      return;
    }
  if (loop->latch)
    fprintf (file, ", latch = %d", loop->latch->index);
  else
    fprintf (file, ", multiple latches");
  fprintf (file, ", niter = ");
  print_generic_expr (file, loop->nb_iterations, 0);

  if (loop->any_upper_bound)
    {
      fprintf (file, ", upper_bound = ");
      dump_double_int (file, loop->nb_iterations_upper_bound, true);
    }

  if (loop->any_estimate)
    {
      fprintf (file, ", estimate = ");
      dump_double_int (file, loop->nb_iterations_estimate, true);
    }
  fprintf (file, ")\n");

  /* Print loop's body.  */
  if (verbosity >= 1)
    {
      fprintf (file, "%s{\n", s_indent);
      FOR_EACH_BB (bb)
	if (bb->loop_father == loop)
	  print_loops_bb (file, bb, indent, verbosity);

      print_loop_and_siblings (file, loop->inner, indent + 2, verbosity);
      fprintf (file, "%s}\n", s_indent);
    }
}

/* Print the LOOP and its sibling loops on FILE, indented INDENT
   spaces.  Following VERBOSITY level this outputs the contents of the
   loop, or just its structure.  */

static void
print_loop_and_siblings (FILE *file, struct loop *loop, int indent,
			 int verbosity)
{
  if (loop == NULL)
    return;

  print_loop (file, loop, indent, verbosity);
  print_loop_and_siblings (file, loop->next, indent, verbosity);
}

/* Follow a CFG edge from the entry point of the program, and on entry
   of a loop, pretty print the loop structure on FILE.  */

void
print_loops (FILE *file, int verbosity)
{
  basic_block bb;

  bb = ENTRY_BLOCK_PTR;
  if (bb && bb->loop_father)
    print_loop_and_siblings (file, bb->loop_father, 0, verbosity);
}

/* Dump a loop.  */

DEBUG_FUNCTION void
debug (struct loop &ref)
{
  print_loop (stderr, &ref, 0, /*verbosity*/0);
}

DEBUG_FUNCTION void
debug (struct loop *ptr)
{
  if (ptr)
    debug (*ptr);
  else
    fprintf (stderr, "<nil>\n");
}

/* Dump a loop verbosely.  */

DEBUG_FUNCTION void
debug_verbose (struct loop &ref)
{
  print_loop (stderr, &ref, 0, /*verbosity*/3);
}

DEBUG_FUNCTION void
debug_verbose (struct loop *ptr)
{
  if (ptr)
    debug (*ptr);
  else
    fprintf (stderr, "<nil>\n");
}


/* Debugging loops structure at tree level, at some VERBOSITY level.  */

DEBUG_FUNCTION void
debug_loops (int verbosity)
{
  print_loops (stderr, verbosity);
}

/* Print on stderr the code of LOOP, at some VERBOSITY level.  */

DEBUG_FUNCTION void
debug_loop (struct loop *loop, int verbosity)
{
  print_loop (stderr, loop, 0, verbosity);
}

/* Print on stderr the code of loop number NUM, at some VERBOSITY
   level.  */

DEBUG_FUNCTION void
debug_loop_num (unsigned num, int verbosity)
{
  debug_loop (get_loop (cfun, num), verbosity);
}

/* Return true if BB ends with a call, possibly followed by some
   instructions that must stay with the call.  Return false,
   otherwise.  */

static bool
gimple_block_ends_with_call_p (basic_block bb)
{
  gimple_stmt_iterator gsi = gsi_last_nondebug_bb (bb);
  return !gsi_end_p (gsi) && is_gimple_call (gsi_stmt (gsi));
}


/* Return true if BB ends with a conditional branch.  Return false,
   otherwise.  */

static bool
gimple_block_ends_with_condjump_p (const_basic_block bb)
{
  gimple stmt = last_stmt (CONST_CAST_BB (bb));
  return (stmt && gimple_code (stmt) == GIMPLE_COND);
}


/* Return true if we need to add fake edge to exit at statement T.
   Helper function for gimple_flow_call_edges_add.  */

static bool
need_fake_edge_p (gimple t)
{
  tree fndecl = NULL_TREE;
  int call_flags = 0;

  /* NORETURN and LONGJMP calls already have an edge to exit.
     CONST and PURE calls do not need one.
     We don't currently check for CONST and PURE here, although
     it would be a good idea, because those attributes are
     figured out from the RTL in mark_constant_function, and
     the counter incrementation code from -fprofile-arcs
     leads to different results from -fbranch-probabilities.  */
  if (is_gimple_call (t))
    {
      fndecl = gimple_call_fndecl (t);
      call_flags = gimple_call_flags (t);
    }

  if (is_gimple_call (t)
      && fndecl
      && DECL_BUILT_IN (fndecl)
      && (call_flags & ECF_NOTHROW)
      && !(call_flags & ECF_RETURNS_TWICE)
      /* fork() doesn't really return twice, but the effect of
         wrapping it in __gcov_fork() which calls __gcov_flush()
	 and clears the counters before forking has the same
	 effect as returning twice.  Force a fake edge.  */
      && !(DECL_BUILT_IN_CLASS (fndecl) == BUILT_IN_NORMAL
	   && DECL_FUNCTION_CODE (fndecl) == BUILT_IN_FORK))
    return false;

  if (is_gimple_call (t))
    {
      edge_iterator ei;
      edge e;
      basic_block bb;

      if (!(call_flags & ECF_NORETURN))
	return true;

      bb = gimple_bb (t);
      FOR_EACH_EDGE (e, ei, bb->succs)
	if ((e->flags & EDGE_FAKE) == 0)
	  return true;
    }

  if (gimple_code (t) == GIMPLE_ASM
       && (gimple_asm_volatile_p (t) || gimple_asm_input_p (t)))
    return true;

  return false;
}


/* Add fake edges to the function exit for any non constant and non
   noreturn calls (or noreturn calls with EH/abnormal edges),
   volatile inline assembly in the bitmap of blocks specified by BLOCKS
   or to the whole CFG if BLOCKS is zero.  Return the number of blocks
   that were split.

   The goal is to expose cases in which entering a basic block does
   not imply that all subsequent instructions must be executed.  */

static int
gimple_flow_call_edges_add (sbitmap blocks)
{
  int i;
  int blocks_split = 0;
  int last_bb = last_basic_block;
  bool check_last_block = false;

  if (n_basic_blocks == NUM_FIXED_BLOCKS)
    return 0;

  if (! blocks)
    check_last_block = true;
  else
    check_last_block = bitmap_bit_p (blocks, EXIT_BLOCK_PTR->prev_bb->index);

  /* In the last basic block, before epilogue generation, there will be
     a fallthru edge to EXIT.  Special care is required if the last insn
     of the last basic block is a call because make_edge folds duplicate
     edges, which would result in the fallthru edge also being marked
     fake, which would result in the fallthru edge being removed by
     remove_fake_edges, which would result in an invalid CFG.

     Moreover, we can't elide the outgoing fake edge, since the block
     profiler needs to take this into account in order to solve the minimal
     spanning tree in the case that the call doesn't return.

     Handle this by adding a dummy instruction in a new last basic block.  */
  if (check_last_block)
    {
      basic_block bb = EXIT_BLOCK_PTR->prev_bb;
      gimple_stmt_iterator gsi = gsi_last_nondebug_bb (bb);
      gimple t = NULL;

      if (!gsi_end_p (gsi))
	t = gsi_stmt (gsi);

      if (t && need_fake_edge_p (t))
	{
	  edge e;

	  e = find_edge (bb, EXIT_BLOCK_PTR);
	  if (e)
	    {
	      gsi_insert_on_edge (e, gimple_build_nop ());
	      gsi_commit_edge_inserts ();
	    }
	}
    }

  /* Now add fake edges to the function exit for any non constant
     calls since there is no way that we can determine if they will
     return or not...  */
  for (i = 0; i < last_bb; i++)
    {
      basic_block bb = BASIC_BLOCK (i);
      gimple_stmt_iterator gsi;
      gimple stmt, last_stmt;

      if (!bb)
	continue;

      if (blocks && !bitmap_bit_p (blocks, i))
	continue;

      gsi = gsi_last_nondebug_bb (bb);
      if (!gsi_end_p (gsi))
	{
	  last_stmt = gsi_stmt (gsi);
	  do
	    {
	      stmt = gsi_stmt (gsi);
	      if (need_fake_edge_p (stmt))
		{
		  edge e;

		  /* The handling above of the final block before the
		     epilogue should be enough to verify that there is
		     no edge to the exit block in CFG already.
		     Calling make_edge in such case would cause us to
		     mark that edge as fake and remove it later.  */
#ifdef ENABLE_CHECKING
		  if (stmt == last_stmt)
		    {
		      e = find_edge (bb, EXIT_BLOCK_PTR);
		      gcc_assert (e == NULL);
		    }
#endif

		  /* Note that the following may create a new basic block
		     and renumber the existing basic blocks.  */
		  if (stmt != last_stmt)
		    {
		      e = split_block (bb, stmt);
		      if (e)
			blocks_split++;
		    }
		  make_edge (bb, EXIT_BLOCK_PTR, EDGE_FAKE);
		}
	      gsi_prev (&gsi);
	    }
	  while (!gsi_end_p (gsi));
	}
    }

  if (blocks_split)
    verify_flow_info ();

  return blocks_split;
}

/* Removes edge E and all the blocks dominated by it, and updates dominance
   information.  The IL in E->src needs to be updated separately.
   If dominance info is not available, only the edge E is removed.*/

void
remove_edge_and_dominated_blocks (edge e)
{
  vec<basic_block> bbs_to_remove = vNULL;
  vec<basic_block> bbs_to_fix_dom = vNULL;
  bitmap df, df_idom;
  edge f;
  edge_iterator ei;
  bool none_removed = false;
  unsigned i;
  basic_block bb, dbb;
  bitmap_iterator bi;

  if (!dom_info_available_p (CDI_DOMINATORS))
    {
      remove_edge (e);
      return;
    }

  /* No updating is needed for edges to exit.  */
  if (e->dest == EXIT_BLOCK_PTR)
    {
      if (cfgcleanup_altered_bbs)
	bitmap_set_bit (cfgcleanup_altered_bbs, e->src->index);
      remove_edge (e);
      return;
    }

  /* First, we find the basic blocks to remove.  If E->dest has a predecessor
     that is not dominated by E->dest, then this set is empty.  Otherwise,
     all the basic blocks dominated by E->dest are removed.

     Also, to DF_IDOM we store the immediate dominators of the blocks in
     the dominance frontier of E (i.e., of the successors of the
     removed blocks, if there are any, and of E->dest otherwise).  */
  FOR_EACH_EDGE (f, ei, e->dest->preds)
    {
      if (f == e)
	continue;

      if (!dominated_by_p (CDI_DOMINATORS, f->src, e->dest))
	{
	  none_removed = true;
	  break;
	}
    }

  df = BITMAP_ALLOC (NULL);
  df_idom = BITMAP_ALLOC (NULL);

  if (none_removed)
    bitmap_set_bit (df_idom,
		    get_immediate_dominator (CDI_DOMINATORS, e->dest)->index);
  else
    {
      bbs_to_remove = get_all_dominated_blocks (CDI_DOMINATORS, e->dest);
      FOR_EACH_VEC_ELT (bbs_to_remove, i, bb)
	{
	  FOR_EACH_EDGE (f, ei, bb->succs)
	    {
	      if (f->dest != EXIT_BLOCK_PTR)
		bitmap_set_bit (df, f->dest->index);
	    }
	}
      FOR_EACH_VEC_ELT (bbs_to_remove, i, bb)
	bitmap_clear_bit (df, bb->index);

      EXECUTE_IF_SET_IN_BITMAP (df, 0, i, bi)
	{
	  bb = BASIC_BLOCK (i);
	  bitmap_set_bit (df_idom,
			  get_immediate_dominator (CDI_DOMINATORS, bb)->index);
	}
    }

  if (cfgcleanup_altered_bbs)
    {
      /* Record the set of the altered basic blocks.  */
      bitmap_set_bit (cfgcleanup_altered_bbs, e->src->index);
      bitmap_ior_into (cfgcleanup_altered_bbs, df);
    }

  /* Remove E and the cancelled blocks.  */
  if (none_removed)
    remove_edge (e);
  else
    {
      /* Walk backwards so as to get a chance to substitute all
	 released DEFs into debug stmts.  See
	 eliminate_unnecessary_stmts() in tree-ssa-dce.c for more
	 details.  */
      for (i = bbs_to_remove.length (); i-- > 0; )
	delete_basic_block (bbs_to_remove[i]);
    }

  /* Update the dominance information.  The immediate dominator may change only
     for blocks whose immediate dominator belongs to DF_IDOM:

     Suppose that idom(X) = Y before removal of E and idom(X) != Y after the
     removal.  Let Z the arbitrary block such that idom(Z) = Y and
     Z dominates X after the removal.  Before removal, there exists a path P
     from Y to X that avoids Z.  Let F be the last edge on P that is
     removed, and let W = F->dest.  Before removal, idom(W) = Y (since Y
     dominates W, and because of P, Z does not dominate W), and W belongs to
     the dominance frontier of E.  Therefore, Y belongs to DF_IDOM.  */
  EXECUTE_IF_SET_IN_BITMAP (df_idom, 0, i, bi)
    {
      bb = BASIC_BLOCK (i);
      for (dbb = first_dom_son (CDI_DOMINATORS, bb);
	   dbb;
	   dbb = next_dom_son (CDI_DOMINATORS, dbb))
	bbs_to_fix_dom.safe_push (dbb);
    }

  iterate_fix_dominators (CDI_DOMINATORS, bbs_to_fix_dom, true);

  BITMAP_FREE (df);
  BITMAP_FREE (df_idom);
  bbs_to_remove.release ();
  bbs_to_fix_dom.release ();
}

/* Purge dead EH edges from basic block BB.  */

bool
gimple_purge_dead_eh_edges (basic_block bb)
{
  bool changed = false;
  edge e;
  edge_iterator ei;
  gimple stmt = last_stmt (bb);

  if (stmt && stmt_can_throw_internal (stmt))
    return false;

  for (ei = ei_start (bb->succs); (e = ei_safe_edge (ei)); )
    {
      if (e->flags & EDGE_EH)
	{
	  remove_edge_and_dominated_blocks (e);
	  changed = true;
	}
      else
	ei_next (&ei);
    }

  return changed;
}

/* Purge dead EH edges from basic block listed in BLOCKS.  */

bool
gimple_purge_all_dead_eh_edges (const_bitmap blocks)
{
  bool changed = false;
  unsigned i;
  bitmap_iterator bi;

  EXECUTE_IF_SET_IN_BITMAP (blocks, 0, i, bi)
    {
      basic_block bb = BASIC_BLOCK (i);

      /* Earlier gimple_purge_dead_eh_edges could have removed
	 this basic block already.  */
      gcc_assert (bb || changed);
      if (bb != NULL)
	changed |= gimple_purge_dead_eh_edges (bb);
    }

  return changed;
}

/* Purge dead abnormal call edges from basic block BB.  */

bool
gimple_purge_dead_abnormal_call_edges (basic_block bb)
{
  bool changed = false;
  edge e;
  edge_iterator ei;
  gimple stmt = last_stmt (bb);

  if (!cfun->has_nonlocal_label
      && !cfun->calls_setjmp)
    return false;

  if (stmt && stmt_can_make_abnormal_goto (stmt))
    return false;

  for (ei = ei_start (bb->succs); (e = ei_safe_edge (ei)); )
    {
      if (e->flags & EDGE_ABNORMAL)
	{
	  if (e->flags & EDGE_FALLTHRU)
	    e->flags &= ~EDGE_ABNORMAL;
	  else
	    remove_edge_and_dominated_blocks (e);
	  changed = true;
	}
      else
	ei_next (&ei);
    }

  return changed;
}

/* Purge dead abnormal call edges from basic block listed in BLOCKS.  */

bool
gimple_purge_all_dead_abnormal_call_edges (const_bitmap blocks)
{
  bool changed = false;
  unsigned i;
  bitmap_iterator bi;

  EXECUTE_IF_SET_IN_BITMAP (blocks, 0, i, bi)
    {
      basic_block bb = BASIC_BLOCK (i);

      /* Earlier gimple_purge_dead_abnormal_call_edges could have removed
	 this basic block already.  */
      gcc_assert (bb || changed);
      if (bb != NULL)
	changed |= gimple_purge_dead_abnormal_call_edges (bb);
    }

  return changed;
}

/* This function is called whenever a new edge is created or
   redirected.  */

static void
gimple_execute_on_growing_pred (edge e)
{
  basic_block bb = e->dest;

  if (!gimple_seq_empty_p (phi_nodes (bb)))
    reserve_phi_args_for_new_edge (bb);
}

/* This function is called immediately before edge E is removed from
   the edge vector E->dest->preds.  */

static void
gimple_execute_on_shrinking_pred (edge e)
{
  if (!gimple_seq_empty_p (phi_nodes (e->dest)))
    remove_phi_args (e);
}

/*---------------------------------------------------------------------------
  Helper functions for Loop versioning
  ---------------------------------------------------------------------------*/

/* Adjust phi nodes for 'first' basic block.  'second' basic block is a copy
   of 'first'. Both of them are dominated by 'new_head' basic block. When
   'new_head' was created by 'second's incoming edge it received phi arguments
   on the edge by split_edge(). Later, additional edge 'e' was created to
   connect 'new_head' and 'first'. Now this routine adds phi args on this
   additional edge 'e' that new_head to second edge received as part of edge
   splitting.  */

static void
gimple_lv_adjust_loop_header_phi (basic_block first, basic_block second,
				  basic_block new_head, edge e)
{
  gimple phi1, phi2;
  gimple_stmt_iterator psi1, psi2;
  tree def;
  edge e2 = find_edge (new_head, second);

  /* Because NEW_HEAD has been created by splitting SECOND's incoming
     edge, we should always have an edge from NEW_HEAD to SECOND.  */
  gcc_assert (e2 != NULL);

  /* Browse all 'second' basic block phi nodes and add phi args to
     edge 'e' for 'first' head. PHI args are always in correct order.  */

  for (psi2 = gsi_start_phis (second),
       psi1 = gsi_start_phis (first);
       !gsi_end_p (psi2) && !gsi_end_p (psi1);
       gsi_next (&psi2),  gsi_next (&psi1))
    {
      phi1 = gsi_stmt (psi1);
      phi2 = gsi_stmt (psi2);
      def = PHI_ARG_DEF (phi2, e2->dest_idx);
      add_phi_arg (phi1, def, e, gimple_phi_arg_location_from_edge (phi2, e2));
    }
}


/* Adds a if else statement to COND_BB with condition COND_EXPR.
   SECOND_HEAD is the destination of the THEN and FIRST_HEAD is
   the destination of the ELSE part.  */

static void
gimple_lv_add_condition_to_bb (basic_block first_head ATTRIBUTE_UNUSED,
			       basic_block second_head ATTRIBUTE_UNUSED,
			       basic_block cond_bb, void *cond_e)
{
  gimple_stmt_iterator gsi;
  gimple new_cond_expr;
  tree cond_expr = (tree) cond_e;
  edge e0;

  /* Build new conditional expr */
  new_cond_expr = gimple_build_cond_from_tree (cond_expr,
					       NULL_TREE, NULL_TREE);

  /* Add new cond in cond_bb.  */
  gsi = gsi_last_bb (cond_bb);
  gsi_insert_after (&gsi, new_cond_expr, GSI_NEW_STMT);

  /* Adjust edges appropriately to connect new head with first head
     as well as second head.  */
  e0 = single_succ_edge (cond_bb);
  e0->flags &= ~EDGE_FALLTHRU;
  e0->flags |= EDGE_FALSE_VALUE;
}


/* Do book-keeping of basic block BB for the profile consistency checker.
   If AFTER_PASS is 0, do pre-pass accounting, or if AFTER_PASS is 1
   then do post-pass accounting.  Store the counting in RECORD.  */
static void
gimple_account_profile_record (basic_block bb, int after_pass,
			       struct profile_record *record)
{
  gimple_stmt_iterator i;
  for (i = gsi_start_bb (bb); !gsi_end_p (i); gsi_next (&i))
    {
      record->size[after_pass]
	+= estimate_num_insns (gsi_stmt (i), &eni_size_weights);
      if (profile_status == PROFILE_READ)
	record->time[after_pass]
	  += estimate_num_insns (gsi_stmt (i),
				 &eni_time_weights) * bb->count;
      else if (profile_status == PROFILE_GUESSED)
	record->time[after_pass]
	  += estimate_num_insns (gsi_stmt (i),
				 &eni_time_weights) * bb->frequency;
    }
}

struct cfg_hooks gimple_cfg_hooks = {
  "gimple",
  gimple_verify_flow_info,
  gimple_dump_bb,		/* dump_bb  */
  gimple_dump_bb_for_graph,	/* dump_bb_for_graph  */
  create_bb,			/* create_basic_block  */
  gimple_redirect_edge_and_branch, /* redirect_edge_and_branch  */
  gimple_redirect_edge_and_branch_force, /* redirect_edge_and_branch_force  */
  gimple_can_remove_branch_p,	/* can_remove_branch_p  */
  remove_bb,			/* delete_basic_block  */
  gimple_split_block,		/* split_block  */
  gimple_move_block_after,	/* move_block_after  */
  gimple_can_merge_blocks_p,	/* can_merge_blocks_p  */
  gimple_merge_blocks,		/* merge_blocks  */
  gimple_predict_edge,		/* predict_edge  */
  gimple_predicted_by_p,	/* predicted_by_p  */
  gimple_can_duplicate_bb_p,	/* can_duplicate_block_p  */
  gimple_duplicate_bb,		/* duplicate_block  */
  gimple_split_edge,		/* split_edge  */
  gimple_make_forwarder_block,	/* make_forward_block  */
  NULL,				/* tidy_fallthru_edge  */
  NULL,				/* force_nonfallthru */
  gimple_block_ends_with_call_p,/* block_ends_with_call_p */
  gimple_block_ends_with_condjump_p, /* block_ends_with_condjump_p */
  gimple_flow_call_edges_add,   /* flow_call_edges_add */
  gimple_execute_on_growing_pred,	/* execute_on_growing_pred */
  gimple_execute_on_shrinking_pred, /* execute_on_shrinking_pred */
  gimple_duplicate_loop_to_header_edge, /* duplicate loop for trees */
  gimple_lv_add_condition_to_bb, /* lv_add_condition_to_bb */
  gimple_lv_adjust_loop_header_phi, /* lv_adjust_loop_header_phi*/
  extract_true_false_edges_from_block, /* extract_cond_bb_edges */
  flush_pending_stmts, 		/* flush_pending_stmts */  
  gimple_empty_block_p,           /* block_empty_p */
  gimple_split_block_before_cond_jump, /* split_block_before_cond_jump */
  gimple_account_profile_record,
};


/* Split all critical edges.  */

static unsigned int
split_critical_edges (void)
{
  basic_block bb;
  edge e;
  edge_iterator ei;

  /* split_edge can redirect edges out of SWITCH_EXPRs, which can get
     expensive.  So we want to enable recording of edge to CASE_LABEL_EXPR
     mappings around the calls to split_edge.  */
  start_recording_case_labels ();
  FOR_ALL_BB (bb)
    {
      FOR_EACH_EDGE (e, ei, bb->succs)
        {
	  if (EDGE_CRITICAL_P (e) && !(e->flags & EDGE_ABNORMAL))
	    split_edge (e);
	  /* PRE inserts statements to edges and expects that
	     since split_critical_edges was done beforehand, committing edge
	     insertions will not split more edges.  In addition to critical
	     edges we must split edges that have multiple successors and
	     end by control flow statements, such as RESX.
	     Go ahead and split them too.  This matches the logic in
	     gimple_find_edge_insert_loc.  */
	  else if ((!single_pred_p (e->dest)
	            || !gimple_seq_empty_p (phi_nodes (e->dest))
	            || e->dest == EXIT_BLOCK_PTR)
		   && e->src != ENTRY_BLOCK_PTR
	           && !(e->flags & EDGE_ABNORMAL))
	    {
	      gimple_stmt_iterator gsi;

	      gsi = gsi_last_bb (e->src);
	      if (!gsi_end_p (gsi)
		  && stmt_ends_bb_p (gsi_stmt (gsi))
		  && (gimple_code (gsi_stmt (gsi)) != GIMPLE_RETURN
		      && !gimple_call_builtin_p (gsi_stmt (gsi),
						 BUILT_IN_RETURN)))
		split_edge (e);
	    }
	}
    }
  end_recording_case_labels ();
  return 0;
}

namespace {

const pass_data pass_data_split_crit_edges =
{
  GIMPLE_PASS, /* type */
  "crited", /* name */
  OPTGROUP_NONE, /* optinfo_flags */
  false, /* has_gate */
  true, /* has_execute */
  TV_TREE_SPLIT_EDGES, /* tv_id */
  PROP_cfg, /* properties_required */
  PROP_no_crit_edges, /* properties_provided */
  0, /* properties_destroyed */
  0, /* todo_flags_start */
  TODO_verify_flow, /* todo_flags_finish */
};

class pass_split_crit_edges : public gimple_opt_pass
{
public:
  pass_split_crit_edges (gcc::context *ctxt)
    : gimple_opt_pass (pass_data_split_crit_edges, ctxt)
  {}

  /* opt_pass methods: */
  unsigned int execute () { return split_critical_edges (); }

  opt_pass * clone () { return new pass_split_crit_edges (m_ctxt); }
}; // class pass_split_crit_edges

} // anon namespace

gimple_opt_pass *
make_pass_split_crit_edges (gcc::context *ctxt)
{
  return new pass_split_crit_edges (ctxt);
}


/* Build a ternary operation and gimplify it.  Emit code before GSI.
   Return the gimple_val holding the result.  */

tree
gimplify_build3 (gimple_stmt_iterator *gsi, enum tree_code code,
		 tree type, tree a, tree b, tree c)
{
  tree ret;
  location_t loc = gimple_location (gsi_stmt (*gsi));

  ret = fold_build3_loc (loc, code, type, a, b, c);
  STRIP_NOPS (ret);

  return force_gimple_operand_gsi (gsi, ret, true, NULL, true,
                                   GSI_SAME_STMT);
}

/* Build a binary operation and gimplify it.  Emit code before GSI.
   Return the gimple_val holding the result.  */

tree
gimplify_build2 (gimple_stmt_iterator *gsi, enum tree_code code,
		 tree type, tree a, tree b)
{
  tree ret;

  ret = fold_build2_loc (gimple_location (gsi_stmt (*gsi)), code, type, a, b);
  STRIP_NOPS (ret);

  return force_gimple_operand_gsi (gsi, ret, true, NULL, true,
                                   GSI_SAME_STMT);
}

/* Build a unary operation and gimplify it.  Emit code before GSI.
   Return the gimple_val holding the result.  */

tree
gimplify_build1 (gimple_stmt_iterator *gsi, enum tree_code code, tree type,
		 tree a)
{
  tree ret;

  ret = fold_build1_loc (gimple_location (gsi_stmt (*gsi)), code, type, a);
  STRIP_NOPS (ret);

  return force_gimple_operand_gsi (gsi, ret, true, NULL, true,
                                   GSI_SAME_STMT);
}



/* Emit return warnings.  */

static unsigned int
execute_warn_function_return (void)
{
  source_location location;
  gimple last;
  edge e;
  edge_iterator ei;

  if (!targetm.warn_func_return (cfun->decl))
    return 0;

  /* If we have a path to EXIT, then we do return.  */
  if (TREE_THIS_VOLATILE (cfun->decl)
      && EDGE_COUNT (EXIT_BLOCK_PTR->preds) > 0)
    {
      location = UNKNOWN_LOCATION;
      FOR_EACH_EDGE (e, ei, EXIT_BLOCK_PTR->preds)
	{
	  last = last_stmt (e->src);
	  if ((gimple_code (last) == GIMPLE_RETURN
	       || gimple_call_builtin_p (last, BUILT_IN_RETURN))
	      && (location = gimple_location (last)) != UNKNOWN_LOCATION)
	    break;
	}
      if (location == UNKNOWN_LOCATION)
	location = cfun->function_end_locus;
      warning_at (location, 0, "%<noreturn%> function does return");
    }

  /* If we see "return;" in some basic block, then we do reach the end
     without returning a value.  */
  else if (warn_return_type
	   && !TREE_NO_WARNING (cfun->decl)
	   && EDGE_COUNT (EXIT_BLOCK_PTR->preds) > 0
	   && !VOID_TYPE_P (TREE_TYPE (TREE_TYPE (cfun->decl))))
    {
      FOR_EACH_EDGE (e, ei, EXIT_BLOCK_PTR->preds)
	{
	  gimple last = last_stmt (e->src);
	  if (gimple_code (last) == GIMPLE_RETURN
	      && gimple_return_retval (last) == NULL
	      && !gimple_no_warning_p (last))
	    {
	      location = gimple_location (last);
	      if (location == UNKNOWN_LOCATION)
		  location = cfun->function_end_locus;
	      warning_at (location, OPT_Wreturn_type, "control reaches end of non-void function");
	      TREE_NO_WARNING (cfun->decl) = 1;
	      break;
	    }
	}
    }
  return 0;
}


/* Given a basic block B which ends with a conditional and has
   precisely two successors, determine which of the edges is taken if
   the conditional is true and which is taken if the conditional is
   false.  Set TRUE_EDGE and FALSE_EDGE appropriately.  */

void
extract_true_false_edges_from_block (basic_block b,
				     edge *true_edge,
				     edge *false_edge)
{
  edge e = EDGE_SUCC (b, 0);

  if (e->flags & EDGE_TRUE_VALUE)
    {
      *true_edge = e;
      *false_edge = EDGE_SUCC (b, 1);
    }
  else
    {
      *false_edge = e;
      *true_edge = EDGE_SUCC (b, 1);
    }
}

namespace {

const pass_data pass_data_warn_function_return =
{
  GIMPLE_PASS, /* type */
  "*warn_function_return", /* name */
  OPTGROUP_NONE, /* optinfo_flags */
  false, /* has_gate */
  true, /* has_execute */
  TV_NONE, /* tv_id */
  PROP_cfg, /* properties_required */
  0, /* properties_provided */
  0, /* properties_destroyed */
  0, /* todo_flags_start */
  0, /* todo_flags_finish */
};

class pass_warn_function_return : public gimple_opt_pass
{
public:
  pass_warn_function_return (gcc::context *ctxt)
    : gimple_opt_pass (pass_data_warn_function_return, ctxt)
  {}

  /* opt_pass methods: */
  unsigned int execute () { return execute_warn_function_return (); }

}; // class pass_warn_function_return

} // anon namespace

gimple_opt_pass *
make_pass_warn_function_return (gcc::context *ctxt)
{
  return new pass_warn_function_return (ctxt);
}

/* Walk a gimplified function and warn for functions whose return value is
   ignored and attribute((warn_unused_result)) is set.  This is done before
   inlining, so we don't have to worry about that.  */

static void
do_warn_unused_result (gimple_seq seq)
{
  tree fdecl, ftype;
  gimple_stmt_iterator i;

  for (i = gsi_start (seq); !gsi_end_p (i); gsi_next (&i))
    {
      gimple g = gsi_stmt (i);

      switch (gimple_code (g))
	{
	case GIMPLE_BIND:
	  do_warn_unused_result (gimple_bind_body (g));
	  break;
	case GIMPLE_TRY:
	  do_warn_unused_result (gimple_try_eval (g));
	  do_warn_unused_result (gimple_try_cleanup (g));
	  break;
	case GIMPLE_CATCH:
	  do_warn_unused_result (gimple_catch_handler (g));
	  break;
	case GIMPLE_EH_FILTER:
	  do_warn_unused_result (gimple_eh_filter_failure (g));
	  break;

	case GIMPLE_CALL:
	  if (gimple_call_lhs (g))
	    break;
	  if (gimple_call_internal_p (g))
	    break;

	  /* This is a naked call, as opposed to a GIMPLE_CALL with an
	     LHS.  All calls whose value is ignored should be
	     represented like this.  Look for the attribute.  */
	  fdecl = gimple_call_fndecl (g);
	  ftype = gimple_call_fntype (g);

	  if (lookup_attribute ("warn_unused_result", TYPE_ATTRIBUTES (ftype)))
	    {
	      location_t loc = gimple_location (g);

	      if (fdecl)
		warning_at (loc, OPT_Wunused_result,
			    "ignoring return value of %qD, "
			    "declared with attribute warn_unused_result",
			    fdecl);
	      else
		warning_at (loc, OPT_Wunused_result,
			    "ignoring return value of function "
			    "declared with attribute warn_unused_result");
	    }
	  break;

	default:
	  /* Not a container, not a call, or a call whose value is used.  */
	  break;
	}
    }
}

static unsigned int
run_warn_unused_result (void)
{
  do_warn_unused_result (gimple_body (current_function_decl));
  return 0;
}

static bool
gate_warn_unused_result (void)
{
  return flag_warn_unused_result;
}

namespace {

const pass_data pass_data_warn_unused_result =
{
  GIMPLE_PASS, /* type */
  "*warn_unused_result", /* name */
  OPTGROUP_NONE, /* optinfo_flags */
  true, /* has_gate */
  true, /* has_execute */
  TV_NONE, /* tv_id */
  PROP_gimple_any, /* properties_required */
  0, /* properties_provided */
  0, /* properties_destroyed */
  0, /* todo_flags_start */
  0, /* todo_flags_finish */
};

class pass_warn_unused_result : public gimple_opt_pass
{
public:
  pass_warn_unused_result (gcc::context *ctxt)
    : gimple_opt_pass (pass_data_warn_unused_result, ctxt)
  {}

  /* opt_pass methods: */
  bool gate () { return gate_warn_unused_result (); }
  unsigned int execute () { return run_warn_unused_result (); }

}; // class pass_warn_unused_result

} // anon namespace

gimple_opt_pass *
make_pass_warn_unused_result (gcc::context *ctxt)
{
  return new pass_warn_unused_result (ctxt);
}

/* IPA passes, compilation of earlier functions or inlining
   might have changed some properties, such as marked functions nothrow,
   pure, const or noreturn.
   Remove redundant edges and basic blocks, and create new ones if necessary.

   This pass can't be executed as stand alone pass from pass manager, because
   in between inlining and this fixup the verify_flow_info would fail.  */

unsigned int
execute_fixup_cfg (void)
{
  basic_block bb;
  gimple_stmt_iterator gsi;
  int todo = gimple_in_ssa_p (cfun) ? TODO_verify_ssa : 0;
  gcov_type count_scale;
  edge e;
  edge_iterator ei;

  count_scale
      = GCOV_COMPUTE_SCALE (cgraph_get_node (current_function_decl)->count,
                            ENTRY_BLOCK_PTR->count);

  ENTRY_BLOCK_PTR->count = cgraph_get_node (current_function_decl)->count;
  EXIT_BLOCK_PTR->count = apply_scale (EXIT_BLOCK_PTR->count,
                                       count_scale);

  FOR_EACH_EDGE (e, ei, ENTRY_BLOCK_PTR->succs)
    e->count = apply_scale (e->count, count_scale);

  FOR_EACH_BB (bb)
    {
      bb->count = apply_scale (bb->count, count_scale);
      for (gsi = gsi_start_bb (bb); !gsi_end_p (gsi); gsi_next (&gsi))
	{
	  gimple stmt = gsi_stmt (gsi);
	  tree decl = is_gimple_call (stmt)
		      ? gimple_call_fndecl (stmt)
		      : NULL;
	  if (decl)
	    {
	      int flags = gimple_call_flags (stmt);
	      if (flags & (ECF_CONST | ECF_PURE | ECF_LOOPING_CONST_OR_PURE))
		{
		  if (gimple_purge_dead_abnormal_call_edges (bb))
		    todo |= TODO_cleanup_cfg;

		  if (gimple_in_ssa_p (cfun))
		    {
		      todo |= TODO_update_ssa | TODO_cleanup_cfg;
		      update_stmt (stmt);
		    }
		}

	      if (flags & ECF_NORETURN
		  && fixup_noreturn_call (stmt))
		todo |= TODO_cleanup_cfg;
	     }

	  if (maybe_clean_eh_stmt (stmt)
	      && gimple_purge_dead_eh_edges (bb))
	    todo |= TODO_cleanup_cfg;
	}

      FOR_EACH_EDGE (e, ei, bb->succs)
        e->count = apply_scale (e->count, count_scale);

      /* If we have a basic block with no successors that does not
	 end with a control statement or a noreturn call end it with
	 a call to __builtin_unreachable.  This situation can occur
	 when inlining a noreturn call that does in fact return.  */
      if (EDGE_COUNT (bb->succs) == 0)
	{
	  gimple stmt = last_stmt (bb);
	  if (!stmt
	      || (!is_ctrl_stmt (stmt)
		  && (!is_gimple_call (stmt)
		      || (gimple_call_flags (stmt) & ECF_NORETURN) == 0)))
	    {
	      stmt = gimple_build_call
		  (builtin_decl_implicit (BUILT_IN_UNREACHABLE), 0);
	      gimple_stmt_iterator gsi = gsi_last_bb (bb);
	      gsi_insert_after (&gsi, stmt, GSI_NEW_STMT);
	    }
	}
    }
  if (count_scale != REG_BR_PROB_BASE)
    compute_function_frequency ();

  /* We just processed all calls.  */
  if (cfun->gimple_df)
    vec_free (MODIFIED_NORETURN_CALLS (cfun));

  /* Dump a textual representation of the flowgraph.  */
  if (dump_file)
    gimple_dump_cfg (dump_file, dump_flags);

  if (current_loops
      && (todo & TODO_cleanup_cfg))
    loops_state_set (LOOPS_NEED_FIXUP);

  return todo;
}

namespace {

const pass_data pass_data_fixup_cfg =
{
  GIMPLE_PASS, /* type */
  "*free_cfg_annotations", /* name */
  OPTGROUP_NONE, /* optinfo_flags */
  false, /* has_gate */
  true, /* has_execute */
  TV_NONE, /* tv_id */
  PROP_cfg, /* properties_required */
  0, /* properties_provided */
  0, /* properties_destroyed */
  0, /* todo_flags_start */
  0, /* todo_flags_finish */
};

class pass_fixup_cfg : public gimple_opt_pass
{
public:
  pass_fixup_cfg (gcc::context *ctxt)
    : gimple_opt_pass (pass_data_fixup_cfg, ctxt)
  {}

  /* opt_pass methods: */
  opt_pass * clone () { return new pass_fixup_cfg (m_ctxt); }
  unsigned int execute () { return execute_fixup_cfg (); }

}; // class pass_fixup_cfg

} // anon namespace

gimple_opt_pass *
make_pass_fixup_cfg (gcc::context *ctxt)
{
  return new pass_fixup_cfg (ctxt);
}

/* Garbage collection support for edge_def.  */

extern void gt_ggc_mx (tree&);
extern void gt_ggc_mx (gimple&);
extern void gt_ggc_mx (rtx&);
extern void gt_ggc_mx (basic_block&);

void
gt_ggc_mx (edge_def *e)
{
  tree block = LOCATION_BLOCK (e->goto_locus);
  gt_ggc_mx (e->src);
  gt_ggc_mx (e->dest);
  if (current_ir_type () == IR_GIMPLE)
    gt_ggc_mx (e->insns.g);
  else
    gt_ggc_mx (e->insns.r);
  gt_ggc_mx (block);
}

/* PCH support for edge_def.  */

extern void gt_pch_nx (tree&);
extern void gt_pch_nx (gimple&);
extern void gt_pch_nx (rtx&);
extern void gt_pch_nx (basic_block&);

void
gt_pch_nx (edge_def *e)
{
  tree block = LOCATION_BLOCK (e->goto_locus);
  gt_pch_nx (e->src);
  gt_pch_nx (e->dest);
  if (current_ir_type () == IR_GIMPLE)
    gt_pch_nx (e->insns.g);
  else
    gt_pch_nx (e->insns.r);
  gt_pch_nx (block);
}

void
gt_pch_nx (edge_def *e, gt_pointer_operator op, void *cookie)
{
  tree block = LOCATION_BLOCK (e->goto_locus);
  op (&(e->src), cookie);
  op (&(e->dest), cookie);
  if (current_ir_type () == IR_GIMPLE)
    op (&(e->insns.g), cookie);
  else
    op (&(e->insns.r), cookie);
  op (&(block), cookie);
}<|MERGE_RESOLUTION|>--- conflicted
+++ resolved
@@ -4599,12 +4599,6 @@
   struct pointer_set_t *blocks = (struct pointer_set_t *) data;
 
   if (TREE_CODE (*tp) == VAR_DECL
-<<<<<<< HEAD
-      && DECL_DEBUG_EXPR_IS_FROM (*tp))
-    {
-      tree t = DECL_DEBUG_EXPR (*tp);
-      tree addr = walk_tree (&t, verify_expr_location_1, blocks, NULL);
-=======
       && DECL_HAS_DEBUG_EXPR_P (*tp))
     {
       tree t = DECL_DEBUG_EXPR (*tp);
@@ -4619,7 +4613,6 @@
     {
       tree t = DECL_VALUE_EXPR (*tp);
       tree addr = walk_tree (&t, verify_expr_no_block, NULL, NULL);
->>>>>>> 4d0aec87
       if (addr)
 	return addr;
     }

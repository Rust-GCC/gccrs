--- conflicted
+++ resolved
@@ -133,11 +133,7 @@
 
 # these libraries are used by various programs built for the host environment
 #f
-<<<<<<< HEAD
-host_libs="intl libiberty opcodes bfd readline tcl tk itcl libgui zlib libbacktrace libcpp libcody libdecnumber gmp mpfr mpc isl libiconv libctf libsframe libgrust "
-=======
 host_libs="gettext libiberty opcodes bfd readline tcl tk itcl libgui zlib libbacktrace libcpp libcody libdecnumber gmp mpfr mpc isl libiconv libctf libsframe libgrust "
->>>>>>> ecc119ef
 
 # these tools are built for the host environment
 # Note, the powerpc-eabi build depends on sim occurring before gdb in order to
@@ -736,17 +732,6 @@
 	    AC_MSG_RESULT([yes])
 	fi
     fi
-fi
-
-# Disable libgrust when not using the rust language
-if test -d ${srcdir}/libgrust; then
-  case ,${enable_languages}, in
-    *,rust,*)
-      ;;
-    *)
-      noconfigdirs="$noconfigdirs libgrust"
-      ;;
-  esac
 fi
 
 # Disable Fortran for some systems.

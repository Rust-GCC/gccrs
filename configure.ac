--- conflicted
+++ resolved
@@ -2140,8 +2140,6 @@
 
 AC_SUBST(PICFLAG)
 
-<<<<<<< HEAD
-=======
 
 # Check for libgdiagnostics support.
 AC_MSG_CHECKING([whether to enable libgdiagnostics])
@@ -2177,7 +2175,6 @@
 AC_SUBST(enable_libgdiagnostics)
 
 
->>>>>>> beced835
 # Rust requires -ldl and -lpthread if you are using an old glibc that does not include them by
 # default, so we check for them here
 # We are doing the test here and not in the gcc/configure to be able to nicely disable the

/* Definitions for CPP library.
   Copyright (C) 1995-2024 Free Software Foundation, Inc.
   Written by Per Bothner, 1994-95.

This program is free software; you can redistribute it and/or modify it
under the terms of the GNU General Public License as published by the
Free Software Foundation; either version 3, or (at your option) any
later version.

This program is distributed in the hope that it will be useful,
but WITHOUT ANY WARRANTY; without even the implied warranty of
MERCHANTABILITY or FITNESS FOR A PARTICULAR PURPOSE.  See the
GNU General Public License for more details.

You should have received a copy of the GNU General Public License
along with this program; see the file COPYING3.  If not see
<http://www.gnu.org/licenses/>.

 In other words, you are welcome to use, share and improve this program.
 You are forbidden to forbid anyone else to use, share and improve
 what you give them.   Help stamp out software-hoarding!  */
#ifndef LIBCPP_CPPLIB_H
#define LIBCPP_CPPLIB_H

#include <sys/types.h>
#include "symtab.h"
#include "line-map.h"

typedef struct cpp_reader cpp_reader;
typedef struct cpp_buffer cpp_buffer;
typedef struct cpp_options cpp_options;
typedef struct cpp_token cpp_token;
typedef struct cpp_string cpp_string;
typedef struct cpp_hashnode cpp_hashnode;
typedef struct cpp_macro cpp_macro;
typedef struct cpp_callbacks cpp_callbacks;
typedef struct cpp_dir cpp_dir;

struct _cpp_file;

class rich_location;

/* The first three groups, apart from '=', can appear in preprocessor
   expressions (+= and -= are used to indicate unary + and - resp.).
   This allows a lookup table to be implemented in _cpp_parse_expr.

   The first group, to CPP_LAST_EQ, can be immediately followed by an
   '='.  The lexer needs operators ending in '=', like ">>=", to be in
   the same order as their counterparts without the '=', like ">>".

   See the cpp_operator table optab in expr.cc if you change the order or
   add or remove anything in the first group.  */

#define TTYPE_TABLE							\
  OP(EQ,		"=")						\
  OP(NOT,		"!")						\
  OP(GREATER,		">")	/* compare */				\
  OP(LESS,		"<")						\
  OP(PLUS,		"+")	/* math */				\
  OP(MINUS,		"-")						\
  OP(MULT,		"*")						\
  OP(DIV,		"/")						\
  OP(MOD,		"%")						\
  OP(AND,		"&")	/* bit ops */				\
  OP(OR,		"|")						\
  OP(XOR,		"^")						\
  OP(RSHIFT,		">>")						\
  OP(LSHIFT,		"<<")						\
									\
  OP(COMPL,		"~")						\
  OP(AND_AND,		"&&")	/* logical */				\
  OP(OR_OR,		"||")						\
  OP(QUERY,		"?")						\
  OP(COLON,		":")						\
  OP(COMMA,		",")	/* grouping */				\
  OP(OPEN_PAREN,	"(")						\
  OP(CLOSE_PAREN,	")")						\
  TK(EOF,		NONE)						\
  OP(EQ_EQ,		"==")	/* compare */				\
  OP(NOT_EQ,		"!=")						\
  OP(GREATER_EQ,	">=")						\
  OP(LESS_EQ,		"<=")						\
  OP(SPACESHIP,		"<=>")						\
									\
  /* These two are unary + / - in preprocessor expressions.  */		\
  OP(PLUS_EQ,		"+=")	/* math */				\
  OP(MINUS_EQ,		"-=")						\
									\
  OP(MULT_EQ,		"*=")						\
  OP(DIV_EQ,		"/=")						\
  OP(MOD_EQ,		"%=")						\
  OP(AND_EQ,		"&=")	/* bit ops */				\
  OP(OR_EQ,		"|=")						\
  OP(XOR_EQ,		"^=")						\
  OP(RSHIFT_EQ,		">>=")						\
  OP(LSHIFT_EQ,		"<<=")						\
  /* Digraphs together, beginning with CPP_FIRST_DIGRAPH.  */		\
  OP(HASH,		"#")	/* digraphs */				\
  OP(PASTE,		"##")						\
  OP(OPEN_SQUARE,	"[")						\
  OP(CLOSE_SQUARE,	"]")						\
  OP(OPEN_BRACE,	"{")						\
  OP(CLOSE_BRACE,	"}")						\
  /* The remainder of the punctuation.	Order is not significant.  */	\
  OP(SEMICOLON,		";")	/* structure */				\
  OP(ELLIPSIS,		"...")						\
  OP(PLUS_PLUS,		"++")	/* increment */				\
  OP(MINUS_MINUS,	"--")						\
  OP(DEREF,		"->")	/* accessors */				\
  OP(DOT,		".")						\
  OP(SCOPE,		"::")						\
  OP(DEREF_STAR,	"->*")						\
  OP(DOT_STAR,		".*")						\
  OP(ATSIGN,		"@")  /* used in Objective-C */			\
									\
  TK(NAME,		IDENT)	 /* word */				\
  TK(AT_NAME,		IDENT)	 /* @word - Objective-C */		\
  TK(NUMBER,		LITERAL) /* 34_be+ta  */			\
									\
  TK(CHAR,		LITERAL) /* 'char' */				\
  TK(WCHAR,		LITERAL) /* L'char' */				\
  TK(CHAR16,		LITERAL) /* u'char' */				\
  TK(CHAR32,		LITERAL) /* U'char' */				\
  TK(UTF8CHAR,		LITERAL) /* u8'char' */				\
  TK(OTHER,		LITERAL) /* stray punctuation */		\
									\
  TK(STRING,		LITERAL) /* "string" */				\
  TK(WSTRING,		LITERAL) /* L"string" */			\
  TK(STRING16,		LITERAL) /* u"string" */			\
  TK(STRING32,		LITERAL) /* U"string" */			\
  TK(UTF8STRING,	LITERAL) /* u8"string" */			\
  TK(OBJC_STRING,	LITERAL) /* @"string" - Objective-C */		\
  TK(HEADER_NAME,	LITERAL) /* <stdio.h> in #include */		\
  TK(UNEVAL_STRING,	LITERAL) /* unevaluated "string" - C++26 */	\
									\
  TK(CHAR_USERDEF,	LITERAL) /* 'char'_suffix - C++11 */		\
  TK(WCHAR_USERDEF,	LITERAL) /* L'char'_suffix - C++11 */		\
  TK(CHAR16_USERDEF,	LITERAL) /* u'char'_suffix - C++11 */		\
  TK(CHAR32_USERDEF,	LITERAL) /* U'char'_suffix - C++11 */		\
  TK(UTF8CHAR_USERDEF,	LITERAL) /* u8'char'_suffix - C++11 */		\
  TK(STRING_USERDEF,	LITERAL) /* "string"_suffix - C++11 */		\
  TK(WSTRING_USERDEF,	LITERAL) /* L"string"_suffix - C++11 */		\
  TK(STRING16_USERDEF,	LITERAL) /* u"string"_suffix - C++11 */		\
  TK(STRING32_USERDEF,	LITERAL) /* U"string"_suffix - C++11 */		\
  TK(UTF8STRING_USERDEF,LITERAL) /* u8"string"_suffix - C++11 */	\
									\
  TK(COMMENT,		LITERAL) /* Only if output comments.  */	\
				 /* SPELL_LITERAL happens to DTRT.  */	\
  TK(MACRO_ARG,		NONE)	 /* Macro argument.  */			\
  TK(PRAGMA,		NONE)	 /* Only for deferred pragmas.  */	\
  TK(PRAGMA_EOL,	NONE)	 /* End-of-line for deferred pragmas.  */ \
  TK(PADDING,		NONE)	 /* Whitespace for -E.	*/

#define OP(e, s) CPP_ ## e,
#define TK(e, s) CPP_ ## e,
enum cpp_ttype
{
  TTYPE_TABLE
  N_TTYPES,

  /* A token type for keywords, as opposed to ordinary identifiers.  */
  CPP_KEYWORD,

  /* Positions in the table.  */
  CPP_LAST_EQ        = CPP_LSHIFT,
  CPP_FIRST_DIGRAPH  = CPP_HASH,
  CPP_LAST_PUNCTUATOR= CPP_ATSIGN,
  CPP_LAST_CPP_OP    = CPP_LESS_EQ
};
#undef OP
#undef TK

/* C language kind, used when calling cpp_create_reader.  */
enum c_lang {CLK_GNUC89 = 0, CLK_GNUC99, CLK_GNUC11, CLK_GNUC17, CLK_GNUC23,
	     CLK_STDC89, CLK_STDC94, CLK_STDC99, CLK_STDC11, CLK_STDC17,
	     CLK_STDC23,
	     CLK_GNUCXX, CLK_CXX98, CLK_GNUCXX11, CLK_CXX11,
	     CLK_GNUCXX14, CLK_CXX14, CLK_GNUCXX17, CLK_CXX17,
	     CLK_GNUCXX20, CLK_CXX20, CLK_GNUCXX23, CLK_CXX23,
	     CLK_GNUCXX26, CLK_CXX26, CLK_ASM};

/* Payload of a NUMBER, STRING, CHAR or COMMENT token.  */
struct GTY(()) cpp_string {
  unsigned int len;

  /* TEXT is always null terminated (terminator not included in len); but this
     GTY markup arranges that PCH streaming works properly even if there is a
     null byte in the middle of the string.  */
  const unsigned char * GTY((string_length ("1 + %h.len"))) text;
};

/* Flags for the cpp_token structure.  */
#define PREV_WHITE	(1 << 0) /* If whitespace before this token.  */
#define DIGRAPH		(1 << 1) /* If it was a digraph.  */
#define STRINGIFY_ARG	(1 << 2) /* If macro argument to be stringified.  */
#define PASTE_LEFT	(1 << 3) /* If on LHS of a ## operator.  */
#define NAMED_OP	(1 << 4) /* C++ named operators.  */
#define PREV_FALLTHROUGH (1 << 5) /* On a token preceeded by FALLTHROUGH
				     comment.  */
#define DECIMAL_INT     (1 << 6) /* Decimal integer, set in c-lex.cc.  */
#define PURE_ZERO	(1 << 7) /* Single 0 digit, used by the C++ frontend,
				    set in c-lex.cc.  */
#define SP_DIGRAPH	(1 << 8) /* # or ## token was a digraph.  */
#define SP_PREV_WHITE	(1 << 9) /* If whitespace before a ##
				    operator, or before this token
				    after a # operator.  */
#define NO_EXPAND	(1 << 10) /* Do not macro-expand this token.  */
#define PRAGMA_OP	(1 << 11) /* _Pragma token.  */
#define BOL		(1 << 12) /* Token at beginning of line.  */

/* Specify which field, if any, of the cpp_token union is used.  */

enum cpp_token_fld_kind {
  CPP_TOKEN_FLD_NODE,
  CPP_TOKEN_FLD_SOURCE,
  CPP_TOKEN_FLD_STR,
  CPP_TOKEN_FLD_ARG_NO,
  CPP_TOKEN_FLD_TOKEN_NO,
  CPP_TOKEN_FLD_PRAGMA,
  CPP_TOKEN_FLD_NONE
};

/* A macro argument in the cpp_token union.  */
struct GTY(()) cpp_macro_arg {
  /* Argument number.  */
  unsigned int arg_no;
  /* The original spelling of the macro argument token.  */
  cpp_hashnode *
    GTY ((nested_ptr (union tree_node,
		"%h ? CPP_HASHNODE (GCC_IDENT_TO_HT_IDENT (%h)) : NULL",
			"%h ? HT_IDENT_TO_GCC_IDENT (HT_NODE (%h)) : NULL")))
       spelling;
};

/* An identifier in the cpp_token union.  */
struct GTY(()) cpp_identifier {
  /* The canonical (UTF-8) spelling of the identifier.  */
  cpp_hashnode *
    GTY ((nested_ptr (union tree_node,
		"%h ? CPP_HASHNODE (GCC_IDENT_TO_HT_IDENT (%h)) : NULL",
			"%h ? HT_IDENT_TO_GCC_IDENT (HT_NODE (%h)) : NULL")))
       node;
  /* The original spelling of the identifier.  */
  cpp_hashnode *
    GTY ((nested_ptr (union tree_node,
		"%h ? CPP_HASHNODE (GCC_IDENT_TO_HT_IDENT (%h)) : NULL",
			"%h ? HT_IDENT_TO_GCC_IDENT (HT_NODE (%h)) : NULL")))
       spelling;
};

/* A preprocessing token.  This has been carefully packed and should
   occupy 16 bytes on 32-bit hosts and 24 bytes on 64-bit hosts.  */
struct GTY(()) cpp_token {

  /* Location of first char of token, together with range of full token.  */
  location_t src_loc;

  ENUM_BITFIELD(cpp_ttype) type : CHAR_BIT;  /* token type */
  unsigned short flags;		/* flags - see above */

  union cpp_token_u
  {
    /* An identifier.  */
    struct cpp_identifier GTY ((tag ("CPP_TOKEN_FLD_NODE"))) node;
	 
    /* Inherit padding from this token.  */
    cpp_token * GTY ((tag ("CPP_TOKEN_FLD_SOURCE"))) source;

    /* A string, or number.  */
    struct cpp_string GTY ((tag ("CPP_TOKEN_FLD_STR"))) str;

    /* Argument no. (and original spelling) for a CPP_MACRO_ARG.  */
    struct cpp_macro_arg GTY ((tag ("CPP_TOKEN_FLD_ARG_NO"))) macro_arg;

    /* Original token no. for a CPP_PASTE (from a sequence of
       consecutive paste tokens in a macro expansion).  */
    unsigned int GTY ((tag ("CPP_TOKEN_FLD_TOKEN_NO"))) token_no;

    /* Caller-supplied identifier for a CPP_PRAGMA.  */
    unsigned int GTY ((tag ("CPP_TOKEN_FLD_PRAGMA"))) pragma;
  } GTY ((desc ("cpp_token_val_index (&%1)"))) val;
};

/* Say which field is in use.  */
extern enum cpp_token_fld_kind cpp_token_val_index (const cpp_token *tok);

/* A type wide enough to hold any multibyte source character.
   cpplib's character constant interpreter requires an unsigned type.
   Also, a typedef for the signed equivalent.
   The width of this type is capped at 32 bits; there do exist targets
   where wchar_t is 64 bits, but only in a non-default mode, and there
   would be no meaningful interpretation for a wchar_t value greater
   than 2^32 anyway -- the widest wide-character encoding around is
   ISO 10646, which stops at 2^31.  */
#if CHAR_BIT * SIZEOF_INT >= 32
# define CPPCHAR_SIGNED_T int
#elif CHAR_BIT * SIZEOF_LONG >= 32
# define CPPCHAR_SIGNED_T long
#else
# error "Cannot find a least-32-bit signed integer type"
#endif
typedef unsigned CPPCHAR_SIGNED_T cppchar_t;
typedef CPPCHAR_SIGNED_T cppchar_signed_t;

/* Style of header dependencies to generate.  */
enum cpp_deps_style { DEPS_NONE = 0, DEPS_USER, DEPS_SYSTEM };

/* Structured format of module dependencies to generate.  */
enum cpp_fdeps_format { FDEPS_FMT_NONE = 0, FDEPS_FMT_P1689R5 };

/* The possible normalization levels, from most restrictive to least.  */
enum cpp_normalize_level {
  /* In NFKC.  */
  normalized_KC = 0,
  /* In NFC.  */
  normalized_C,
  /* In NFC, except for subsequences where being in NFC would make
     the identifier invalid.  */
  normalized_identifier_C,
  /* Not normalized at all.  */
  normalized_none
};

enum cpp_main_search 
{
  CMS_none,    /* A regular source file.  */
  CMS_header,  /* Is a directly-specified header file (eg PCH or
		  header-unit).  */
  CMS_user,    /* Search the user INCLUDE path.  */
  CMS_system,  /* Search the system INCLUDE path.  */
};

/* The possible bidirectional control characters checking levels.  */
enum cpp_bidirectional_level {
  /* No checking.  */
  bidirectional_none = 0,
  /* Only detect unpaired uses of bidirectional control characters.  */
  bidirectional_unpaired = 1,
  /* Detect any use of bidirectional control characters.  */
  bidirectional_any = 2,
  /* Also warn about UCNs.  */
  bidirectional_ucn = 4
};

/* This structure is nested inside struct cpp_reader, and
   carries all the options visible to the command line.  */
struct cpp_options
{
  /* The language we're preprocessing.  */
  enum c_lang lang;

  /* Nonzero means use extra default include directories for C++.  */
  unsigned char cplusplus;

  /* Nonzero means handle cplusplus style comments.  */
  unsigned char cplusplus_comments;

  /* Nonzero means define __OBJC__, treat @ as a special token, use
     the OBJC[PLUS]_INCLUDE_PATH environment variable, and allow
     "#import".  */
  unsigned char objc;

  /* Nonzero means don't copy comments into the output file.  */
  unsigned char discard_comments;

  /* Nonzero means don't copy comments into the output file during
     macro expansion.  */
  unsigned char discard_comments_in_macro_exp;

  /* Nonzero means process the ISO trigraph sequences.  */
  unsigned char trigraphs;

  /* Nonzero means process the ISO digraph sequences.  */
  unsigned char digraphs;

  /* Nonzero means to allow hexadecimal floats and LL suffixes.  */
  unsigned char extended_numbers;

  /* Nonzero means process u/U prefix literals (UTF-16/32).  */
  unsigned char uliterals;

  /* Nonzero means process u8 prefixed character literals (UTF-8).  */
  unsigned char utf8_char_literals;

  /* Nonzero means process r/R raw strings.  If this is set, uliterals
     must be set as well.  */
  unsigned char rliterals;

  /* Nonzero means print names of header files (-H).  */
  unsigned char print_include_names;

  /* Nonzero means complain about deprecated features.  */
  unsigned char cpp_warn_deprecated;

  /* Nonzero means warn if slash-star appears in a comment.  */
  unsigned char warn_comments;

  /* Nonzero means to warn about __DATA__, __TIME__ and __TIMESTAMP__ usage.   */
  unsigned char warn_date_time;

  /* Nonzero means warn if a user-supplied include directory does not
     exist.  */
  unsigned char warn_missing_include_dirs;

  /* Nonzero means warn if there are any trigraphs.  */
  unsigned char warn_trigraphs;

  /* Nonzero means warn about multicharacter charconsts.  */
  unsigned char warn_multichar;

  /* Nonzero means warn about various incompatibilities with
     traditional C.  */
  unsigned char cpp_warn_traditional;

  /* Nonzero means warn about long long numeric constants.  */
  unsigned char cpp_warn_long_long;

  /* Nonzero means warn about text after an #endif (or #else).  */
  unsigned char warn_endif_labels;

  /* Nonzero means warn about implicit sign changes owing to integer
     promotions.  */
  unsigned char warn_num_sign_change;

  /* Zero means don't warn about __VA_ARGS__ usage in c89 pedantic mode.
     Presumably the usage is protected by the appropriate #ifdef.  */
  unsigned char warn_variadic_macros;

  /* Nonzero means warn about builtin macros that are redefined or
     explicitly undefined.  */
  unsigned char warn_builtin_macro_redefined;

  /* Different -Wimplicit-fallthrough= levels.  */
  unsigned char cpp_warn_implicit_fallthrough;

  /* Nonzero means we should look for header.gcc files that remap file
     names.  */
  unsigned char remap;

  /* Zero means dollar signs are punctuation.  */
  unsigned char dollars_in_ident;

  /* Nonzero means UCNs are accepted in identifiers.  */
  unsigned char extended_identifiers;

  /* True if we should warn about dollars in identifiers or numbers
     for this translation unit.  */
  unsigned char warn_dollars;

  /* Nonzero means warn if undefined identifiers are evaluated in an #if.  */
  unsigned char warn_undef;

  /* Nonzero means warn if "defined" is encountered in a place other than
     an #if.  */
  unsigned char warn_expansion_to_defined;

  /* Nonzero means warn of unused macros from the main file.  */
  unsigned char warn_unused_macros;

  /* Nonzero for the 1999 C Standard, including corrigenda and amendments.  */
  unsigned char c99;

  /* Nonzero if we are conforming to a specific C or C++ standard.  */
  unsigned char std;

  /* Nonzero means give all the error messages the ANSI standard requires.  */
  unsigned char cpp_pedantic;

  /* Nonzero means we're looking at already preprocessed code, so don't
     bother trying to do macro expansion and whatnot.  */
  unsigned char preprocessed;
  
  /* Nonzero means we are going to emit debugging logs during
     preprocessing.  */
  unsigned char debug;

  /* Nonzero means we are tracking locations of tokens involved in
     macro expansion. 1 Means we track the location in degraded mode
     where we do not track locations of tokens resulting from the
     expansion of arguments of function-like macro.  2 Means we do
     track all macro expansions. This last option is the one that
     consumes the highest amount of memory.  */
  unsigned char track_macro_expansion;

  /* Nonzero means handle C++ alternate operator names.  */
  unsigned char operator_names;

  /* Nonzero means warn about use of C++ alternate operator names.  */
  unsigned char warn_cxx_operator_names;

  /* True for traditional preprocessing.  */
  unsigned char traditional;

  /* Nonzero for C++ 2011 Standard user-defined literals.  */
  unsigned char user_literals;

  /* Nonzero means warn when a string or character literal is followed by a
     ud-suffix which does not beging with an underscore.  */
  unsigned char warn_literal_suffix;

  /* Nonzero means interpret imaginary, fixed-point, or other gnu extension
     literal number suffixes as user-defined literal number suffixes.  */
  unsigned char ext_numeric_literals;

  /* Nonzero means extended identifiers allow the characters specified
     in C11.  */
  unsigned char c11_identifiers;

  /* Nonzero means extended identifiers allow the characters specified
     by Unicode XID_Start and XID_Continue properties.  */
  unsigned char xid_identifiers;

  /* Nonzero for C++ 2014 Standard binary constants.  */
  unsigned char binary_constants;

  /* Nonzero for C++ 2014 Standard digit separators.  */
  unsigned char digit_separators;

  /* Nonzero for C23 decimal floating-point constants.  */
  unsigned char dfp_constants;

  /* Nonzero for C++20 __VA_OPT__ feature.  */
  unsigned char va_opt;

  /* Nonzero for the '::' token.  */
  unsigned char scope;

  /* Nonzero for the '#elifdef' and '#elifndef' directives.  */
  unsigned char elifdef;

  /* Nonzero for the '#warning' directive.  */
  unsigned char warning_directive;

  /* Nonzero means tokenize C++20 module directives.  */
  unsigned char module_directives;

  /* Nonzero for C++23 size_t literals.  */
  unsigned char size_t_literals;

  /* Nonzero for C++23 delimited escape sequences.  */
  unsigned char delimited_escape_seqs;

  /* Nonzero for 'true' and 'false' in #if expressions.  */
  unsigned char true_false;

  /* Holds the name of the target (execution) character set.  */
  const char *narrow_charset;

  /* Holds the name of the target wide character set.  */
  const char *wide_charset;

  /* Holds the name of the input character set.  */
  const char *input_charset;

  /* The minimum permitted level of normalization before a warning
     is generated.  See enum cpp_normalize_level.  */
  int warn_normalize;

  /* True to warn about precompiled header files we couldn't use.  */
  bool warn_invalid_pch;

  /* True if dependencies should be restored from a precompiled header.  */
  bool restore_pch_deps;

  /* True if warn about differences between C90 and C99.  */
  signed char cpp_warn_c90_c99_compat;

  /* True if warn about differences between C11 and C23.  */
  signed char cpp_warn_c11_c23_compat;

  /* True if warn about differences between C++98 and C++11.  */
  bool cpp_warn_cxx11_compat;

  /* True if warn about differences between C++17 and C++20.  */
  bool cpp_warn_cxx20_compat;

  /* Nonzero if bidirectional control characters checking is on.  See enum
     cpp_bidirectional_level.  */
  unsigned char cpp_warn_bidirectional;

  /* True if libcpp should warn about invalid UTF-8 characters in comments.
     2 if it should be a pedwarn.  */
  unsigned char cpp_warn_invalid_utf8;

  /* True if libcpp should warn about invalid forms of delimited or named
     escape sequences.  */
  bool cpp_warn_unicode;

  /* True if -finput-charset= option has been used explicitly.  */
  bool cpp_input_charset_explicit;

  /* Dependency generation.  */
  struct
  {
    /* Style of header dependencies to generate.  */
    enum cpp_deps_style style;

    /* Structured format of module dependencies to generate.  */
    enum cpp_fdeps_format fdeps_format;

    /* Assume missing files are generated files.  */
    bool missing_files;

    /* Generate phony targets for each dependency apart from the first
       one.  */
    bool phony_targets;

    /* Generate dependency info for modules.  */
    bool modules;

    /* If true, no dependency is generated on the main file.  */
    bool ignore_main_file;

    /* If true, intend to use the preprocessor output (e.g., for compilation)
       in addition to the dependency info.  */
    bool need_preprocessor_output;
  } deps;

  /* Target-specific features set by the front end or client.  */

  /* Precision for target CPP arithmetic, target characters, target
     ints and target wide characters, respectively.  */
  size_t precision, char_precision, int_precision, wchar_precision;

  /* True means chars (wide chars, UTF-8 chars) are unsigned.  */
  bool unsigned_char, unsigned_wchar, unsigned_utf8char;

  /* True if the most significant byte in a word has the lowest
     address in memory.  */
  bool bytes_big_endian;

  /* Nonzero means __STDC__ should have the value 0 in system headers.  */
  unsigned char stdc_0_in_system_headers;

  /* True disables tokenization outside of preprocessing directives. */
  bool directives_only;

  /* True enables canonicalization of system header file paths. */
  bool canonical_system_headers;

  /* The maximum depth of the nested #include.  */
  unsigned int max_include_depth;

  cpp_main_search main_search : 8;
};

/* Diagnostic levels.  To get a diagnostic without associating a
   position in the translation unit with it, use cpp_error_with_line
   with a line number of zero.  */

enum cpp_diagnostic_level {
  /* Warning, an error with -Werror.  */
  CPP_DL_WARNING = 0,
  /* Same as CPP_DL_WARNING, except it is not suppressed in system headers.  */
  CPP_DL_WARNING_SYSHDR,
  /* Warning, an error with -pedantic-errors or -Werror.  */
  CPP_DL_PEDWARN,
  /* An error.  */
  CPP_DL_ERROR,
  /* An internal consistency check failed.  Prints "internal error: ",
     otherwise the same as CPP_DL_ERROR.  */
  CPP_DL_ICE,
  /* An informative note following a warning.  */
  CPP_DL_NOTE,
  /* A fatal error.  */
  CPP_DL_FATAL
};

/* Warning reason codes. Use a reason code of CPP_W_NONE for unclassified
   warnings and diagnostics that are not warnings.  */

enum cpp_warning_reason {
  CPP_W_NONE = 0,
  CPP_W_DEPRECATED,
  CPP_W_COMMENTS,
  CPP_W_MISSING_INCLUDE_DIRS,
  CPP_W_TRIGRAPHS,
  CPP_W_MULTICHAR,
  CPP_W_TRADITIONAL,
  CPP_W_LONG_LONG,
  CPP_W_ENDIF_LABELS,
  CPP_W_NUM_SIGN_CHANGE,
  CPP_W_VARIADIC_MACROS,
  CPP_W_BUILTIN_MACRO_REDEFINED,
  CPP_W_DOLLARS,
  CPP_W_UNDEF,
  CPP_W_UNUSED_MACROS,
  CPP_W_CXX_OPERATOR_NAMES,
  CPP_W_NORMALIZE,
  CPP_W_INVALID_PCH,
  CPP_W_WARNING_DIRECTIVE,
  CPP_W_LITERAL_SUFFIX,
  CPP_W_SIZE_T_LITERALS,
  CPP_W_DATE_TIME,
  CPP_W_PEDANTIC,
  CPP_W_C90_C99_COMPAT,
  CPP_W_C11_C23_COMPAT,
  CPP_W_CXX11_COMPAT,
  CPP_W_CXX20_COMPAT,
  CPP_W_EXPANSION_TO_DEFINED,
  CPP_W_BIDIRECTIONAL,
  CPP_W_INVALID_UTF8,
  CPP_W_UNICODE
};

/* Callback for header lookup for HEADER, which is the name of a
   source file.  It is used as a method of last resort to find headers
   that are not otherwise found during the normal include processing.
   The return value is the malloced name of a header to try and open,
   if any, or NULL otherwise.  This callback is called only if the
   header is otherwise unfound.  */
typedef const char *(*missing_header_cb)(cpp_reader *, const char *header, cpp_dir **);

/* Call backs to cpplib client.  */
struct cpp_callbacks
{
  /* Called when a new line of preprocessed output is started.  */
  void (*line_change) (cpp_reader *, const cpp_token *, int);

  /* Called when switching to/from a new file.
     The line_map is for the new file.  It is NULL if there is no new file.
     (In C this happens when done with <built-in>+<command line> and also
     when done with a main file.)  This can be used for resource cleanup.  */
  void (*file_change) (cpp_reader *, const line_map_ordinary *);

  void (*dir_change) (cpp_reader *, const char *);
  void (*include) (cpp_reader *, location_t, const unsigned char *,
		   const char *, int, const cpp_token **);
  void (*define) (cpp_reader *, location_t, cpp_hashnode *);
  void (*undef) (cpp_reader *, location_t, cpp_hashnode *);
  void (*ident) (cpp_reader *, location_t, const cpp_string *);
  void (*def_pragma) (cpp_reader *, location_t);
  int (*valid_pch) (cpp_reader *, const char *, int);
  void (*read_pch) (cpp_reader *, const char *, int, const char *);
  missing_header_cb missing_header;

  /* Context-sensitive macro support.  Returns macro (if any) that should
     be expanded.  */
  cpp_hashnode * (*macro_to_expand) (cpp_reader *, const cpp_token *);

  /* Called to emit a diagnostic.  This callback receives the
     translated message.  */
  bool (*diagnostic) (cpp_reader *,
		      enum cpp_diagnostic_level,
		      enum cpp_warning_reason,
		      rich_location *,
		      const char *, va_list *)
       ATTRIBUTE_FPTR_PRINTF(5,0);

  /* Callbacks for when a macro is expanded, or tested (whether
     defined or not at the time) in #ifdef, #ifndef or "defined".  */
  void (*used_define) (cpp_reader *, location_t, cpp_hashnode *);
  void (*used_undef) (cpp_reader *, location_t, cpp_hashnode *);
  /* Called before #define and #undef or other macro definition
     changes are processed.  */
  void (*before_define) (cpp_reader *);
  /* Called whenever a macro is expanded or tested.
     Second argument is the location of the start of the current expansion.  */
  void (*used) (cpp_reader *, location_t, cpp_hashnode *);

  /* Callback to identify whether an attribute exists.  */
  int (*has_attribute) (cpp_reader *, bool);

  /* Callback to determine whether a built-in function is recognized.  */
  int (*has_builtin) (cpp_reader *);

  /* Callback to determine whether a feature is available.  */
  int (*has_feature) (cpp_reader *, bool);

  /* Callback that can change a user lazy into normal macro.  */
  void (*user_lazy_macro) (cpp_reader *, cpp_macro *, unsigned);

  /* Callback to handle deferred cpp_macros.  */
  cpp_macro *(*user_deferred_macro) (cpp_reader *, location_t, cpp_hashnode *);

  /* Callback to parse SOURCE_DATE_EPOCH from environment.  */
  time_t (*get_source_date_epoch) (cpp_reader *);

  /* Callback for providing suggestions for misspelled directives.  */
  const char *(*get_suggestion) (cpp_reader *, const char *, const char *const *);

  /* Callback for when a comment is encountered, giving the location
     of the opening slash, a pointer to the content (which is not
     necessarily 0-terminated), and the length of the content.
     The content contains the opening slash-star (or slash-slash),
     and for C-style comments contains the closing star-slash.  For
     C++-style comments it does not include the terminating newline.  */
  void (*comment) (cpp_reader *, location_t, const unsigned char *,
		   size_t);

  /* Callback for filename remapping in __FILE__ and __BASE_FILE__ macro
     expansions.  */
  const char *(*remap_filename) (const char*);

  /* Maybe translate a #include into something else.  Return a
     cpp_buffer containing the translation if translating.  */
  char *(*translate_include) (cpp_reader *, line_maps *, location_t,
			      const char *path);
};

#ifdef VMS
#define INO_T_CPP ino_t ino[3]
#elif defined (_AIX) && SIZEOF_INO_T == 4
#define INO_T_CPP ino64_t ino
#else
#define INO_T_CPP ino_t ino
#endif

#if defined (_AIX) && SIZEOF_DEV_T == 4
#define DEV_T_CPP dev64_t dev
#else
#define DEV_T_CPP dev_t dev
#endif

/* Chain of directories to look for include files in.  */
struct cpp_dir
{
  /* NULL-terminated singly-linked list.  */
  struct cpp_dir *next;

  /* NAME of the directory, NUL-terminated.  */
  char *name;
  unsigned int len;

  /* One if a system header, two if a system header that has extern
     "C" guards for C++.  */
  unsigned char sysp;

  /* Is this a user-supplied directory? */
  bool user_supplied_p;

  /* The canonicalized NAME as determined by lrealpath.  This field 
     is only used by hosts that lack reliable inode numbers.  */
  char *canonical_name;

  /* Mapping of file names for this directory for MS-DOS and related
     platforms.  A NULL-terminated array of (from, to) pairs.  */
  const char **name_map;

  /* Routine to construct pathname, given the search path name and the
     HEADER we are trying to find, return a constructed pathname to
     try and open.  If this is NULL, the constructed pathname is as
     constructed by append_file_to_dir.  */
  char *(*construct) (const char *header, cpp_dir *dir);

  /* The C front end uses these to recognize duplicated
     directories in the search path.  */
  INO_T_CPP;
  DEV_T_CPP;
};

/* The kind of the cpp_macro.  */
enum cpp_macro_kind {
  cmk_macro,	/* An ISO macro (token expansion).  */
  cmk_assert,   /* An assertion.  */
  cmk_traditional	/* A traditional macro (text expansion).  */
};

/* Each macro definition is recorded in a cpp_macro structure.
   Variadic macros cannot occur with traditional cpp.  */
struct GTY(()) cpp_macro {
  union cpp_parm_u 
  {
    /* Parameters, if any.  If parameter names use extended identifiers,
       the original spelling of those identifiers, not the canonical
       UTF-8 spelling, goes here.  */
    cpp_hashnode ** GTY ((tag ("false"),
			  nested_ptr (union tree_node,
	"%h ? CPP_HASHNODE (GCC_IDENT_TO_HT_IDENT (%h)) : NULL",
	"%h ? HT_IDENT_TO_GCC_IDENT (HT_NODE (%h)) : NULL"),
			  length ("%1.paramc"))) params;

    /* If this is an assertion, the next one in the chain.  */
    cpp_macro *GTY ((tag ("true"))) next;
  } GTY ((desc ("%1.kind == cmk_assert"))) parm;

  /* Definition line number.  */
  location_t line;

  /* Number of tokens in body, or bytes for traditional macros.  */
  /* Do we really need 2^32-1 range here?  */
  unsigned int count;

  /* Number of parameters.  */
  unsigned short paramc;

  /* Non-zero if this is a user-lazy macro, value provided by user.  */
  unsigned char lazy;

  /* The kind of this macro (ISO, trad or assert) */
  unsigned kind : 2;

  /* If a function-like macro.  */
  unsigned int fun_like : 1;

  /* If a variadic macro.  */
  unsigned int variadic : 1;

  /* If macro defined in system header.  */
  unsigned int syshdr   : 1;

  /* Nonzero if it has been expanded or had its existence tested.  */
  unsigned int used     : 1;

  /* Indicate whether the tokens include extra CPP_PASTE tokens at the
     end to track invalid redefinitions with consecutive CPP_PASTE
     tokens.  */
  unsigned int extra_tokens : 1;

  /* Imported C++20 macro (from a header unit).  */
  unsigned int imported_p : 1;

  /* 0 bits spare (32-bit). 32 on 64-bit target.  */

  union cpp_exp_u
  {
    /* Trailing array of replacement tokens (ISO), or assertion body value.  */
    cpp_token GTY ((tag ("false"), length ("%1.count"))) tokens[1];

    /* Pointer to replacement text (traditional).  See comment at top
       of cpptrad.c for how traditional function-like macros are
       encoded.  */
    const unsigned char *GTY ((tag ("true"))) text;
  } GTY ((desc ("%1.kind == cmk_traditional"))) exp;
};

/* Poisoned identifiers are flagged NODE_POISONED.  NODE_OPERATOR (C++
   only) indicates an identifier that behaves like an operator such as
   "xor".  NODE_DIAGNOSTIC is for speed in lex_token: it indicates a
   diagnostic may be required for this node.  Currently this only
   applies to __VA_ARGS__, poisoned identifiers, and -Wc++-compat
   warnings about NODE_OPERATOR.  */

/* Hash node flags.  */
#define NODE_OPERATOR	(1 << 0)	/* C++ named operator.  */
#define NODE_POISONED	(1 << 1)	/* Poisoned identifier.  */
#define NODE_DIAGNOSTIC (1 << 2)	/* Possible diagnostic when lexed.  */
#define NODE_WARN	(1 << 3)	/* Warn if redefined or undefined.  */
#define NODE_DISABLED	(1 << 4)	/* A disabled macro.  */
#define NODE_USED	(1 << 5)	/* Dumped with -dU.  */
#define NODE_CONDITIONAL (1 << 6)	/* Conditional macro */
#define NODE_WARN_OPERATOR (1 << 7)	/* Warn about C++ named operator.  */
#define NODE_MODULE (1 << 8)		/* C++-20 module-related name.  */

/* Different flavors of hash node.  */
enum node_type
{
  NT_VOID = 0,	   /* Maybe an assert?  */
  NT_MACRO_ARG,	   /* A macro arg.  */
  NT_USER_MACRO,   /* A user macro.  */
  NT_BUILTIN_MACRO, /* A builtin macro.  */
  NT_MACRO_MASK = NT_USER_MACRO  /* Mask for either macro kind.  */
};

/* Different flavors of builtin macro.  _Pragma is an operator, but we
   handle it with the builtin code for efficiency reasons.  */
enum cpp_builtin_type
{
  BT_SPECLINE = 0,		/* `__LINE__' */
  BT_DATE,			/* `__DATE__' */
  BT_FILE,			/* `__FILE__' */
  BT_FILE_NAME,			/* `__FILE_NAME__' */
  BT_BASE_FILE,			/* `__BASE_FILE__' */
  BT_INCLUDE_LEVEL,		/* `__INCLUDE_LEVEL__' */
  BT_TIME,			/* `__TIME__' */
  BT_STDC,			/* `__STDC__' */
  BT_PRAGMA,			/* `_Pragma' operator */
  BT_TIMESTAMP,			/* `__TIMESTAMP__' */
  BT_COUNTER,			/* `__COUNTER__' */
  BT_HAS_ATTRIBUTE,		/* `__has_attribute(x)' */
  BT_HAS_STD_ATTRIBUTE,		/* `__has_c_attribute(x)' */
  BT_HAS_BUILTIN,		/* `__has_builtin(x)' */
  BT_HAS_INCLUDE,		/* `__has_include(x)' */
  BT_HAS_INCLUDE_NEXT,		/* `__has_include_next(x)' */
  BT_HAS_FEATURE,		/* `__has_feature(x)' */
  BT_HAS_EXTENSION		/* `__has_extension(x)' */
};

#define CPP_HASHNODE(HNODE)	((cpp_hashnode *) (HNODE))
#define HT_NODE(NODE)		(&(NODE)->ident)
#define NODE_LEN(NODE)		HT_LEN (HT_NODE (NODE))
#define NODE_NAME(NODE)		HT_STR (HT_NODE (NODE))

/* The common part of an identifier node shared amongst all 3 C front
   ends.  Also used to store CPP identifiers, which are a superset of
   identifiers in the grammatical sense.  */

union GTY(()) _cpp_hashnode_value {
  /* Assert (maybe NULL) */
  cpp_macro * GTY((tag ("NT_VOID"))) answers;
  /* Macro (maybe NULL) */
  cpp_macro * GTY((tag ("NT_USER_MACRO"))) macro;
  /* Code for a builtin macro.  */
  enum cpp_builtin_type GTY ((tag ("NT_BUILTIN_MACRO"))) builtin;
  /* Macro argument index.  */
  unsigned short GTY ((tag ("NT_MACRO_ARG"))) arg_index;
};

struct GTY(()) cpp_hashnode {
  struct ht_identifier ident;
  unsigned int is_directive : 1;
  unsigned int directive_index : 7;	/* If is_directive,
					   then index into directive table.
					   Otherwise, a NODE_OPERATOR.  */
  unsigned int rid_code : 8;		/* Rid code - for front ends.  */
  unsigned int flags : 9;		/* CPP flags.  */
  ENUM_BITFIELD(node_type) type : 2;	/* CPP node type.  */

  /* 5 bits spare.  */

  /* The deferred cookie is applicable to NT_USER_MACRO or NT_VOID.
     The latter for when a macro had a prevailing undef.
     On a 64-bit system there would be 32-bits of padding to the value
     field.  So placing the deferred index here is not costly.   */
  unsigned deferred;			/* Deferred cookie  */

  union _cpp_hashnode_value GTY ((desc ("%1.type"))) value;
};

/* Extra information we may need to store per identifier, which is needed rarely
   enough that it's not worth adding directly into the main identifier hash.  */
struct GTY(()) cpp_hashnode_extra
{
  struct ht_identifier ident;
  location_t poisoned_loc;
};

/* A class for iterating through the source locations within a
   string token (before escapes are interpreted, and before
   concatenation).  */

class cpp_string_location_reader {
 public:
  cpp_string_location_reader (location_t src_loc,
			      line_maps *line_table);

  source_range get_next ();

 private:
  location_t m_loc;
  int m_offset_per_column;
};

/* A class for storing the source ranges of all of the characters within
   a string literal, after escapes are interpreted, and after
   concatenation.

   This is not GTY-marked, as instances are intended to be temporary.  */

class cpp_substring_ranges
{
 public:
  cpp_substring_ranges ();
  ~cpp_substring_ranges ();

  int get_num_ranges () const { return m_num_ranges; }
  source_range get_range (int idx) const
  {
    linemap_assert (idx < m_num_ranges);
    return m_ranges[idx];
  }

  void add_range (source_range range);
  void add_n_ranges (int num, cpp_string_location_reader &loc_reader);

 private:
  source_range *m_ranges;
  int m_num_ranges;
  int m_alloc_ranges;
};

/* Call this first to get a handle to pass to other functions.

   The first hash table argument is for associating a struct cpp_hashnode
   with each identifier.  The second hash table argument is for associating
   a struct cpp_hashnode_extra with each identifier that needs one.  For
   either, pass in a NULL pointer if you want cpplib to create and manage
   the hash table itself, or else pass a suitably initialized hash table to
   be managed external to libcpp, as is done by the C-family frontends.  */
extern cpp_reader *cpp_create_reader (enum c_lang, struct ht *,
				      class line_maps *,
				      struct ht * = nullptr);

/* Reset the cpp_reader's line_map.  This is only used after reading a
   PCH file.  */
extern void cpp_set_line_map (cpp_reader *, class line_maps *);

/* Call this to change the selected language standard (e.g. because of
   command line options).  */
extern void cpp_set_lang (cpp_reader *, enum c_lang);

/* Set the include paths.  */
extern void cpp_set_include_chains (cpp_reader *, cpp_dir *, cpp_dir *, int);

/* Call these to get pointers to the options, callback, and deps
   structures for a given reader.  These pointers are good until you
   call cpp_finish on that reader.  You can either edit the callbacks
   through the pointer returned from cpp_get_callbacks, or set them
   with cpp_set_callbacks.  */
extern cpp_options *cpp_get_options (cpp_reader *) ATTRIBUTE_PURE;
extern cpp_callbacks *cpp_get_callbacks (cpp_reader *) ATTRIBUTE_PURE;
extern void cpp_set_callbacks (cpp_reader *, cpp_callbacks *);
extern class mkdeps *cpp_get_deps (cpp_reader *) ATTRIBUTE_PURE;

extern const char *cpp_probe_header_unit (cpp_reader *, const char *file,
					  bool angle_p,  location_t);

/* Call these to get name data about the various compile-time
   charsets.  */
extern const char *cpp_get_narrow_charset_name (cpp_reader *) ATTRIBUTE_PURE;
extern const char *cpp_get_wide_charset_name (cpp_reader *) ATTRIBUTE_PURE;

/* This function reads the file, but does not start preprocessing.  It
   returns the name of the original file; this is the same as the
   input file, except for preprocessed input.  This will generate at
   least one file change callback, and possibly a line change callback
   too.  If there was an error opening the file, it returns NULL.  */
extern const char *cpp_read_main_file (cpp_reader *, const char *,
				       bool injecting = false);
extern location_t cpp_main_loc (const cpp_reader *);

/* Adjust for the main file to be an include.  */
extern void cpp_retrofit_as_include (cpp_reader *);

/* Set up built-ins with special behavior.  Use cpp_init_builtins()
   instead unless your know what you are doing.  */
extern void cpp_init_special_builtins (cpp_reader *);

/* Set up built-ins like __FILE__.  */
extern void cpp_init_builtins (cpp_reader *, int);

/* This is called after options have been parsed, and partially
   processed.  */
extern void cpp_post_options (cpp_reader *);

/* Set up translation to the target character set.  */
extern void cpp_init_iconv (cpp_reader *);

/* Call this to finish preprocessing.  If you requested dependency
   generation, pass open stream(s) to write the information to,
   otherwise NULL.  It is your responsibility to close the stream(s).  */
extern void cpp_finish (cpp_reader *, FILE *deps_stream, FILE *fdeps_stream = NULL);

/* Call this to release the handle at the end of preprocessing.  Any
   use of the handle after this function returns is invalid.  */
extern void cpp_destroy (cpp_reader *);

extern unsigned int cpp_token_len (const cpp_token *);
extern unsigned char *cpp_token_as_text (cpp_reader *, const cpp_token *);
extern unsigned char *cpp_spell_token (cpp_reader *, const cpp_token *,
				       unsigned char *, bool);
extern void cpp_register_pragma (cpp_reader *, const char *, const char *,
				 void (*) (cpp_reader *), bool);
extern void cpp_register_deferred_pragma (cpp_reader *, const char *,
					  const char *, unsigned, bool, bool);
extern int cpp_avoid_paste (cpp_reader *, const cpp_token *,
			    const cpp_token *);
extern const cpp_token *cpp_get_token (cpp_reader *);
extern const cpp_token *cpp_get_token_with_location (cpp_reader *,
						     location_t *);
inline bool cpp_user_macro_p (const cpp_hashnode *node)
{
  return node->type == NT_USER_MACRO;
}
inline bool cpp_builtin_macro_p (const cpp_hashnode *node)
{
  return node->type == NT_BUILTIN_MACRO;
}
inline bool cpp_macro_p (const cpp_hashnode *node)
{
  return node->type & NT_MACRO_MASK;
}
inline cpp_macro *cpp_set_deferred_macro (cpp_hashnode *node,
					  cpp_macro *forced = NULL)
{
  cpp_macro *old = node->value.macro;

  node->value.macro = forced;
  node->type = NT_USER_MACRO;
  node->flags &= ~NODE_USED;

  return old;
}
cpp_macro *cpp_get_deferred_macro (cpp_reader *, cpp_hashnode *, location_t);

/* Returns true if NODE is a function-like user macro.  */
inline bool cpp_fun_like_macro_p (cpp_hashnode *node)
{
  return cpp_user_macro_p (node) && node->value.macro->fun_like;
}

extern const unsigned char *cpp_macro_definition (cpp_reader *, cpp_hashnode *);
extern const unsigned char *cpp_macro_definition (cpp_reader *, cpp_hashnode *,
						  const cpp_macro *);
inline location_t cpp_macro_definition_location (cpp_hashnode *node)
{
  const cpp_macro *macro = node->value.macro;
  return macro ? macro->line : 0;
}
/* Return an idempotent time stamp (possibly from SOURCE_DATE_EPOCH).  */
enum class CPP_time_kind 
{
  FIXED = -1,	/* Fixed time via source epoch.  */
  DYNAMIC = -2,	/* Dynamic via time(2).  */
  UNKNOWN = -3	/* Wibbly wobbly, timey wimey.  */
};
extern CPP_time_kind cpp_get_date (cpp_reader *, time_t *);

extern void _cpp_backup_tokens (cpp_reader *, unsigned int);
extern const cpp_token *cpp_peek_token (cpp_reader *, int);

/* Evaluate a CPP_*CHAR* token.  */
extern cppchar_t cpp_interpret_charconst (cpp_reader *, const cpp_token *,
					  unsigned int *, int *);
/* Evaluate a vector of CPP_*STRING* tokens.  */
extern bool cpp_interpret_string (cpp_reader *,
				  const cpp_string *, size_t,
				  cpp_string *, enum cpp_ttype);
extern const char *cpp_interpret_string_ranges (cpp_reader *pfile,
						const cpp_string *from,
						cpp_string_location_reader *,
						size_t count,
						cpp_substring_ranges *out,
						enum cpp_ttype type);
extern bool cpp_interpret_string_notranslate (cpp_reader *,
					      const cpp_string *, size_t,
					      cpp_string *, enum cpp_ttype);

/* Convert a host character constant to the execution character set.  */
extern cppchar_t cpp_host_to_exec_charset (cpp_reader *, cppchar_t);

/* Used to register macros and assertions, perhaps from the command line.
   The text is the same as the command line argument.  */
extern void cpp_define (cpp_reader *, const char *);
extern void cpp_define_unused (cpp_reader *, const char *);
extern void cpp_define_formatted (cpp_reader *pfile, 
				  const char *fmt, ...) ATTRIBUTE_PRINTF_2;
extern void cpp_define_formatted_unused (cpp_reader *pfile,
					 const char *fmt,
					 ...) ATTRIBUTE_PRINTF_2;
extern void cpp_assert (cpp_reader *, const char *);
extern void cpp_undef (cpp_reader *, const char *);
extern void cpp_unassert (cpp_reader *, const char *);

/* Mark a node as a lazily defined macro.  */
extern void cpp_define_lazily (cpp_reader *, cpp_hashnode *node, unsigned N);

/* Undefine all macros and assertions.  */
extern void cpp_undef_all (cpp_reader *);

extern cpp_buffer *cpp_push_buffer (cpp_reader *, const unsigned char *,
				    size_t, int);
extern int cpp_defined (cpp_reader *, const unsigned char *, int);

/* A preprocessing number.  Code assumes that any unused high bits of
   the double integer are set to zero.  */

/* This type has to be equal to unsigned HOST_WIDE_INT, see
   gcc/c-family/c-lex.cc.  */
typedef uint64_t cpp_num_part;
typedef struct cpp_num cpp_num;
struct cpp_num
{
  cpp_num_part high;
  cpp_num_part low;
  bool unsignedp;  /* True if value should be treated as unsigned.  */
  bool overflow;   /* True if the most recent calculation overflowed.  */
};

/* cpplib provides two interfaces for interpretation of preprocessing
   numbers.

   cpp_classify_number categorizes numeric constants according to
   their field (integer, floating point, or invalid), radix (decimal,
   octal, hexadecimal), and type suffixes.  */

#define CPP_N_CATEGORY  0x000F
#define CPP_N_INVALID	0x0000
#define CPP_N_INTEGER	0x0001
#define CPP_N_FLOATING	0x0002

#define CPP_N_WIDTH	0x00F0
#define CPP_N_SMALL	0x0010	/* int, float, short _Fract/Accum  */
#define CPP_N_MEDIUM	0x0020	/* long, double, long _Fract/_Accum.  */
#define CPP_N_LARGE	0x0040	/* long long, long double,
				   long long _Fract/Accum.  */

#define CPP_N_WIDTH_MD	0xF0000	/* machine defined.  */
#define CPP_N_MD_W	0x10000
#define CPP_N_MD_Q	0x20000

#define CPP_N_RADIX	0x0F00
#define CPP_N_DECIMAL	0x0100
#define CPP_N_HEX	0x0200
#define CPP_N_OCTAL	0x0400
#define CPP_N_BINARY	0x0800

#define CPP_N_UNSIGNED	0x1000	/* Properties.  */
#define CPP_N_IMAGINARY	0x2000
#define CPP_N_DFLOAT	0x4000
#define CPP_N_DEFAULT	0x8000

#define CPP_N_FRACT	0x100000 /* Fract types.  */
#define CPP_N_ACCUM	0x200000 /* Accum types.  */
#define CPP_N_FLOATN	0x400000 /* _FloatN types.  */
#define CPP_N_FLOATNX	0x800000 /* _FloatNx types.  */

#define CPP_N_USERDEF	0x1000000 /* C++11 user-defined literal.  */

#define CPP_N_SIZE_T	0x2000000 /* C++23 size_t literal.  */
#define CPP_N_BFLOAT16	0x4000000 /* std::bfloat16_t type.  */
#define CPP_N_BITINT	0x8000000 /* C23 _BitInt literal.  */

#define CPP_N_WIDTH_FLOATN_NX	0xF0000000 /* _FloatN / _FloatNx value
					      of N, divided by 16.  */
#define CPP_FLOATN_SHIFT	24
#define CPP_FLOATN_MAX	0xF0

/* Classify a CPP_NUMBER token.  The return value is a combination of
   the flags from the above sets.  */
extern unsigned cpp_classify_number (cpp_reader *, const cpp_token *,
				     const char **, location_t);

/* Return the classification flags for a float suffix.  */
extern unsigned int cpp_interpret_float_suffix (cpp_reader *, const char *,
						size_t);

/* Return the classification flags for an int suffix.  */
extern unsigned int cpp_interpret_int_suffix (cpp_reader *, const char *,
					      size_t);

/* Evaluate a token classified as category CPP_N_INTEGER.  */
extern cpp_num cpp_interpret_integer (cpp_reader *, const cpp_token *,
				      unsigned int);

/* Sign extend a number, with PRECISION significant bits and all
   others assumed clear, to fill out a cpp_num structure.  */
cpp_num cpp_num_sign_extend (cpp_num, size_t);

/* Output a diagnostic of some kind.  */
extern bool cpp_error (cpp_reader *, enum cpp_diagnostic_level,
		       const char *msgid, ...)
  ATTRIBUTE_PRINTF_3;
extern bool cpp_warning (cpp_reader *, enum cpp_warning_reason,
			 const char *msgid, ...)
  ATTRIBUTE_PRINTF_3;
extern bool cpp_pedwarning (cpp_reader *, enum cpp_warning_reason,
			    const char *msgid, ...)
  ATTRIBUTE_PRINTF_3;
extern bool cpp_warning_syshdr (cpp_reader *, enum cpp_warning_reason reason,
				const char *msgid, ...)
  ATTRIBUTE_PRINTF_3;

/* As their counterparts above, but use RICHLOC.  */
extern bool cpp_warning_at (cpp_reader *, enum cpp_warning_reason,
			    rich_location *richloc, const char *msgid, ...)
  ATTRIBUTE_PRINTF_4;
extern bool cpp_pedwarning_at (cpp_reader *, enum cpp_warning_reason,
			       rich_location *richloc, const char *msgid, ...)
  ATTRIBUTE_PRINTF_4;

/* Output a diagnostic with "MSGID: " preceding the
   error string of errno.  No location is printed.  */
extern bool cpp_errno (cpp_reader *, enum cpp_diagnostic_level,
		       const char *msgid);
/* Similarly, but with "FILENAME: " instead of "MSGID: ", where
   the filename is not localized.  */
extern bool cpp_errno_filename (cpp_reader *, enum cpp_diagnostic_level,
				const char *filename, location_t loc);

/* Same as cpp_error, except additionally specifies a position as a
   (translation unit) physical line and physical column.  If the line is
   zero, then no location is printed.  */
extern bool cpp_error_with_line (cpp_reader *, enum cpp_diagnostic_level,
				 location_t, unsigned,
				 const char *msgid, ...)
  ATTRIBUTE_PRINTF_5;
extern bool cpp_warning_with_line (cpp_reader *, enum cpp_warning_reason,
				   location_t, unsigned,
				   const char *msgid, ...)
  ATTRIBUTE_PRINTF_5;
extern bool cpp_pedwarning_with_line (cpp_reader *, enum cpp_warning_reason,
				      location_t, unsigned,
				      const char *msgid, ...)
  ATTRIBUTE_PRINTF_5;
extern bool cpp_warning_with_line_syshdr (cpp_reader *, enum cpp_warning_reason,
					  location_t, unsigned,
					  const char *msgid, ...)
  ATTRIBUTE_PRINTF_5;

extern bool cpp_error_at (cpp_reader * pfile, enum cpp_diagnostic_level,
			  location_t src_loc, const char *msgid, ...)
  ATTRIBUTE_PRINTF_4;

extern bool cpp_error_at (cpp_reader * pfile, enum cpp_diagnostic_level,
			  rich_location *richloc, const char *msgid, ...)
  ATTRIBUTE_PRINTF_4;

/* In lex.cc */
extern int cpp_ideq (const cpp_token *, const char *);
extern void cpp_output_line (cpp_reader *, FILE *);
extern unsigned char *cpp_output_line_to_string (cpp_reader *,
						 const unsigned char *);
extern const unsigned char *cpp_alloc_token_string
  (cpp_reader *, const unsigned char *, unsigned);
extern void cpp_output_token (const cpp_token *, FILE *);
extern const char *cpp_type2name (enum cpp_ttype, unsigned char flags);
/* Returns the value of an escape sequence, truncated to the correct
   target precision.  PSTR points to the input pointer, which is just
   after the backslash.  LIMIT is how much text we have.  WIDE is true
   if the escape sequence is part of a wide character constant or
   string literal.  Handles all relevant diagnostics.  */
extern cppchar_t cpp_parse_escape (cpp_reader *, const unsigned char ** pstr,
				   const unsigned char *limit, int wide);

/* Structure used to hold a comment block at a given location in the
   source code.  */

typedef struct
{
  /* Text of the comment including the terminators.  */
  char *comment;

  /* source location for the given comment.  */
  location_t sloc;
} cpp_comment;

/* Structure holding all comments for a given cpp_reader.  */

typedef struct
{
  /* table of comment entries.  */
  cpp_comment *entries;

  /* number of actual entries entered in the table.  */
  int count;

  /* number of entries allocated currently.  */
  int allocated;
} cpp_comment_table;

/* Returns the table of comments encountered by the preprocessor. This
   table is only populated when pfile->state.save_comments is true. */
extern cpp_comment_table *cpp_get_comments (cpp_reader *);

/* In hash.c */

/* Lookup an identifier in the hashtable.  Puts the identifier in the
   table if it is not already there.  */
extern cpp_hashnode *cpp_lookup (cpp_reader *, const unsigned char *,
				 unsigned int);

typedef int (*cpp_cb) (cpp_reader *, cpp_hashnode *, void *);
extern void cpp_forall_identifiers (cpp_reader *, cpp_cb, void *);

/* In macro.cc */
extern void cpp_scan_nooutput (cpp_reader *);
extern int  cpp_sys_macro_p (cpp_reader *);
extern unsigned char *cpp_quote_string (unsigned char *, const unsigned char *,
					unsigned int);
extern bool cpp_compare_macros (const cpp_macro *macro1,
				const cpp_macro *macro2);

/* In files.cc */
extern bool cpp_included (cpp_reader *, const char *);
extern bool cpp_included_before (cpp_reader *, const char *, location_t);
extern void cpp_make_system_header (cpp_reader *, int, int);
extern bool cpp_push_include (cpp_reader *, const char *);
extern bool cpp_push_default_include (cpp_reader *, const char *);
extern void cpp_change_file (cpp_reader *, enum lc_reason, const char *);
extern const char *cpp_get_path (struct _cpp_file *);
extern cpp_dir *cpp_get_dir (struct _cpp_file *);
extern cpp_buffer *cpp_get_buffer (cpp_reader *);
extern struct _cpp_file *cpp_get_file (cpp_buffer *);
extern cpp_buffer *cpp_get_prev (cpp_buffer *);
extern void cpp_clear_file_cache (cpp_reader *);

/* cpp_get_converted_source returns the contents of the given file, as it exists
   after cpplib has read it and converted it from the input charset to the
   source charset.  Return struct will be zero-filled if the data could not be
   read for any reason.  The data starts at the DATA pointer, but the TO_FREE
   pointer is what should be passed to free(), as there may be an offset.  */
struct cpp_converted_source
{
  char *to_free;
  char *data;
  size_t len;
};
cpp_converted_source cpp_get_converted_source (const char *fname,
					       const char *input_charset);

/* In pch.cc */
struct save_macro_data;
extern int cpp_save_state (cpp_reader *, FILE *);
extern int cpp_write_pch_deps (cpp_reader *, FILE *);
extern int cpp_write_pch_state (cpp_reader *, FILE *);
extern int cpp_valid_state (cpp_reader *, const char *, int);
extern void cpp_prepare_state (cpp_reader *, struct save_macro_data **);
extern int cpp_read_state (cpp_reader *, const char *, FILE *,
			   struct save_macro_data *);

/* In lex.cc */
extern void cpp_force_token_locations (cpp_reader *, location_t);
extern void cpp_stop_forcing_token_locations (cpp_reader *);
enum CPP_DO_task
{
  CPP_DO_print,
  CPP_DO_location,
  CPP_DO_token
};

extern void cpp_directive_only_process (cpp_reader *pfile,
					void *data,
					void (*cb) (cpp_reader *,
						    CPP_DO_task,
						    void *data, ...));

/* In expr.cc */
extern enum cpp_ttype cpp_userdef_string_remove_type
  (enum cpp_ttype type);
extern enum cpp_ttype cpp_userdef_string_add_type
  (enum cpp_ttype type);
extern enum cpp_ttype cpp_userdef_char_remove_type
  (enum cpp_ttype type);
extern enum cpp_ttype cpp_userdef_char_add_type
  (enum cpp_ttype type);
extern bool cpp_userdef_string_p
  (enum cpp_ttype type);
extern bool cpp_userdef_char_p
  (enum cpp_ttype type);
extern const char * cpp_get_userdef_suffix
  (const cpp_token *);

/* In charset.cc */

/* The result of attempting to decode a run of UTF-8 bytes.  */

struct cpp_decoded_char
{
  const char *m_start_byte;
  const char *m_next_byte;

  bool m_valid_ch;
  cppchar_t m_ch;
};

/* Information for mapping between code points and display columns.

   This is a tabstop value, along with a callback for getting the
   widths of characters.  Normally this callback is cpp_wcwidth, but we
   support other schemes for escaping non-ASCII unicode as a series of
   ASCII chars when printing the user's source code in diagnostic-show-locus.cc

   For example, consider:
   - the Unicode character U+03C0 "GREEK SMALL LETTER PI" (UTF-8: 0xCF 0x80)
   - the Unicode character U+1F642 "SLIGHTLY SMILING FACE"
     (UTF-8: 0xF0 0x9F 0x99 0x82)
   - the byte 0xBF (a stray trailing byte of a UTF-8 character)
   Normally U+03C0 would occupy one display column, U+1F642
   would occupy two display columns, and the stray byte would be
   printed verbatim as one display column.

   However when escaping them as unicode code points as "<U+03C0>"
   and "<U+1F642>" they occupy 8 and 9 display columns respectively,
   and when escaping them as bytes as "<CF><80>" and "<F0><9F><99><82>"
   they occupy 8 and 16 display columns respectively.  In both cases
   the stray byte is escaped to <BF> as 4 display columns.  */

struct cpp_char_column_policy
{
  cpp_char_column_policy (int tabstop,
			  int (*width_cb) (cppchar_t c))
  : m_tabstop (tabstop),
    m_undecoded_byte_width (1),
    m_width_cb (width_cb)
  {}

  int m_tabstop;
  /* Width in display columns of a stray byte that isn't decodable
     as UTF-8.  */
  int m_undecoded_byte_width;
  int (*m_width_cb) (cppchar_t c);
};

/* A class to manage the state while converting a UTF-8 sequence to cppchar_t
   and computing the display width one character at a time.  */
class cpp_display_width_computation {
 public:
  cpp_display_width_computation (const char *data, int data_length,
				 const cpp_char_column_policy &policy);
  const char *next_byte () const { return m_next; }
  int bytes_processed () const { return m_next - m_begin; }
  int bytes_left () const { return m_bytes_left; }
  bool done () const { return !bytes_left (); }
  int display_cols_processed () const { return m_display_cols; }

  int process_next_codepoint (cpp_decoded_char *out);
  int advance_display_cols (int n);

 private:
  const char *const m_begin;
  const char *m_next;
  size_t m_bytes_left;
  const cpp_char_column_policy &m_policy;
  int m_display_cols;
};

/* Convenience functions that are simple use cases for class
   cpp_display_width_computation.  Tab characters will be expanded to spaces
   as determined by POLICY.m_tabstop, and non-printable-ASCII characters
   will be escaped as per POLICY.  */

int cpp_byte_column_to_display_column (const char *data, int data_length,
				       int column,
				       const cpp_char_column_policy &policy);
inline int cpp_display_width (const char *data, int data_length,
			      const cpp_char_column_policy &policy)
{
  return cpp_byte_column_to_display_column (data, data_length, data_length,
					    policy);
}
int cpp_display_column_to_byte_column (const char *data, int data_length,
				       int display_col,
				       const cpp_char_column_policy &policy);
int cpp_wcwidth (cppchar_t c);

bool cpp_input_conversion_is_trivial (const char *input_charset);
int cpp_check_utf8_bom (const char *data, size_t data_length);
bool cpp_valid_utf8_p (const char *data, size_t num_bytes);

<<<<<<< HEAD
enum {
   XID_START = 1,
   XID_CONTINUE = 2
};

unsigned int check_xid_property (cppchar_t c);
=======
bool cpp_is_combining_char (cppchar_t c);
bool cpp_is_printable_char (cppchar_t c);

enum cpp_xid_property {
  CPP_XID_START = 1,
  CPP_XID_CONTINUE = 2
};

unsigned int cpp_check_xid_property (cppchar_t c);
>>>>>>> ecc119ef

#endif /* ! LIBCPP_CPPLIB_H */<|MERGE_RESOLUTION|>--- conflicted
+++ resolved
@@ -1628,14 +1628,6 @@
 int cpp_check_utf8_bom (const char *data, size_t data_length);
 bool cpp_valid_utf8_p (const char *data, size_t num_bytes);
 
-<<<<<<< HEAD
-enum {
-   XID_START = 1,
-   XID_CONTINUE = 2
-};
-
-unsigned int check_xid_property (cppchar_t c);
-=======
 bool cpp_is_combining_char (cppchar_t c);
 bool cpp_is_printable_char (cppchar_t c);
 
@@ -1645,6 +1637,5 @@
 };
 
 unsigned int cpp_check_xid_property (cppchar_t c);
->>>>>>> ecc119ef
 
 #endif /* ! LIBCPP_CPPLIB_H */
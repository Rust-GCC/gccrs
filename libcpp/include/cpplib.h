/* Definitions for CPP library.
   Copyright (C) 1995-2023 Free Software Foundation, Inc.
   Written by Per Bothner, 1994-95.

This program is free software; you can redistribute it and/or modify it
under the terms of the GNU General Public License as published by the
Free Software Foundation; either version 3, or (at your option) any
later version.

This program is distributed in the hope that it will be useful,
but WITHOUT ANY WARRANTY; without even the implied warranty of
MERCHANTABILITY or FITNESS FOR A PARTICULAR PURPOSE.  See the
GNU General Public License for more details.

You should have received a copy of the GNU General Public License
along with this program; see the file COPYING3.  If not see
<http://www.gnu.org/licenses/>.

 In other words, you are welcome to use, share and improve this program.
 You are forbidden to forbid anyone else to use, share and improve
 what you give them.   Help stamp out software-hoarding!  */
#ifndef LIBCPP_CPPLIB_H
#define LIBCPP_CPPLIB_H

#include <sys/types.h>
#include "symtab.h"
#include "line-map.h"

typedef struct cpp_reader cpp_reader;
typedef struct cpp_buffer cpp_buffer;
typedef struct cpp_options cpp_options;
typedef struct cpp_token cpp_token;
typedef struct cpp_string cpp_string;
typedef struct cpp_hashnode cpp_hashnode;
typedef struct cpp_macro cpp_macro;
typedef struct cpp_callbacks cpp_callbacks;
typedef struct cpp_dir cpp_dir;

struct _cpp_file;

/* The first three groups, apart from '=', can appear in preprocessor
   expressions (+= and -= are used to indicate unary + and - resp.).
   This allows a lookup table to be implemented in _cpp_parse_expr.

   The first group, to CPP_LAST_EQ, can be immediately followed by an
   '='.  The lexer needs operators ending in '=', like ">>=", to be in
   the same order as their counterparts without the '=', like ">>".

   See the cpp_operator table optab in expr.cc if you change the order or
   add or remove anything in the first group.  */

#define TTYPE_TABLE							\
  OP(EQ,		"=")						\
  OP(NOT,		"!")						\
  OP(GREATER,		">")	/* compare */				\
  OP(LESS,		"<")						\
  OP(PLUS,		"+")	/* math */				\
  OP(MINUS,		"-")						\
  OP(MULT,		"*")						\
  OP(DIV,		"/")						\
  OP(MOD,		"%")						\
  OP(AND,		"&")	/* bit ops */				\
  OP(OR,		"|")						\
  OP(XOR,		"^")						\
  OP(RSHIFT,		">>")						\
  OP(LSHIFT,		"<<")						\
									\
  OP(COMPL,		"~")						\
  OP(AND_AND,		"&&")	/* logical */				\
  OP(OR_OR,		"||")						\
  OP(QUERY,		"?")						\
  OP(COLON,		":")						\
  OP(COMMA,		",")	/* grouping */				\
  OP(OPEN_PAREN,	"(")						\
  OP(CLOSE_PAREN,	")")						\
  TK(EOF,		NONE)						\
  OP(EQ_EQ,		"==")	/* compare */				\
  OP(NOT_EQ,		"!=")						\
  OP(GREATER_EQ,	">=")						\
  OP(LESS_EQ,		"<=")						\
  OP(SPACESHIP,		"<=>")						\
									\
  /* These two are unary + / - in preprocessor expressions.  */		\
  OP(PLUS_EQ,		"+=")	/* math */				\
  OP(MINUS_EQ,		"-=")						\
									\
  OP(MULT_EQ,		"*=")						\
  OP(DIV_EQ,		"/=")						\
  OP(MOD_EQ,		"%=")						\
  OP(AND_EQ,		"&=")	/* bit ops */				\
  OP(OR_EQ,		"|=")						\
  OP(XOR_EQ,		"^=")						\
  OP(RSHIFT_EQ,		">>=")						\
  OP(LSHIFT_EQ,		"<<=")						\
  /* Digraphs together, beginning with CPP_FIRST_DIGRAPH.  */		\
  OP(HASH,		"#")	/* digraphs */				\
  OP(PASTE,		"##")						\
  OP(OPEN_SQUARE,	"[")						\
  OP(CLOSE_SQUARE,	"]")						\
  OP(OPEN_BRACE,	"{")						\
  OP(CLOSE_BRACE,	"}")						\
  /* The remainder of the punctuation.	Order is not significant.  */	\
  OP(SEMICOLON,		";")	/* structure */				\
  OP(ELLIPSIS,		"...")						\
  OP(PLUS_PLUS,		"++")	/* increment */				\
  OP(MINUS_MINUS,	"--")						\
  OP(DEREF,		"->")	/* accessors */				\
  OP(DOT,		".")						\
  OP(SCOPE,		"::")						\
  OP(DEREF_STAR,	"->*")						\
  OP(DOT_STAR,		".*")						\
  OP(ATSIGN,		"@")  /* used in Objective-C */			\
									\
  TK(NAME,		IDENT)	 /* word */				\
  TK(AT_NAME,		IDENT)	 /* @word - Objective-C */		\
  TK(NUMBER,		LITERAL) /* 34_be+ta  */			\
									\
  TK(CHAR,		LITERAL) /* 'char' */				\
  TK(WCHAR,		LITERAL) /* L'char' */				\
  TK(CHAR16,		LITERAL) /* u'char' */				\
  TK(CHAR32,		LITERAL) /* U'char' */				\
  TK(UTF8CHAR,		LITERAL) /* u8'char' */				\
  TK(OTHER,		LITERAL) /* stray punctuation */		\
									\
  TK(STRING,		LITERAL) /* "string" */				\
  TK(WSTRING,		LITERAL) /* L"string" */			\
  TK(STRING16,		LITERAL) /* u"string" */			\
  TK(STRING32,		LITERAL) /* U"string" */			\
  TK(UTF8STRING,	LITERAL) /* u8"string" */			\
  TK(OBJC_STRING,	LITERAL) /* @"string" - Objective-C */		\
  TK(HEADER_NAME,	LITERAL) /* <stdio.h> in #include */		\
									\
  TK(CHAR_USERDEF,	LITERAL) /* 'char'_suffix - C++-0x */		\
  TK(WCHAR_USERDEF,	LITERAL) /* L'char'_suffix - C++-0x */		\
  TK(CHAR16_USERDEF,	LITERAL) /* u'char'_suffix - C++-0x */		\
  TK(CHAR32_USERDEF,	LITERAL) /* U'char'_suffix - C++-0x */		\
  TK(UTF8CHAR_USERDEF,	LITERAL) /* u8'char'_suffix - C++-0x */		\
  TK(STRING_USERDEF,	LITERAL) /* "string"_suffix - C++-0x */		\
  TK(WSTRING_USERDEF,	LITERAL) /* L"string"_suffix - C++-0x */	\
  TK(STRING16_USERDEF,	LITERAL) /* u"string"_suffix - C++-0x */	\
  TK(STRING32_USERDEF,	LITERAL) /* U"string"_suffix - C++-0x */	\
  TK(UTF8STRING_USERDEF,LITERAL) /* u8"string"_suffix - C++-0x */	\
									\
  TK(COMMENT,		LITERAL) /* Only if output comments.  */	\
				 /* SPELL_LITERAL happens to DTRT.  */	\
  TK(MACRO_ARG,		NONE)	 /* Macro argument.  */			\
  TK(PRAGMA,		NONE)	 /* Only for deferred pragmas.  */	\
  TK(PRAGMA_EOL,	NONE)	 /* End-of-line for deferred pragmas.  */ \
  TK(PADDING,		NONE)	 /* Whitespace for -E.	*/

#define OP(e, s) CPP_ ## e,
#define TK(e, s) CPP_ ## e,
enum cpp_ttype
{
  TTYPE_TABLE
  N_TTYPES,

  /* A token type for keywords, as opposed to ordinary identifiers.  */
  CPP_KEYWORD,

  /* Positions in the table.  */
  CPP_LAST_EQ        = CPP_LSHIFT,
  CPP_FIRST_DIGRAPH  = CPP_HASH,
  CPP_LAST_PUNCTUATOR= CPP_ATSIGN,
  CPP_LAST_CPP_OP    = CPP_LESS_EQ
};
#undef OP
#undef TK

/* C language kind, used when calling cpp_create_reader.  */
enum c_lang {CLK_GNUC89 = 0, CLK_GNUC99, CLK_GNUC11, CLK_GNUC17, CLK_GNUC2X,
	     CLK_STDC89, CLK_STDC94, CLK_STDC99, CLK_STDC11, CLK_STDC17,
	     CLK_STDC2X,
	     CLK_GNUCXX, CLK_CXX98, CLK_GNUCXX11, CLK_CXX11,
	     CLK_GNUCXX14, CLK_CXX14, CLK_GNUCXX17, CLK_CXX17,
	     CLK_GNUCXX20, CLK_CXX20, CLK_GNUCXX23, CLK_CXX23,
	     CLK_ASM};

/* Payload of a NUMBER, STRING, CHAR or COMMENT token.  */
struct GTY(()) cpp_string {
  unsigned int len;

  /* TEXT is always null terminated (terminator not included in len); but this
     GTY markup arranges that PCH streaming works properly even if there is a
     null byte in the middle of the string.  */
  const unsigned char * GTY((string_length ("1 + %h.len"))) text;
};

/* Flags for the cpp_token structure.  */
#define PREV_WHITE	(1 << 0) /* If whitespace before this token.  */
#define DIGRAPH		(1 << 1) /* If it was a digraph.  */
#define STRINGIFY_ARG	(1 << 2) /* If macro argument to be stringified.  */
#define PASTE_LEFT	(1 << 3) /* If on LHS of a ## operator.  */
#define NAMED_OP	(1 << 4) /* C++ named operators.  */
#define PREV_FALLTHROUGH (1 << 5) /* On a token preceeded by FALLTHROUGH
				     comment.  */
#define DECIMAL_INT     (1 << 6) /* Decimal integer, set in c-lex.cc.  */
#define PURE_ZERO	(1 << 7) /* Single 0 digit, used by the C++ frontend,
				    set in c-lex.cc.  */
#define SP_DIGRAPH	(1 << 8) /* # or ## token was a digraph.  */
#define SP_PREV_WHITE	(1 << 9) /* If whitespace before a ##
				    operator, or before this token
				    after a # operator.  */
#define NO_EXPAND	(1 << 10) /* Do not macro-expand this token.  */
#define PRAGMA_OP	(1 << 11) /* _Pragma token.  */
#define BOL		(1 << 12) /* Token at beginning of line.  */

/* Specify which field, if any, of the cpp_token union is used.  */

enum cpp_token_fld_kind {
  CPP_TOKEN_FLD_NODE,
  CPP_TOKEN_FLD_SOURCE,
  CPP_TOKEN_FLD_STR,
  CPP_TOKEN_FLD_ARG_NO,
  CPP_TOKEN_FLD_TOKEN_NO,
  CPP_TOKEN_FLD_PRAGMA,
  CPP_TOKEN_FLD_NONE
};

/* A macro argument in the cpp_token union.  */
struct GTY(()) cpp_macro_arg {
  /* Argument number.  */
  unsigned int arg_no;
  /* The original spelling of the macro argument token.  */
  cpp_hashnode *
    GTY ((nested_ptr (union tree_node,
		"%h ? CPP_HASHNODE (GCC_IDENT_TO_HT_IDENT (%h)) : NULL",
			"%h ? HT_IDENT_TO_GCC_IDENT (HT_NODE (%h)) : NULL")))
       spelling;
};

/* An identifier in the cpp_token union.  */
struct GTY(()) cpp_identifier {
  /* The canonical (UTF-8) spelling of the identifier.  */
  cpp_hashnode *
    GTY ((nested_ptr (union tree_node,
		"%h ? CPP_HASHNODE (GCC_IDENT_TO_HT_IDENT (%h)) : NULL",
			"%h ? HT_IDENT_TO_GCC_IDENT (HT_NODE (%h)) : NULL")))
       node;
  /* The original spelling of the identifier.  */
  cpp_hashnode *
    GTY ((nested_ptr (union tree_node,
		"%h ? CPP_HASHNODE (GCC_IDENT_TO_HT_IDENT (%h)) : NULL",
			"%h ? HT_IDENT_TO_GCC_IDENT (HT_NODE (%h)) : NULL")))
       spelling;
};

/* A preprocessing token.  This has been carefully packed and should
   occupy 16 bytes on 32-bit hosts and 24 bytes on 64-bit hosts.  */
struct GTY(()) cpp_token {

  /* Location of first char of token, together with range of full token.  */
  location_t src_loc;

  ENUM_BITFIELD(cpp_ttype) type : CHAR_BIT;  /* token type */
  unsigned short flags;		/* flags - see above */

  union cpp_token_u
  {
    /* An identifier.  */
    struct cpp_identifier GTY ((tag ("CPP_TOKEN_FLD_NODE"))) node;
	 
    /* Inherit padding from this token.  */
    cpp_token * GTY ((tag ("CPP_TOKEN_FLD_SOURCE"))) source;

    /* A string, or number.  */
    struct cpp_string GTY ((tag ("CPP_TOKEN_FLD_STR"))) str;

    /* Argument no. (and original spelling) for a CPP_MACRO_ARG.  */
    struct cpp_macro_arg GTY ((tag ("CPP_TOKEN_FLD_ARG_NO"))) macro_arg;

    /* Original token no. for a CPP_PASTE (from a sequence of
       consecutive paste tokens in a macro expansion).  */
    unsigned int GTY ((tag ("CPP_TOKEN_FLD_TOKEN_NO"))) token_no;

    /* Caller-supplied identifier for a CPP_PRAGMA.  */
    unsigned int GTY ((tag ("CPP_TOKEN_FLD_PRAGMA"))) pragma;
  } GTY ((desc ("cpp_token_val_index (&%1)"))) val;
};

/* Say which field is in use.  */
extern enum cpp_token_fld_kind cpp_token_val_index (const cpp_token *tok);

/* A type wide enough to hold any multibyte source character.
   cpplib's character constant interpreter requires an unsigned type.
   Also, a typedef for the signed equivalent.
   The width of this type is capped at 32 bits; there do exist targets
   where wchar_t is 64 bits, but only in a non-default mode, and there
   would be no meaningful interpretation for a wchar_t value greater
   than 2^32 anyway -- the widest wide-character encoding around is
   ISO 10646, which stops at 2^31.  */
#if CHAR_BIT * SIZEOF_INT >= 32
# define CPPCHAR_SIGNED_T int
#elif CHAR_BIT * SIZEOF_LONG >= 32
# define CPPCHAR_SIGNED_T long
#else
# error "Cannot find a least-32-bit signed integer type"
#endif
typedef unsigned CPPCHAR_SIGNED_T cppchar_t;
typedef CPPCHAR_SIGNED_T cppchar_signed_t;

/* Style of header dependencies to generate.  */
enum cpp_deps_style { DEPS_NONE = 0, DEPS_USER, DEPS_SYSTEM };

/* The possible normalization levels, from most restrictive to least.  */
enum cpp_normalize_level {
  /* In NFKC.  */
  normalized_KC = 0,
  /* In NFC.  */
  normalized_C,
  /* In NFC, except for subsequences where being in NFC would make
     the identifier invalid.  */
  normalized_identifier_C,
  /* Not normalized at all.  */
  normalized_none
};

enum cpp_main_search 
{
  CMS_none,    /* A regular source file.  */
  CMS_header,  /* Is a directly-specified header file (eg PCH or
		  header-unit).  */
  CMS_user,    /* Search the user INCLUDE path.  */
  CMS_system,  /* Search the system INCLUDE path.  */
};

/* The possible bidirectional control characters checking levels.  */
enum cpp_bidirectional_level {
  /* No checking.  */
  bidirectional_none = 0,
  /* Only detect unpaired uses of bidirectional control characters.  */
  bidirectional_unpaired = 1,
  /* Detect any use of bidirectional control characters.  */
  bidirectional_any = 2,
  /* Also warn about UCNs.  */
  bidirectional_ucn = 4
};

/* This structure is nested inside struct cpp_reader, and
   carries all the options visible to the command line.  */
struct cpp_options
{
  /* The language we're preprocessing.  */
  enum c_lang lang;

  /* Nonzero means use extra default include directories for C++.  */
  unsigned char cplusplus;

  /* Nonzero means handle cplusplus style comments.  */
  unsigned char cplusplus_comments;

  /* Nonzero means define __OBJC__, treat @ as a special token, use
     the OBJC[PLUS]_INCLUDE_PATH environment variable, and allow
     "#import".  */
  unsigned char objc;

  /* Nonzero means don't copy comments into the output file.  */
  unsigned char discard_comments;

  /* Nonzero means don't copy comments into the output file during
     macro expansion.  */
  unsigned char discard_comments_in_macro_exp;

  /* Nonzero means process the ISO trigraph sequences.  */
  unsigned char trigraphs;

  /* Nonzero means process the ISO digraph sequences.  */
  unsigned char digraphs;

  /* Nonzero means to allow hexadecimal floats and LL suffixes.  */
  unsigned char extended_numbers;

  /* Nonzero means process u/U prefix literals (UTF-16/32).  */
  unsigned char uliterals;

  /* Nonzero means process u8 prefixed character literals (UTF-8).  */
  unsigned char utf8_char_literals;

  /* Nonzero means process r/R raw strings.  If this is set, uliterals
     must be set as well.  */
  unsigned char rliterals;

  /* Nonzero means print names of header files (-H).  */
  unsigned char print_include_names;

  /* Nonzero means complain about deprecated features.  */
  unsigned char cpp_warn_deprecated;

  /* Nonzero means warn if slash-star appears in a comment.  */
  unsigned char warn_comments;

  /* Nonzero means to warn about __DATA__, __TIME__ and __TIMESTAMP__ usage.   */
  unsigned char warn_date_time;

  /* Nonzero means warn if a user-supplied include directory does not
     exist.  */
  unsigned char warn_missing_include_dirs;

  /* Nonzero means warn if there are any trigraphs.  */
  unsigned char warn_trigraphs;

  /* Nonzero means warn about multicharacter charconsts.  */
  unsigned char warn_multichar;

  /* Nonzero means warn about various incompatibilities with
     traditional C.  */
  unsigned char cpp_warn_traditional;

  /* Nonzero means warn about long long numeric constants.  */
  unsigned char cpp_warn_long_long;

  /* Nonzero means warn about text after an #endif (or #else).  */
  unsigned char warn_endif_labels;

  /* Nonzero means warn about implicit sign changes owing to integer
     promotions.  */
  unsigned char warn_num_sign_change;

  /* Zero means don't warn about __VA_ARGS__ usage in c89 pedantic mode.
     Presumably the usage is protected by the appropriate #ifdef.  */
  unsigned char warn_variadic_macros;

  /* Nonzero means warn about builtin macros that are redefined or
     explicitly undefined.  */
  unsigned char warn_builtin_macro_redefined;

  /* Different -Wimplicit-fallthrough= levels.  */
  unsigned char cpp_warn_implicit_fallthrough;

  /* Nonzero means we should look for header.gcc files that remap file
     names.  */
  unsigned char remap;

  /* Zero means dollar signs are punctuation.  */
  unsigned char dollars_in_ident;

  /* Nonzero means UCNs are accepted in identifiers.  */
  unsigned char extended_identifiers;

  /* True if we should warn about dollars in identifiers or numbers
     for this translation unit.  */
  unsigned char warn_dollars;

  /* Nonzero means warn if undefined identifiers are evaluated in an #if.  */
  unsigned char warn_undef;

  /* Nonzero means warn if "defined" is encountered in a place other than
     an #if.  */
  unsigned char warn_expansion_to_defined;

  /* Nonzero means warn of unused macros from the main file.  */
  unsigned char warn_unused_macros;

  /* Nonzero for the 1999 C Standard, including corrigenda and amendments.  */
  unsigned char c99;

  /* Nonzero if we are conforming to a specific C or C++ standard.  */
  unsigned char std;

  /* Nonzero means give all the error messages the ANSI standard requires.  */
  unsigned char cpp_pedantic;

  /* Nonzero means we're looking at already preprocessed code, so don't
     bother trying to do macro expansion and whatnot.  */
  unsigned char preprocessed;
  
  /* Nonzero means we are going to emit debugging logs during
     preprocessing.  */
  unsigned char debug;

  /* Nonzero means we are tracking locations of tokens involved in
     macro expansion. 1 Means we track the location in degraded mode
     where we do not track locations of tokens resulting from the
     expansion of arguments of function-like macro.  2 Means we do
     track all macro expansions. This last option is the one that
     consumes the highest amount of memory.  */
  unsigned char track_macro_expansion;

  /* Nonzero means handle C++ alternate operator names.  */
  unsigned char operator_names;

  /* Nonzero means warn about use of C++ alternate operator names.  */
  unsigned char warn_cxx_operator_names;

  /* True for traditional preprocessing.  */
  unsigned char traditional;

  /* Nonzero for C++ 2011 Standard user-defined literals.  */
  unsigned char user_literals;

  /* Nonzero means warn when a string or character literal is followed by a
     ud-suffix which does not beging with an underscore.  */
  unsigned char warn_literal_suffix;

  /* Nonzero means interpret imaginary, fixed-point, or other gnu extension
     literal number suffixes as user-defined literal number suffixes.  */
  unsigned char ext_numeric_literals;

  /* Nonzero means extended identifiers allow the characters specified
     in C11.  */
  unsigned char c11_identifiers;

  /* Nonzero means extended identifiers allow the characters specified
     by Unicode XID_Start and XID_Continue properties.  */
  unsigned char xid_identifiers;

  /* Nonzero for C++ 2014 Standard binary constants.  */
  unsigned char binary_constants;

  /* Nonzero for C++ 2014 Standard digit separators.  */
  unsigned char digit_separators;

  /* Nonzero for C2X decimal floating-point constants.  */
  unsigned char dfp_constants;

  /* Nonzero for C++20 __VA_OPT__ feature.  */
  unsigned char va_opt;

  /* Nonzero for the '::' token.  */
  unsigned char scope;

  /* Nonzero for the '#elifdef' and '#elifndef' directives.  */
  unsigned char elifdef;

  /* Nonzero for the '#warning' directive.  */
  unsigned char warning_directive;

  /* Nonzero means tokenize C++20 module directives.  */
  unsigned char module_directives;

  /* Nonzero for C++23 size_t literals.  */
  unsigned char size_t_literals;

  /* Nonzero for C++23 delimited escape sequences.  */
  unsigned char delimited_escape_seqs;

  /* Nonzero for 'true' and 'false' in #if expressions.  */
  unsigned char true_false;

  /* Holds the name of the target (execution) character set.  */
  const char *narrow_charset;

  /* Holds the name of the target wide character set.  */
  const char *wide_charset;

  /* Holds the name of the input character set.  */
  const char *input_charset;

  /* The minimum permitted level of normalization before a warning
     is generated.  See enum cpp_normalize_level.  */
  int warn_normalize;

  /* True to warn about precompiled header files we couldn't use.  */
  bool warn_invalid_pch;

  /* True if dependencies should be restored from a precompiled header.  */
  bool restore_pch_deps;

  /* True if warn about differences between C90 and C99.  */
  signed char cpp_warn_c90_c99_compat;

  /* True if warn about differences between C11 and C2X.  */
  signed char cpp_warn_c11_c2x_compat;

  /* True if warn about differences between C++98 and C++11.  */
  bool cpp_warn_cxx11_compat;

  /* True if warn about differences between C++17 and C++20.  */
  bool cpp_warn_cxx20_compat;

  /* Nonzero if bidirectional control characters checking is on.  See enum
     cpp_bidirectional_level.  */
  unsigned char cpp_warn_bidirectional;

  /* True if libcpp should warn about invalid UTF-8 characters in comments.
     2 if it should be a pedwarn.  */
  unsigned char cpp_warn_invalid_utf8;

  /* True if libcpp should warn about invalid forms of delimited or named
     escape sequences.  */
  bool cpp_warn_unicode;

  /* True if -finput-charset= option has been used explicitly.  */
  bool cpp_input_charset_explicit;

  /* Dependency generation.  */
  struct
  {
    /* Style of header dependencies to generate.  */
    enum cpp_deps_style style;

    /* Assume missing files are generated files.  */
    bool missing_files;

    /* Generate phony targets for each dependency apart from the first
       one.  */
    bool phony_targets;

    /* Generate dependency info for modules.  */
    bool modules;

    /* If true, no dependency is generated on the main file.  */
    bool ignore_main_file;

    /* If true, intend to use the preprocessor output (e.g., for compilation)
       in addition to the dependency info.  */
    bool need_preprocessor_output;
  } deps;

  /* Target-specific features set by the front end or client.  */

  /* Precision for target CPP arithmetic, target characters, target
     ints and target wide characters, respectively.  */
  size_t precision, char_precision, int_precision, wchar_precision;

  /* True means chars (wide chars, UTF-8 chars) are unsigned.  */
  bool unsigned_char, unsigned_wchar, unsigned_utf8char;

  /* True if the most significant byte in a word has the lowest
     address in memory.  */
  bool bytes_big_endian;

  /* Nonzero means __STDC__ should have the value 0 in system headers.  */
  unsigned char stdc_0_in_system_headers;

  /* True disables tokenization outside of preprocessing directives. */
  bool directives_only;

  /* True enables canonicalization of system header file paths. */
  bool canonical_system_headers;

  /* The maximum depth of the nested #include.  */
  unsigned int max_include_depth;

  cpp_main_search main_search : 8;
};

/* Diagnostic levels.  To get a diagnostic without associating a
   position in the translation unit with it, use cpp_error_with_line
   with a line number of zero.  */

enum cpp_diagnostic_level {
  /* Warning, an error with -Werror.  */
  CPP_DL_WARNING = 0,
  /* Same as CPP_DL_WARNING, except it is not suppressed in system headers.  */
  CPP_DL_WARNING_SYSHDR,
  /* Warning, an error with -pedantic-errors or -Werror.  */
  CPP_DL_PEDWARN,
  /* An error.  */
  CPP_DL_ERROR,
  /* An internal consistency check failed.  Prints "internal error: ",
     otherwise the same as CPP_DL_ERROR.  */
  CPP_DL_ICE,
  /* An informative note following a warning.  */
  CPP_DL_NOTE,
  /* A fatal error.  */
  CPP_DL_FATAL
};

/* Warning reason codes. Use a reason code of CPP_W_NONE for unclassified
   warnings and diagnostics that are not warnings.  */

enum cpp_warning_reason {
  CPP_W_NONE = 0,
  CPP_W_DEPRECATED,
  CPP_W_COMMENTS,
  CPP_W_MISSING_INCLUDE_DIRS,
  CPP_W_TRIGRAPHS,
  CPP_W_MULTICHAR,
  CPP_W_TRADITIONAL,
  CPP_W_LONG_LONG,
  CPP_W_ENDIF_LABELS,
  CPP_W_NUM_SIGN_CHANGE,
  CPP_W_VARIADIC_MACROS,
  CPP_W_BUILTIN_MACRO_REDEFINED,
  CPP_W_DOLLARS,
  CPP_W_UNDEF,
  CPP_W_UNUSED_MACROS,
  CPP_W_CXX_OPERATOR_NAMES,
  CPP_W_NORMALIZE,
  CPP_W_INVALID_PCH,
  CPP_W_WARNING_DIRECTIVE,
  CPP_W_LITERAL_SUFFIX,
  CPP_W_SIZE_T_LITERALS,
  CPP_W_DATE_TIME,
  CPP_W_PEDANTIC,
  CPP_W_C90_C99_COMPAT,
  CPP_W_C11_C2X_COMPAT,
  CPP_W_CXX11_COMPAT,
  CPP_W_CXX20_COMPAT,
  CPP_W_EXPANSION_TO_DEFINED,
  CPP_W_BIDIRECTIONAL,
  CPP_W_INVALID_UTF8,
  CPP_W_UNICODE
};

/* Callback for header lookup for HEADER, which is the name of a
   source file.  It is used as a method of last resort to find headers
   that are not otherwise found during the normal include processing.
   The return value is the malloced name of a header to try and open,
   if any, or NULL otherwise.  This callback is called only if the
   header is otherwise unfound.  */
typedef const char *(*missing_header_cb)(cpp_reader *, const char *header, cpp_dir **);

/* Call backs to cpplib client.  */
struct cpp_callbacks
{
  /* Called when a new line of preprocessed output is started.  */
  void (*line_change) (cpp_reader *, const cpp_token *, int);

  /* Called when switching to/from a new file.
     The line_map is for the new file.  It is NULL if there is no new file.
     (In C this happens when done with <built-in>+<command line> and also
     when done with a main file.)  This can be used for resource cleanup.  */
  void (*file_change) (cpp_reader *, const line_map_ordinary *);

  void (*dir_change) (cpp_reader *, const char *);
  void (*include) (cpp_reader *, location_t, const unsigned char *,
		   const char *, int, const cpp_token **);
  void (*define) (cpp_reader *, location_t, cpp_hashnode *);
  void (*undef) (cpp_reader *, location_t, cpp_hashnode *);
  void (*ident) (cpp_reader *, location_t, const cpp_string *);
  void (*def_pragma) (cpp_reader *, location_t);
  int (*valid_pch) (cpp_reader *, const char *, int);
  void (*read_pch) (cpp_reader *, const char *, int, const char *);
  missing_header_cb missing_header;

  /* Context-sensitive macro support.  Returns macro (if any) that should
     be expanded.  */
  cpp_hashnode * (*macro_to_expand) (cpp_reader *, const cpp_token *);

  /* Called to emit a diagnostic.  This callback receives the
     translated message.  */
  bool (*diagnostic) (cpp_reader *,
		      enum cpp_diagnostic_level,
		      enum cpp_warning_reason,
		      rich_location *,
		      const char *, va_list *)
       ATTRIBUTE_FPTR_PRINTF(5,0);

  /* Callbacks for when a macro is expanded, or tested (whether
     defined or not at the time) in #ifdef, #ifndef or "defined".  */
  void (*used_define) (cpp_reader *, location_t, cpp_hashnode *);
  void (*used_undef) (cpp_reader *, location_t, cpp_hashnode *);
  /* Called before #define and #undef or other macro definition
     changes are processed.  */
  void (*before_define) (cpp_reader *);
  /* Called whenever a macro is expanded or tested.
     Second argument is the location of the start of the current expansion.  */
  void (*used) (cpp_reader *, location_t, cpp_hashnode *);

  /* Callback to identify whether an attribute exists.  */
  int (*has_attribute) (cpp_reader *, bool);

  /* Callback to determine whether a built-in function is recognized.  */
  int (*has_builtin) (cpp_reader *);

  /* Callback that can change a user lazy into normal macro.  */
  void (*user_lazy_macro) (cpp_reader *, cpp_macro *, unsigned);

  /* Callback to handle deferred cpp_macros.  */
  cpp_macro *(*user_deferred_macro) (cpp_reader *, location_t, cpp_hashnode *);

  /* Callback to parse SOURCE_DATE_EPOCH from environment.  */
  time_t (*get_source_date_epoch) (cpp_reader *);

  /* Callback for providing suggestions for misspelled directives.  */
  const char *(*get_suggestion) (cpp_reader *, const char *, const char *const *);

  /* Callback for when a comment is encountered, giving the location
     of the opening slash, a pointer to the content (which is not
     necessarily 0-terminated), and the length of the content.
     The content contains the opening slash-star (or slash-slash),
     and for C-style comments contains the closing star-slash.  For
     C++-style comments it does not include the terminating newline.  */
  void (*comment) (cpp_reader *, location_t, const unsigned char *,
		   size_t);

  /* Callback for filename remapping in __FILE__ and __BASE_FILE__ macro
     expansions.  */
  const char *(*remap_filename) (const char*);

  /* Maybe translate a #include into something else.  Return a
     cpp_buffer containing the translation if translating.  */
  char *(*translate_include) (cpp_reader *, line_maps *, location_t,
			      const char *path);
};

#ifdef VMS
#define INO_T_CPP ino_t ino[3]
#elif defined (_AIX) && SIZEOF_INO_T == 4
#define INO_T_CPP ino64_t ino
#else
#define INO_T_CPP ino_t ino
#endif

#if defined (_AIX) && SIZEOF_DEV_T == 4
#define DEV_T_CPP dev64_t dev
#else
#define DEV_T_CPP dev_t dev
#endif

/* Chain of directories to look for include files in.  */
struct cpp_dir
{
  /* NULL-terminated singly-linked list.  */
  struct cpp_dir *next;

  /* NAME of the directory, NUL-terminated.  */
  char *name;
  unsigned int len;

  /* One if a system header, two if a system header that has extern
     "C" guards for C++.  */
  unsigned char sysp;

  /* Is this a user-supplied directory? */
  bool user_supplied_p;

  /* The canonicalized NAME as determined by lrealpath.  This field 
     is only used by hosts that lack reliable inode numbers.  */
  char *canonical_name;

  /* Mapping of file names for this directory for MS-DOS and related
     platforms.  A NULL-terminated array of (from, to) pairs.  */
  const char **name_map;

  /* Routine to construct pathname, given the search path name and the
     HEADER we are trying to find, return a constructed pathname to
     try and open.  If this is NULL, the constructed pathname is as
     constructed by append_file_to_dir.  */
  char *(*construct) (const char *header, cpp_dir *dir);

  /* The C front end uses these to recognize duplicated
     directories in the search path.  */
  INO_T_CPP;
  DEV_T_CPP;
};

/* The kind of the cpp_macro.  */
enum cpp_macro_kind {
  cmk_macro,	/* An ISO macro (token expansion).  */
  cmk_assert,   /* An assertion.  */
  cmk_traditional	/* A traditional macro (text expansion).  */
};

/* Each macro definition is recorded in a cpp_macro structure.
   Variadic macros cannot occur with traditional cpp.  */
struct GTY(()) cpp_macro {
  union cpp_parm_u 
  {
    /* Parameters, if any.  If parameter names use extended identifiers,
       the original spelling of those identifiers, not the canonical
       UTF-8 spelling, goes here.  */
    cpp_hashnode ** GTY ((tag ("false"),
			  nested_ptr (union tree_node,
	"%h ? CPP_HASHNODE (GCC_IDENT_TO_HT_IDENT (%h)) : NULL",
	"%h ? HT_IDENT_TO_GCC_IDENT (HT_NODE (%h)) : NULL"),
			  length ("%1.paramc"))) params;

    /* If this is an assertion, the next one in the chain.  */
    cpp_macro *GTY ((tag ("true"))) next;
  } GTY ((desc ("%1.kind == cmk_assert"))) parm;

  /* Definition line number.  */
  location_t line;

  /* Number of tokens in body, or bytes for traditional macros.  */
  /* Do we really need 2^32-1 range here?  */
  unsigned int count;

  /* Number of parameters.  */
  unsigned short paramc;

  /* Non-zero if this is a user-lazy macro, value provided by user.  */
  unsigned char lazy;

  /* The kind of this macro (ISO, trad or assert) */
  unsigned kind : 2;

  /* If a function-like macro.  */
  unsigned int fun_like : 1;

  /* If a variadic macro.  */
  unsigned int variadic : 1;

  /* If macro defined in system header.  */
  unsigned int syshdr   : 1;

  /* Nonzero if it has been expanded or had its existence tested.  */
  unsigned int used     : 1;

  /* Indicate whether the tokens include extra CPP_PASTE tokens at the
     end to track invalid redefinitions with consecutive CPP_PASTE
     tokens.  */
  unsigned int extra_tokens : 1;

  /* Imported C++20 macro (from a header unit).  */
  unsigned int imported_p : 1;

  /* 0 bits spare (32-bit). 32 on 64-bit target.  */

  union cpp_exp_u
  {
    /* Trailing array of replacement tokens (ISO), or assertion body value.  */
    cpp_token GTY ((tag ("false"), length ("%1.count"))) tokens[1];

    /* Pointer to replacement text (traditional).  See comment at top
       of cpptrad.c for how traditional function-like macros are
       encoded.  */
    const unsigned char *GTY ((tag ("true"))) text;
  } GTY ((desc ("%1.kind == cmk_traditional"))) exp;
};

/* Poisoned identifiers are flagged NODE_POISONED.  NODE_OPERATOR (C++
   only) indicates an identifier that behaves like an operator such as
   "xor".  NODE_DIAGNOSTIC is for speed in lex_token: it indicates a
   diagnostic may be required for this node.  Currently this only
   applies to __VA_ARGS__, poisoned identifiers, and -Wc++-compat
   warnings about NODE_OPERATOR.  */

/* Hash node flags.  */
#define NODE_OPERATOR	(1 << 0)	/* C++ named operator.  */
#define NODE_POISONED	(1 << 1)	/* Poisoned identifier.  */
#define NODE_DIAGNOSTIC (1 << 2)	/* Possible diagnostic when lexed.  */
#define NODE_WARN	(1 << 3)	/* Warn if redefined or undefined.  */
#define NODE_DISABLED	(1 << 4)	/* A disabled macro.  */
#define NODE_USED	(1 << 5)	/* Dumped with -dU.  */
#define NODE_CONDITIONAL (1 << 6)	/* Conditional macro */
#define NODE_WARN_OPERATOR (1 << 7)	/* Warn about C++ named operator.  */
#define NODE_MODULE (1 << 8)		/* C++-20 module-related name.  */

/* Different flavors of hash node.  */
enum node_type
{
  NT_VOID = 0,	   /* Maybe an assert?  */
  NT_MACRO_ARG,	   /* A macro arg.  */
  NT_USER_MACRO,   /* A user macro.  */
  NT_BUILTIN_MACRO, /* A builtin macro.  */
  NT_MACRO_MASK = NT_USER_MACRO  /* Mask for either macro kind.  */
};

/* Different flavors of builtin macro.  _Pragma is an operator, but we
   handle it with the builtin code for efficiency reasons.  */
enum cpp_builtin_type
{
  BT_SPECLINE = 0,		/* `__LINE__' */
  BT_DATE,			/* `__DATE__' */
  BT_FILE,			/* `__FILE__' */
  BT_FILE_NAME,			/* `__FILE_NAME__' */
  BT_BASE_FILE,			/* `__BASE_FILE__' */
  BT_INCLUDE_LEVEL,		/* `__INCLUDE_LEVEL__' */
  BT_TIME,			/* `__TIME__' */
  BT_STDC,			/* `__STDC__' */
  BT_PRAGMA,			/* `_Pragma' operator */
  BT_TIMESTAMP,			/* `__TIMESTAMP__' */
  BT_COUNTER,			/* `__COUNTER__' */
  BT_HAS_ATTRIBUTE,		/* `__has_attribute(x)' */
  BT_HAS_STD_ATTRIBUTE,		/* `__has_c_attribute(x)' */
  BT_HAS_BUILTIN,		/* `__has_builtin(x)' */
  BT_HAS_INCLUDE,		/* `__has_include(x)' */
  BT_HAS_INCLUDE_NEXT		/* `__has_include_next(x)' */
};

#define CPP_HASHNODE(HNODE)	((cpp_hashnode *) (HNODE))
#define HT_NODE(NODE)		(&(NODE)->ident)
#define NODE_LEN(NODE)		HT_LEN (HT_NODE (NODE))
#define NODE_NAME(NODE)		HT_STR (HT_NODE (NODE))

/* The common part of an identifier node shared amongst all 3 C front
   ends.  Also used to store CPP identifiers, which are a superset of
   identifiers in the grammatical sense.  */

union GTY(()) _cpp_hashnode_value {
  /* Assert (maybe NULL) */
  cpp_macro * GTY((tag ("NT_VOID"))) answers;
  /* Macro (maybe NULL) */
  cpp_macro * GTY((tag ("NT_USER_MACRO"))) macro;
  /* Code for a builtin macro.  */
  enum cpp_builtin_type GTY ((tag ("NT_BUILTIN_MACRO"))) builtin;
  /* Macro argument index.  */
  unsigned short GTY ((tag ("NT_MACRO_ARG"))) arg_index;
};

struct GTY(()) cpp_hashnode {
  struct ht_identifier ident;
  unsigned int is_directive : 1;
  unsigned int directive_index : 7;	/* If is_directive,
					   then index into directive table.
					   Otherwise, a NODE_OPERATOR.  */
  unsigned int rid_code : 8;		/* Rid code - for front ends.  */
  unsigned int flags : 9;		/* CPP flags.  */
  ENUM_BITFIELD(node_type) type : 2;	/* CPP node type.  */

  /* 5 bits spare.  */

  /* The deferred cookie is applicable to NT_USER_MACRO or NT_VOID.
     The latter for when a macro had a prevailing undef.
     On a 64-bit system there would be 32-bits of padding to the value
     field.  So placing the deferred index here is not costly.   */
  unsigned deferred;			/* Deferred cookie  */

  union _cpp_hashnode_value GTY ((desc ("%1.type"))) value;
};

/* A class for iterating through the source locations within a
   string token (before escapes are interpreted, and before
   concatenation).  */

class cpp_string_location_reader {
 public:
  cpp_string_location_reader (location_t src_loc,
			      line_maps *line_table);

  source_range get_next ();

 private:
  location_t m_loc;
  int m_offset_per_column;
};

/* A class for storing the source ranges of all of the characters within
   a string literal, after escapes are interpreted, and after
   concatenation.

   This is not GTY-marked, as instances are intended to be temporary.  */

class cpp_substring_ranges
{
 public:
  cpp_substring_ranges ();
  ~cpp_substring_ranges ();

  int get_num_ranges () const { return m_num_ranges; }
  source_range get_range (int idx) const
  {
    linemap_assert (idx < m_num_ranges);
    return m_ranges[idx];
  }

  void add_range (source_range range);
  void add_n_ranges (int num, cpp_string_location_reader &loc_reader);

 private:
  source_range *m_ranges;
  int m_num_ranges;
  int m_alloc_ranges;
};

/* Call this first to get a handle to pass to other functions.

   If you want cpplib to manage its own hashtable, pass in a NULL
   pointer.  Otherwise you should pass in an initialized hash table
   that cpplib will share; this technique is used by the C front
   ends.  */
extern cpp_reader *cpp_create_reader (enum c_lang, struct ht *,
				      class line_maps *);

/* Reset the cpp_reader's line_map.  This is only used after reading a
   PCH file.  */
extern void cpp_set_line_map (cpp_reader *, class line_maps *);

/* Call this to change the selected language standard (e.g. because of
   command line options).  */
extern void cpp_set_lang (cpp_reader *, enum c_lang);

/* Set the include paths.  */
extern void cpp_set_include_chains (cpp_reader *, cpp_dir *, cpp_dir *, int);

/* Call these to get pointers to the options, callback, and deps
   structures for a given reader.  These pointers are good until you
   call cpp_finish on that reader.  You can either edit the callbacks
   through the pointer returned from cpp_get_callbacks, or set them
   with cpp_set_callbacks.  */
extern cpp_options *cpp_get_options (cpp_reader *) ATTRIBUTE_PURE;
extern cpp_callbacks *cpp_get_callbacks (cpp_reader *) ATTRIBUTE_PURE;
extern void cpp_set_callbacks (cpp_reader *, cpp_callbacks *);
extern class mkdeps *cpp_get_deps (cpp_reader *) ATTRIBUTE_PURE;

extern const char *cpp_probe_header_unit (cpp_reader *, const char *file,
					  bool angle_p,  location_t);

/* Call these to get name data about the various compile-time
   charsets.  */
extern const char *cpp_get_narrow_charset_name (cpp_reader *) ATTRIBUTE_PURE;
extern const char *cpp_get_wide_charset_name (cpp_reader *) ATTRIBUTE_PURE;

/* This function reads the file, but does not start preprocessing.  It
   returns the name of the original file; this is the same as the
   input file, except for preprocessed input.  This will generate at
   least one file change callback, and possibly a line change callback
   too.  If there was an error opening the file, it returns NULL.  */
extern const char *cpp_read_main_file (cpp_reader *, const char *,
				       bool injecting = false);
extern location_t cpp_main_loc (const cpp_reader *);

/* Adjust for the main file to be an include.  */
extern void cpp_retrofit_as_include (cpp_reader *);

/* Set up built-ins with special behavior.  Use cpp_init_builtins()
   instead unless your know what you are doing.  */
extern void cpp_init_special_builtins (cpp_reader *);

/* Set up built-ins like __FILE__.  */
extern void cpp_init_builtins (cpp_reader *, int);

/* This is called after options have been parsed, and partially
   processed.  */
extern void cpp_post_options (cpp_reader *);

/* Set up translation to the target character set.  */
extern void cpp_init_iconv (cpp_reader *);

/* Call this to finish preprocessing.  If you requested dependency
   generation, pass an open stream to write the information to,
   otherwise NULL.  It is your responsibility to close the stream.  */
extern void cpp_finish (cpp_reader *, FILE *deps_stream);

/* Call this to release the handle at the end of preprocessing.  Any
   use of the handle after this function returns is invalid.  */
extern void cpp_destroy (cpp_reader *);

extern unsigned int cpp_token_len (const cpp_token *);
extern unsigned char *cpp_token_as_text (cpp_reader *, const cpp_token *);
extern unsigned char *cpp_spell_token (cpp_reader *, const cpp_token *,
				       unsigned char *, bool);
extern void cpp_register_pragma (cpp_reader *, const char *, const char *,
				 void (*) (cpp_reader *), bool);
extern void cpp_register_deferred_pragma (cpp_reader *, const char *,
					  const char *, unsigned, bool, bool);
extern int cpp_avoid_paste (cpp_reader *, const cpp_token *,
			    const cpp_token *);
extern const cpp_token *cpp_get_token (cpp_reader *);
extern const cpp_token *cpp_get_token_with_location (cpp_reader *,
						     location_t *);
inline bool cpp_user_macro_p (const cpp_hashnode *node)
{
  return node->type == NT_USER_MACRO;
}
inline bool cpp_builtin_macro_p (const cpp_hashnode *node)
{
  return node->type == NT_BUILTIN_MACRO;
}
inline bool cpp_macro_p (const cpp_hashnode *node)
{
  return node->type & NT_MACRO_MASK;
}
inline cpp_macro *cpp_set_deferred_macro (cpp_hashnode *node,
					  cpp_macro *forced = NULL)
{
  cpp_macro *old = node->value.macro;

  node->value.macro = forced;
  node->type = NT_USER_MACRO;
  node->flags &= ~NODE_USED;

  return old;
}
cpp_macro *cpp_get_deferred_macro (cpp_reader *, cpp_hashnode *, location_t);

/* Returns true if NODE is a function-like user macro.  */
inline bool cpp_fun_like_macro_p (cpp_hashnode *node)
{
  return cpp_user_macro_p (node) && node->value.macro->fun_like;
}

extern const unsigned char *cpp_macro_definition (cpp_reader *, cpp_hashnode *);
extern const unsigned char *cpp_macro_definition (cpp_reader *, cpp_hashnode *,
						  const cpp_macro *);
inline location_t cpp_macro_definition_location (cpp_hashnode *node)
{
  const cpp_macro *macro = node->value.macro;
  return macro ? macro->line : 0;
}
/* Return an idempotent time stamp (possibly from SOURCE_DATE_EPOCH).  */
enum class CPP_time_kind 
{
  FIXED = -1,	/* Fixed time via source epoch.  */
  DYNAMIC = -2,	/* Dynamic via time(2).  */
  UNKNOWN = -3	/* Wibbly wobbly, timey wimey.  */
};
extern CPP_time_kind cpp_get_date (cpp_reader *, time_t *);

extern void _cpp_backup_tokens (cpp_reader *, unsigned int);
extern const cpp_token *cpp_peek_token (cpp_reader *, int);

/* Evaluate a CPP_*CHAR* token.  */
extern cppchar_t cpp_interpret_charconst (cpp_reader *, const cpp_token *,
					  unsigned int *, int *);
/* Evaluate a vector of CPP_*STRING* tokens.  */
extern bool cpp_interpret_string (cpp_reader *,
				  const cpp_string *, size_t,
				  cpp_string *, enum cpp_ttype);
extern const char *cpp_interpret_string_ranges (cpp_reader *pfile,
						const cpp_string *from,
						cpp_string_location_reader *,
						size_t count,
						cpp_substring_ranges *out,
						enum cpp_ttype type);
extern bool cpp_interpret_string_notranslate (cpp_reader *,
					      const cpp_string *, size_t,
					      cpp_string *, enum cpp_ttype);

/* Convert a host character constant to the execution character set.  */
extern cppchar_t cpp_host_to_exec_charset (cpp_reader *, cppchar_t);

/* Used to register macros and assertions, perhaps from the command line.
   The text is the same as the command line argument.  */
extern void cpp_define (cpp_reader *, const char *);
extern void cpp_define_unused (cpp_reader *, const char *);
extern void cpp_define_formatted (cpp_reader *pfile, 
				  const char *fmt, ...) ATTRIBUTE_PRINTF_2;
extern void cpp_define_formatted_unused (cpp_reader *pfile,
					 const char *fmt,
					 ...) ATTRIBUTE_PRINTF_2;
extern void cpp_assert (cpp_reader *, const char *);
extern void cpp_undef (cpp_reader *, const char *);
extern void cpp_unassert (cpp_reader *, const char *);

/* Mark a node as a lazily defined macro.  */
extern void cpp_define_lazily (cpp_reader *, cpp_hashnode *node, unsigned N);

/* Undefine all macros and assertions.  */
extern void cpp_undef_all (cpp_reader *);

extern cpp_buffer *cpp_push_buffer (cpp_reader *, const unsigned char *,
				    size_t, int);
extern int cpp_defined (cpp_reader *, const unsigned char *, int);

/* A preprocessing number.  Code assumes that any unused high bits of
   the double integer are set to zero.  */

/* This type has to be equal to unsigned HOST_WIDE_INT, see
   gcc/c-family/c-lex.cc.  */
typedef uint64_t cpp_num_part;
typedef struct cpp_num cpp_num;
struct cpp_num
{
  cpp_num_part high;
  cpp_num_part low;
  bool unsignedp;  /* True if value should be treated as unsigned.  */
  bool overflow;   /* True if the most recent calculation overflowed.  */
};

/* cpplib provides two interfaces for interpretation of preprocessing
   numbers.

   cpp_classify_number categorizes numeric constants according to
   their field (integer, floating point, or invalid), radix (decimal,
   octal, hexadecimal), and type suffixes.  */

#define CPP_N_CATEGORY  0x000F
#define CPP_N_INVALID	0x0000
#define CPP_N_INTEGER	0x0001
#define CPP_N_FLOATING	0x0002

#define CPP_N_WIDTH	0x00F0
#define CPP_N_SMALL	0x0010	/* int, float, short _Fract/Accum  */
#define CPP_N_MEDIUM	0x0020	/* long, double, long _Fract/_Accum.  */
#define CPP_N_LARGE	0x0040	/* long long, long double,
				   long long _Fract/Accum.  */

#define CPP_N_WIDTH_MD	0xF0000	/* machine defined.  */
#define CPP_N_MD_W	0x10000
#define CPP_N_MD_Q	0x20000

#define CPP_N_RADIX	0x0F00
#define CPP_N_DECIMAL	0x0100
#define CPP_N_HEX	0x0200
#define CPP_N_OCTAL	0x0400
#define CPP_N_BINARY	0x0800

#define CPP_N_UNSIGNED	0x1000	/* Properties.  */
#define CPP_N_IMAGINARY	0x2000
#define CPP_N_DFLOAT	0x4000
#define CPP_N_DEFAULT	0x8000

#define CPP_N_FRACT	0x100000 /* Fract types.  */
#define CPP_N_ACCUM	0x200000 /* Accum types.  */
#define CPP_N_FLOATN	0x400000 /* _FloatN types.  */
#define CPP_N_FLOATNX	0x800000 /* _FloatNx types.  */

#define CPP_N_USERDEF	0x1000000 /* C++11 user-defined literal.  */

#define CPP_N_SIZE_T	0x2000000 /* C++23 size_t literal.  */
#define CPP_N_BFLOAT16	0x4000000 /* std::bfloat16_t type.  */

#define CPP_N_WIDTH_FLOATN_NX	0xF0000000 /* _FloatN / _FloatNx value
					      of N, divided by 16.  */
#define CPP_FLOATN_SHIFT	24
#define CPP_FLOATN_MAX	0xF0

/* Classify a CPP_NUMBER token.  The return value is a combination of
   the flags from the above sets.  */
extern unsigned cpp_classify_number (cpp_reader *, const cpp_token *,
				     const char **, location_t);

/* Return the classification flags for a float suffix.  */
extern unsigned int cpp_interpret_float_suffix (cpp_reader *, const char *,
						size_t);

/* Return the classification flags for an int suffix.  */
extern unsigned int cpp_interpret_int_suffix (cpp_reader *, const char *,
					      size_t);

/* Evaluate a token classified as category CPP_N_INTEGER.  */
extern cpp_num cpp_interpret_integer (cpp_reader *, const cpp_token *,
				      unsigned int);

/* Sign extend a number, with PRECISION significant bits and all
   others assumed clear, to fill out a cpp_num structure.  */
cpp_num cpp_num_sign_extend (cpp_num, size_t);

/* Output a diagnostic of some kind.  */
extern bool cpp_error (cpp_reader *, enum cpp_diagnostic_level,
		       const char *msgid, ...)
  ATTRIBUTE_PRINTF_3;
extern bool cpp_warning (cpp_reader *, enum cpp_warning_reason,
			 const char *msgid, ...)
  ATTRIBUTE_PRINTF_3;
extern bool cpp_pedwarning (cpp_reader *, enum cpp_warning_reason,
			    const char *msgid, ...)
  ATTRIBUTE_PRINTF_3;
extern bool cpp_warning_syshdr (cpp_reader *, enum cpp_warning_reason reason,
				const char *msgid, ...)
  ATTRIBUTE_PRINTF_3;

/* As their counterparts above, but use RICHLOC.  */
extern bool cpp_warning_at (cpp_reader *, enum cpp_warning_reason,
			    rich_location *richloc, const char *msgid, ...)
  ATTRIBUTE_PRINTF_4;
extern bool cpp_pedwarning_at (cpp_reader *, enum cpp_warning_reason,
			       rich_location *richloc, const char *msgid, ...)
  ATTRIBUTE_PRINTF_4;

/* Output a diagnostic with "MSGID: " preceding the
   error string of errno.  No location is printed.  */
extern bool cpp_errno (cpp_reader *, enum cpp_diagnostic_level,
		       const char *msgid);
/* Similarly, but with "FILENAME: " instead of "MSGID: ", where
   the filename is not localized.  */
extern bool cpp_errno_filename (cpp_reader *, enum cpp_diagnostic_level,
				const char *filename, location_t loc);

/* Same as cpp_error, except additionally specifies a position as a
   (translation unit) physical line and physical column.  If the line is
   zero, then no location is printed.  */
extern bool cpp_error_with_line (cpp_reader *, enum cpp_diagnostic_level,
				 location_t, unsigned,
				 const char *msgid, ...)
  ATTRIBUTE_PRINTF_5;
extern bool cpp_warning_with_line (cpp_reader *, enum cpp_warning_reason,
				   location_t, unsigned,
				   const char *msgid, ...)
  ATTRIBUTE_PRINTF_5;
extern bool cpp_pedwarning_with_line (cpp_reader *, enum cpp_warning_reason,
				      location_t, unsigned,
				      const char *msgid, ...)
  ATTRIBUTE_PRINTF_5;
extern bool cpp_warning_with_line_syshdr (cpp_reader *, enum cpp_warning_reason,
					  location_t, unsigned,
					  const char *msgid, ...)
  ATTRIBUTE_PRINTF_5;

extern bool cpp_error_at (cpp_reader * pfile, enum cpp_diagnostic_level,
			  location_t src_loc, const char *msgid, ...)
  ATTRIBUTE_PRINTF_4;

extern bool cpp_error_at (cpp_reader * pfile, enum cpp_diagnostic_level,
			  rich_location *richloc, const char *msgid, ...)
  ATTRIBUTE_PRINTF_4;

/* In lex.cc */
extern int cpp_ideq (const cpp_token *, const char *);
extern void cpp_output_line (cpp_reader *, FILE *);
extern unsigned char *cpp_output_line_to_string (cpp_reader *,
						 const unsigned char *);
extern const unsigned char *cpp_alloc_token_string
  (cpp_reader *, const unsigned char *, unsigned);
extern void cpp_output_token (const cpp_token *, FILE *);
extern const char *cpp_type2name (enum cpp_ttype, unsigned char flags);
/* Returns the value of an escape sequence, truncated to the correct
   target precision.  PSTR points to the input pointer, which is just
   after the backslash.  LIMIT is how much text we have.  WIDE is true
   if the escape sequence is part of a wide character constant or
   string literal.  Handles all relevant diagnostics.  */
extern cppchar_t cpp_parse_escape (cpp_reader *, const unsigned char ** pstr,
				   const unsigned char *limit, int wide);

/* Structure used to hold a comment block at a given location in the
   source code.  */

typedef struct
{
  /* Text of the comment including the terminators.  */
  char *comment;

  /* source location for the given comment.  */
  location_t sloc;
} cpp_comment;

/* Structure holding all comments for a given cpp_reader.  */

typedef struct
{
  /* table of comment entries.  */
  cpp_comment *entries;

  /* number of actual entries entered in the table.  */
  int count;

  /* number of entries allocated currently.  */
  int allocated;
} cpp_comment_table;

/* Returns the table of comments encountered by the preprocessor. This
   table is only populated when pfile->state.save_comments is true. */
extern cpp_comment_table *cpp_get_comments (cpp_reader *);

/* In hash.c */

/* Lookup an identifier in the hashtable.  Puts the identifier in the
   table if it is not already there.  */
extern cpp_hashnode *cpp_lookup (cpp_reader *, const unsigned char *,
				 unsigned int);

typedef int (*cpp_cb) (cpp_reader *, cpp_hashnode *, void *);
extern void cpp_forall_identifiers (cpp_reader *, cpp_cb, void *);

/* In macro.cc */
extern void cpp_scan_nooutput (cpp_reader *);
extern int  cpp_sys_macro_p (cpp_reader *);
extern unsigned char *cpp_quote_string (unsigned char *, const unsigned char *,
					unsigned int);
extern bool cpp_compare_macros (const cpp_macro *macro1,
				const cpp_macro *macro2);

/* In files.cc */
extern bool cpp_included (cpp_reader *, const char *);
extern bool cpp_included_before (cpp_reader *, const char *, location_t);
extern void cpp_make_system_header (cpp_reader *, int, int);
extern bool cpp_push_include (cpp_reader *, const char *);
extern bool cpp_push_default_include (cpp_reader *, const char *);
extern void cpp_change_file (cpp_reader *, enum lc_reason, const char *);
extern const char *cpp_get_path (struct _cpp_file *);
extern cpp_dir *cpp_get_dir (struct _cpp_file *);
extern cpp_buffer *cpp_get_buffer (cpp_reader *);
extern struct _cpp_file *cpp_get_file (cpp_buffer *);
extern cpp_buffer *cpp_get_prev (cpp_buffer *);
extern void cpp_clear_file_cache (cpp_reader *);

/* cpp_get_converted_source returns the contents of the given file, as it exists
   after cpplib has read it and converted it from the input charset to the
   source charset.  Return struct will be zero-filled if the data could not be
   read for any reason.  The data starts at the DATA pointer, but the TO_FREE
   pointer is what should be passed to free(), as there may be an offset.  */
struct cpp_converted_source
{
  char *to_free;
  char *data;
  size_t len;
};
cpp_converted_source cpp_get_converted_source (const char *fname,
					       const char *input_charset);

/* In pch.cc */
struct save_macro_data;
extern int cpp_save_state (cpp_reader *, FILE *);
extern int cpp_write_pch_deps (cpp_reader *, FILE *);
extern int cpp_write_pch_state (cpp_reader *, FILE *);
extern int cpp_valid_state (cpp_reader *, const char *, int);
extern void cpp_prepare_state (cpp_reader *, struct save_macro_data **);
extern int cpp_read_state (cpp_reader *, const char *, FILE *,
			   struct save_macro_data *);

/* In lex.cc */
extern void cpp_force_token_locations (cpp_reader *, location_t);
extern void cpp_stop_forcing_token_locations (cpp_reader *);
enum CPP_DO_task
{
  CPP_DO_print,
  CPP_DO_location,
  CPP_DO_token
};

extern void cpp_directive_only_process (cpp_reader *pfile,
					void *data,
					void (*cb) (cpp_reader *,
						    CPP_DO_task,
						    void *data, ...));

/* In expr.cc */
extern enum cpp_ttype cpp_userdef_string_remove_type
  (enum cpp_ttype type);
extern enum cpp_ttype cpp_userdef_string_add_type
  (enum cpp_ttype type);
extern enum cpp_ttype cpp_userdef_char_remove_type
  (enum cpp_ttype type);
extern enum cpp_ttype cpp_userdef_char_add_type
  (enum cpp_ttype type);
extern bool cpp_userdef_string_p
  (enum cpp_ttype type);
extern bool cpp_userdef_char_p
  (enum cpp_ttype type);
extern const char * cpp_get_userdef_suffix
  (const cpp_token *);

/* In charset.cc */

/* The result of attempting to decode a run of UTF-8 bytes.  */

struct cpp_decoded_char
{
  const char *m_start_byte;
  const char *m_next_byte;

  bool m_valid_ch;
  cppchar_t m_ch;
};

/* Information for mapping between code points and display columns.

   This is a tabstop value, along with a callback for getting the
   widths of characters.  Normally this callback is cpp_wcwidth, but we
   support other schemes for escaping non-ASCII unicode as a series of
   ASCII chars when printing the user's source code in diagnostic-show-locus.cc

   For example, consider:
   - the Unicode character U+03C0 "GREEK SMALL LETTER PI" (UTF-8: 0xCF 0x80)
   - the Unicode character U+1F642 "SLIGHTLY SMILING FACE"
     (UTF-8: 0xF0 0x9F 0x99 0x82)
   - the byte 0xBF (a stray trailing byte of a UTF-8 character)
   Normally U+03C0 would occupy one display column, U+1F642
   would occupy two display columns, and the stray byte would be
   printed verbatim as one display column.

   However when escaping them as unicode code points as "<U+03C0>"
   and "<U+1F642>" they occupy 8 and 9 display columns respectively,
   and when escaping them as bytes as "<CF><80>" and "<F0><9F><99><82>"
   they occupy 8 and 16 display columns respectively.  In both cases
   the stray byte is escaped to <BF> as 4 display columns.  */

struct cpp_char_column_policy
{
  cpp_char_column_policy (int tabstop,
			  int (*width_cb) (cppchar_t c))
  : m_tabstop (tabstop),
    m_undecoded_byte_width (1),
    m_width_cb (width_cb)
  {}

  int m_tabstop;
  /* Width in display columns of a stray byte that isn't decodable
     as UTF-8.  */
  int m_undecoded_byte_width;
  int (*m_width_cb) (cppchar_t c);
};

/* A class to manage the state while converting a UTF-8 sequence to cppchar_t
   and computing the display width one character at a time.  */
class cpp_display_width_computation {
 public:
  cpp_display_width_computation (const char *data, int data_length,
				 const cpp_char_column_policy &policy);
  const char *next_byte () const { return m_next; }
  int bytes_processed () const { return m_next - m_begin; }
  int bytes_left () const { return m_bytes_left; }
  bool done () const { return !bytes_left (); }
  int display_cols_processed () const { return m_display_cols; }

  int process_next_codepoint (cpp_decoded_char *out);
  int advance_display_cols (int n);

 private:
  const char *const m_begin;
  const char *m_next;
  size_t m_bytes_left;
  const cpp_char_column_policy &m_policy;
  int m_display_cols;
};

/* Convenience functions that are simple use cases for class
   cpp_display_width_computation.  Tab characters will be expanded to spaces
   as determined by POLICY.m_tabstop, and non-printable-ASCII characters
   will be escaped as per POLICY.  */

int cpp_byte_column_to_display_column (const char *data, int data_length,
				       int column,
				       const cpp_char_column_policy &policy);
inline int cpp_display_width (const char *data, int data_length,
			      const cpp_char_column_policy &policy)
{
  return cpp_byte_column_to_display_column (data, data_length, data_length,
					    policy);
}
int cpp_display_column_to_byte_column (const char *data, int data_length,
				       int display_col,
				       const cpp_char_column_policy &policy);
int cpp_wcwidth (cppchar_t c);

bool cpp_input_conversion_is_trivial (const char *input_charset);
int cpp_check_utf8_bom (const char *data, size_t data_length);
bool cpp_valid_utf8_p (const char *data, size_t num_bytes);

<<<<<<< HEAD
enum {
   XID_START = 1,
   XID_CONTINUE = 2
};

unsigned int check_xid_property (cppchar_t c);
=======
bool cpp_is_combining_char (cppchar_t c);
bool cpp_is_printable_char (cppchar_t c);
>>>>>>> 4f01ae37

#endif /* ! LIBCPP_CPPLIB_H */<|MERGE_RESOLUTION|>--- conflicted
+++ resolved
@@ -1602,16 +1602,14 @@
 int cpp_check_utf8_bom (const char *data, size_t data_length);
 bool cpp_valid_utf8_p (const char *data, size_t num_bytes);
 
-<<<<<<< HEAD
+bool cpp_is_combining_char (cppchar_t c);
+bool cpp_is_printable_char (cppchar_t c);
+
 enum {
    XID_START = 1,
    XID_CONTINUE = 2
 };
 
 unsigned int check_xid_property (cppchar_t c);
-=======
-bool cpp_is_combining_char (cppchar_t c);
-bool cpp_is_printable_char (cppchar_t c);
->>>>>>> 4f01ae37
 
 #endif /* ! LIBCPP_CPPLIB_H */
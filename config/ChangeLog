--- conflicted
+++ resolved
@@ -1,8 +1,3 @@
-<<<<<<< HEAD
-2014-04-22  Release Manager
-
-	* GCC 4.9.0 released.
-=======
 2014-05-14  Sandra Loosemore  <sandra@codesourcery.com>
 
 	* mt-nios2-elf: New file.
@@ -11,7 +6,6 @@
 
 	PR target/43538
 	* mt-gnu: Don't reset CXXFLAGS_FOR_TARGET.
->>>>>>> 02d42640
 
 2013-11-29  Marek Polacek  <polacek@redhat.com>
 

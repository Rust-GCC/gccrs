--- conflicted
+++ resolved
@@ -17,10 +17,7 @@
 #include "asan_stack.h"
 #include "asan_stats.h"
 #include "asan_thread.h"
-<<<<<<< HEAD
-=======
 #include "sanitizer_common/sanitizer_common.h"
->>>>>>> 4d0aec87
 #include "sanitizer_common/sanitizer_mutex.h"
 #include "sanitizer_common/sanitizer_placement_new.h"
 
@@ -36,17 +33,6 @@
 static BlockingMutex mu_for_globals(LINKER_INITIALIZED);
 static LowLevelAllocator allocator_for_globals;
 static ListOfGlobals *list_of_all_globals;
-<<<<<<< HEAD
-static ListOfGlobals *list_of_dynamic_init_globals;
-
-void PoisonRedZones(const Global &g)  {
-  uptr aligned_size = RoundUpTo(g.size, SHADOW_GRANULARITY);
-  PoisonShadow(g.beg + aligned_size, g.size_with_redzone - aligned_size,
-               kAsanGlobalRedzoneMagic);
-  if (g.size != aligned_size) {
-    // partial right redzone
-    PoisonShadowPartialRightRedzone(
-=======
 
 static const int kDynamicInitGlobalsInitialCapacity = 512;
 struct DynInitGlobal {
@@ -67,7 +53,6 @@
                    kAsanGlobalRedzoneMagic);
   if (g.size != aligned_size) {
     FastPoisonShadowPartialRightRedzone(
->>>>>>> 4d0aec87
         g.beg + RoundDownTo(g.size, SHADOW_GRANULARITY),
         g.size % SHADOW_GRANULARITY,
         SHADOW_GRANULARITY,
@@ -75,15 +60,12 @@
   }
 }
 
-<<<<<<< HEAD
-=======
 static void ReportGlobal(const Global &g, const char *prefix) {
   Report("%s Global: beg=%p size=%zu/%zu name=%s module=%s dyn_init=%zu\n",
          prefix, (void*)g.beg, g.size, g.size_with_redzone, g.name,
          g.module_name, g.has_dynamic_init);
 }
 
->>>>>>> 4d0aec87
 bool DescribeAddressIfGlobal(uptr addr, uptr size) {
   if (!flags()->report_globals) return false;
   BlockingMutexLock lock(&mu_for_globals);
@@ -91,12 +73,7 @@
   for (ListOfGlobals *l = list_of_all_globals; l; l = l->next) {
     const Global &g = *l->g;
     if (flags()->report_globals >= 2)
-<<<<<<< HEAD
-      Report("Search Global: beg=%p size=%zu name=%s\n",
-             (void*)g.beg, g.size, (char*)g.name);
-=======
       ReportGlobal(g, "Search");
->>>>>>> 4d0aec87
     res |= DescribeAddressRelativeToGlobal(addr, size, g);
   }
   return res;

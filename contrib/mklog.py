#!/usr/bin/env python3

# Copyright (C) 2020-2024 Free Software Foundation, Inc.
#
# This file is part of GCC.
#
# GCC is free software; you can redistribute it and/or modify
# it under the terms of the GNU General Public License as published by
# the Free Software Foundation; either version 3, or (at your option)
# any later version.
#
# GCC is distributed in the hope that it will be useful,
# but WITHOUT ANY WARRANTY; without even the implied warranty of
# MERCHANTABILITY or FITNESS FOR A PARTICULAR PURPOSE.  See the
# GNU General Public License for more details.
#
# You should have received a copy of the GNU General Public License
# along with GCC; see the file COPYING.  If not, write to
# the Free Software Foundation, 51 Franklin Street, Fifth Floor,
# Boston, MA 02110-1301, USA.

# This script parses a .diff file generated with 'diff -up' or 'diff -cp'
# and adds a skeleton ChangeLog file to the file. It does not try to be
# too smart when parsing function names, but it produces a reasonable
# approximation.
#
# Author: Martin Liska <mliska@suse.cz>

import argparse
import datetime
import json
import os
import re
import subprocess
import sys
from itertools import takewhile

import requests

from unidiff import PatchSet

LINE_LIMIT = 100
TAB_WIDTH = 8

# Initial commit:
#   +--------------------------------------------------+
#   | gccrs: Some title                                |
#   |                                                  | This is the "start"
#   | This is some text explaining the commit.         |
#   | There can be several lines.                      |
#   |                                                  |<------------------->
#   | Signed-off-by: My Name <my@mail.com>             | This is the "end"
#   +--------------------------------------------------+
#
# Results in:
#   +--------------------------------------------------+
#   | gccrs: Some title                                |
#   |                                                  |
#   | This is some text explaining the commit.         | This is the "start"
#   | There can be several lines.                      |
#   |                                                  |<------------------->
#   | gcc/rust/ChangeLog:                              |
#   |                                                  | This is the generated
#   |         * some_file (bla):                       | ChangeLog part
#   |         (foo):                                   |
#   |                                                  |<------------------->
#   | Signed-off-by: My Name <my@mail.com>             | This is the "end"
#   +--------------------------------------------------+

# this regex matches the first line of the "end" in the initial commit message
<<<<<<< HEAD
FIRST_LINE_OF_END_RE = re.compile('(?i)^(signed-off-by:|co-authored-by:|#) ')
=======
FIRST_LINE_OF_END_RE = re.compile('(?i)^(signed-off-by:|co-authored-by:|#)')
>>>>>>> ecc119ef

pr_regex = re.compile(r'(\/(\/|\*)|[Cc*!])\s+(?P<pr>PR [a-z+-]+\/[0-9]+)')
prnum_regex = re.compile(r'PR (?P<comp>[a-z+-]+)/(?P<num>[0-9]+)')
dr_regex = re.compile(r'(\/(\/|\*)|[Cc*!])\s+(?P<dr>DR [0-9]+)')
dg_regex = re.compile(r'{\s+dg-(error|warning)')
pr_filename_regex = re.compile(r'(^|[\W_])[Pp][Rr](?P<pr>\d{4,})')
identifier_regex = re.compile(r'^([a-zA-Z0-9_#].*)')
comment_regex = re.compile(r'^\/\*')
struct_regex = re.compile(r'^(class|struct|union|enum)\s+'
                          r'(GTY\(.*\)\s+)?([a-zA-Z0-9_]+)')
macro_regex = re.compile(r'#\s*(define|undef)\s+([a-zA-Z0-9_]+)')
super_macro_regex = re.compile(r'^DEF[A-Z0-9_]+\s*\(([a-zA-Z0-9_]+)')
fn_regex = re.compile(r'([a-zA-Z_][^()\s]*)\s*\([^*]')
template_and_param_regex = re.compile(r'<[^<>]*>')
md_def_regex = re.compile(r'\(define.*\s+"(.*)"')
bugzilla_url = 'https://gcc.gnu.org/bugzilla/rest.cgi/bug?id=%s&' \
               'include_fields=summary,component'

function_extensions = {'.c', '.cpp', '.C', '.cc', '.h', '.inc', '.def', '.md'}

# NB: Makefile.in isn't listed as it's not always generated.
generated_files = {'aclocal.m4', 'config.h.in', 'configure'}

help_message = """\
Generate ChangeLog template for PATCH.
PATCH must be generated using diff(1)'s -up or -cp options
(or their equivalent in git).
"""

script_folder = os.path.realpath(__file__)
root = os.path.dirname(os.path.dirname(script_folder))


def find_changelog(path):
    folder = os.path.split(path)[0]
    while True:
        if os.path.exists(os.path.join(root, folder, 'ChangeLog')):
            return folder
        folder = os.path.dirname(folder)
        if folder == '':
            return folder
    raise AssertionError()


def extract_function_name(line):
    if comment_regex.match(line):
        return None
    m = struct_regex.search(line)
    if m:
        # Struct declaration
        return m.group(1) + ' ' + m.group(3)
    m = macro_regex.search(line)
    if m:
        # Macro definition
        return m.group(2)
    m = super_macro_regex.search(line)
    if m:
        # Supermacro
        return m.group(1)
    m = fn_regex.search(line)
    if m:
        # Discard template and function parameters.
        fn = m.group(1)
        fn = re.sub(template_and_param_regex, '', fn)
        return fn.rstrip()
    return None


def try_add_function(functions, line):
    fn = extract_function_name(line)
    if fn and fn not in functions:
        functions.append(fn)
    return bool(fn)


def sort_changelog_files(changed_file):
    return (changed_file.is_added_file, changed_file.is_removed_file)


def get_pr_titles(prs):
    output = []
    for idx, pr in enumerate(prs):
        pr_id = pr.split('/')[-1]
        r = requests.get(bugzilla_url % pr_id)
        bugs = r.json()['bugs']
        if len(bugs) == 1:
            prs[idx] = 'PR %s/%s' % (bugs[0]['component'], pr_id)
            out = '%s - %s\n' % (prs[idx], bugs[0]['summary'])
            if out not in output:
                output.append(out)
    if output:
        output.append('')
    return '\n'.join(output)


def append_changelog_line(out, relative_path, text):
    line = f'\t* {relative_path}:'
    if len(line.replace('\t', ' ' * TAB_WIDTH) + ' ' + text) <= LINE_LIMIT:
        out += f'{line} {text}\n'
    else:
        out += f'{line}\n'
        out += f'\t{text}\n'
    return out


def get_rel_path_if_prefixed(path, folder):
    if path.startswith(folder):
        return path[len(folder):].lstrip('/')
    else:
        return path


def generate_changelog(data, no_functions=False, fill_pr_titles=False,
                       additional_prs=None):
    global prs
    prs = []

    changelogs = {}
    changelog_list = []
    out = ''
    diff = PatchSet(data)

    if additional_prs:
        for apr in additional_prs:
            if not apr.startswith('PR ') and '/' in apr:
                apr = 'PR ' + apr
            if apr not in prs:
                prs.append(apr)
    for file in diff:
        # skip files that can't be parsed
        if file.path == '/dev/null':
            continue
        changelog = find_changelog(file.path)
        if changelog not in changelogs:
            changelogs[changelog] = []
            changelog_list.append(changelog)
        changelogs[changelog].append(file)

        # Extract PR entries from newly added tests
        if 'testsuite' in file.path and file.is_added_file:
            # Only search first ten lines as later lines may
            # contains commented code which a note that it
            # has not been tested due to a certain PR or DR.
            this_file_prs = []
            hunks = list(file)
            if hunks:
                for line in hunks[0][0:10]:
                    m = pr_regex.search(line.value)
                    if m:
                        pr = m.group('pr')
                        if pr not in prs:
                            prs.append(pr)
                            this_file_prs.append(pr.split('/')[-1])
                    else:
                        m = dr_regex.search(line.value)
                        if m:
                            dr = m.group('dr')
                            if dr not in prs:
                                prs.append(dr)
                                this_file_prs.append(dr.split('/')[-1])
                        elif dg_regex.search(line.value):
                            # Found dg-warning/dg-error line
                            break

            # PR number in the file name
            fname = os.path.basename(file.path)
            m = pr_filename_regex.search(fname)
            if m:
                pr = m.group('pr')
                pr2 = 'PR ' + pr
                if pr not in this_file_prs and pr2 not in prs:
                    prs.append(pr2)

    if fill_pr_titles:
        out += get_pr_titles(prs)

    # print list of PR entries before ChangeLog entries
    if prs:
        if not out:
            out += '\n'
        for pr in prs:
            out += '\t%s\n' % pr
        out += '\n'

    # sort ChangeLog so that 'testsuite' is at the end
    for changelog in sorted(changelog_list, key=lambda x: 'testsuite' in x):
        files = changelogs[changelog]
        out += '%s:\n' % os.path.join(changelog, 'ChangeLog')
        out += '\n'
        # new and deleted files should be at the end
        for file in sorted(files, key=sort_changelog_files):
            assert file.path.startswith(changelog)
            in_tests = 'testsuite' in changelog or 'testsuite' in file.path
            relative_path = get_rel_path_if_prefixed(file.path, changelog)
            functions = []
            if file.is_added_file:
                msg = 'New test.' if in_tests else 'New file.'
                out = append_changelog_line(out, relative_path, msg)
            elif file.is_removed_file:
                out = append_changelog_line(out, relative_path, 'Removed.')
            elif hasattr(file, 'is_rename') and file.is_rename:
                # A file can be theoretically moved to a location that
                # belongs to a different ChangeLog.  Let user fix it.
                #
                # Since unidiff 0.7.0, path.file == path.target_file[2:],
                # it used to be path.source_file[2:]
                relative_path = get_rel_path_if_prefixed(file.source_file[2:],
                                                         changelog)
                out = append_changelog_line(out, relative_path, 'Moved to...')
                new_path = get_rel_path_if_prefixed(file.target_file[2:],
                                                    changelog)
                out += f'\t* {new_path}: ...here.\n'
            elif os.path.basename(file.path) in generated_files:
                out += '\t* %s: Regenerate.\n' % (relative_path)
                append_changelog_line(out, relative_path, 'Regenerate.')
            else:
                if not no_functions:
                    for hunk in file:
                        # Do not add function names for testsuite files
                        extension = os.path.splitext(relative_path)[1]
                        if not in_tests and extension in function_extensions:
                            last_fn = None
                            modified_visited = False
                            success = False
                            for line in hunk:
                                m = identifier_regex.match(line.value)
                                if line.is_added or line.is_removed:
                                    # special-case definition in .md files
                                    m2 = md_def_regex.match(line.value)
                                    if extension == '.md' and m2:
                                        fn = m2.group(1)
                                        if fn not in functions:
                                            functions.append(fn)
                                            last_fn = None
                                            success = True

                                    if not line.value.strip():
                                        continue
                                    modified_visited = True
                                    if m and try_add_function(functions,
                                                              m.group(1)):
                                        last_fn = None
                                        success = True
                                elif line.is_context:
                                    if last_fn and modified_visited:
                                        try_add_function(functions, last_fn)
                                        last_fn = None
                                        modified_visited = False
                                        success = True
                                    elif m:
                                        last_fn = m.group(1)
                                        modified_visited = False
                            if not success:
                                try_add_function(functions,
                                                 hunk.section_header)
                if functions:
                    out += '\t* %s (%s):\n' % (relative_path, functions[0])
                    for fn in functions[1:]:
                        out += '\t(%s):\n' % fn
                else:
                    out += '\t* %s:\n' % relative_path
        out += '\n'
    return out


def update_copyright(data):
    current_timestamp = datetime.datetime.now().strftime('%Y-%m-%d')
    username = subprocess.check_output('git config user.name', shell=True,
                                       encoding='utf8').strip()
    email = subprocess.check_output('git config user.email', shell=True,
                                    encoding='utf8').strip()

    changelogs = set()
    diff = PatchSet(data)

    for file in diff:
        changelog = os.path.join(find_changelog(file.path), 'ChangeLog')
        if changelog not in changelogs:
            changelogs.add(changelog)
            with open(changelog) as f:
                content = f.read()
            with open(changelog, 'w+') as f:
                f.write(f'{current_timestamp}  {username}  <{email}>\n\n')
                f.write('\tUpdate copyright years.\n\n')
                f.write(content)


def skip_line_in_changelog(line):
<<<<<<< HEAD
    return FIRST_LINE_OF_END_RE.match(line) == None
=======
    return FIRST_LINE_OF_END_RE.match(line) is None

>>>>>>> ecc119ef

if __name__ == '__main__':
    extra_args = os.getenv('GCC_MKLOG_ARGS')
    if extra_args:
        sys.argv += json.loads(extra_args)

    parser = argparse.ArgumentParser(description=help_message)
    parser.add_argument('input', nargs='?',
                        help='Patch file (or missing, read standard input)')
    parser.add_argument('-b', '--pr-numbers', action='store',
                        type=lambda arg: arg.split(','), nargs='?',
                        help='Add the specified PRs (comma separated)')
    parser.add_argument('-s', '--no-functions', action='store_true',
                        help='Do not generate function names in ChangeLogs')
    parser.add_argument('-p', '--fill-up-bug-titles', action='store_true',
                        help='Download title of mentioned PRs')
    parser.add_argument('-d', '--directory',
                        help='Root directory where to search for ChangeLog '
                        'files')
    parser.add_argument('-c', '--changelog',
                        help='Append the ChangeLog to a git commit message '
                             'file')
    parser.add_argument('--update-copyright', action='store_true',
                        help='Update copyright in ChangeLog files')
    parser.add_argument('-a', '--append', action='store_true',
                        help='Append the generate ChangeLog to the patch file')
    args = parser.parse_args()
    if args.input == '-':
        args.input = None
    if args.directory:
        root = args.directory

    data = open(args.input, newline='\n') if args.input else sys.stdin
    if args.update_copyright:
        update_copyright(data)
    else:
        output = generate_changelog(data, args.no_functions,
                                    args.fill_up_bug_titles, args.pr_numbers)
        if args.append:
            if (not args.input):
                raise Exception("`-a or --append` option not support standard "
                                "input")
            lines = []
            with open(args.input, 'r', newline='\n') as f:
                # 1 -> not find the possible start of diff log
                # 2 -> find the possible start of diff log
                # 3 -> finish add ChangeLog to the patch file
                maybe_diff_log = 1
                for line in f:
                    if maybe_diff_log == 1 and line == "---\n":
                        maybe_diff_log = 2
                    elif (maybe_diff_log == 2 and
                          re.match(r"\s[^\s]+\s+\|\s+\d+\s[+\-]+\n", line)):
                        lines += [output, "---\n", line]
                        maybe_diff_log = 3
                    else:
                        # the possible start is not the true start.
                        if maybe_diff_log == 2:
                            lines.append("---\n")
                            maybe_diff_log = 1
                        lines.append(line)
            with open(args.input, "w") as f:
                f.writelines(lines)
        elif args.changelog:
            lines = open(args.changelog).read().split('\n')
            start = list(takewhile(skip_line_in_changelog, lines))
            end = lines[len(start):]
            with open(args.changelog, 'w') as f:
                if not start or not start[0]:
                    if len(prs) == 1:
                        # initial commit subject line 'component: [PRnnnnn]'
                        m = prnum_regex.match(prs[0])
                        if m:
                            title = f'{m.group("comp")}: [PR{m.group("num")}]'
                            start.insert(0, title)
                if start:
                    # append empty line
                    if start[-1] != '':
                        start.append('')
                else:
                    # append 2 empty lines
                    start = 2 * ['']
                f.write('\n'.join(start))
                f.write('\n')
                f.write(output)
                f.write('\n'.join(end))
        else:
            print(output, end='')<|MERGE_RESOLUTION|>--- conflicted
+++ resolved
@@ -68,11 +68,7 @@
 #   +--------------------------------------------------+
 
 # this regex matches the first line of the "end" in the initial commit message
-<<<<<<< HEAD
-FIRST_LINE_OF_END_RE = re.compile('(?i)^(signed-off-by:|co-authored-by:|#) ')
-=======
 FIRST_LINE_OF_END_RE = re.compile('(?i)^(signed-off-by:|co-authored-by:|#)')
->>>>>>> ecc119ef
 
 pr_regex = re.compile(r'(\/(\/|\*)|[Cc*!])\s+(?P<pr>PR [a-z+-]+\/[0-9]+)')
 prnum_regex = re.compile(r'PR (?P<comp>[a-z+-]+)/(?P<num>[0-9]+)')
@@ -361,12 +357,8 @@
 
 
 def skip_line_in_changelog(line):
-<<<<<<< HEAD
-    return FIRST_LINE_OF_END_RE.match(line) == None
-=======
     return FIRST_LINE_OF_END_RE.match(line) is None
 
->>>>>>> ecc119ef
 
 if __name__ == '__main__':
     extra_args = os.getenv('GCC_MKLOG_ARGS')

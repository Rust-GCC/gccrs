<<<<<<< HEAD
2014-04-22  Release Manager

	* GCC 4.9.0 released.

2014-04-12  Jerry DeLisle  <jvdelisle@gcc.gnu>

	PR libfortran/60810
	io/unit.c (is_trim_ok): If internal unit is array, do not trim.

2014-03-21  Jerry DeLisle  <jvdelisle@gcc.gnu>

	PR libfortran/60148
	* io/transfer.c (data_transfer_init): If std= was specified, set
	delim status to DELIM_NONE if no other was specified.

2014-03-18  Ulrich Weigand  <Ulrich.Weigand@de.ibm.com>

	* configure.ac: Check for presence of fcntl.
	* configure: Regenerate.
	* config.h.in: Regenerate.
	* io/unix.c (set_close_on_exec): Check for HAVE_FCNTL.

2014-03-17  Jerry DeLisle  <jvdelisle@gcc.gnu>

	PR libfortran/48600
	* io/list_read.c (list_formatted_read_scalar): Do not use
	eat_separator. Explicitly set the comma and end-of-line flags.
	Check for END condition from finish_separator.

2014-03-15  Jerry DeLisle  <jvdelisle@gcc.gnu>

	PR libfortran/58324
	* io/list_read.c (finish_list_read): Read one character to check
	for the end of the file.  If it is the end, then issue the file
	end error message.  If not, use eat_line to reach the end
	without giving error.  The next attempt to read will then
	issue the error as described above.

2014-03-12  Jerry DeLisle  <jvdelisle@gcc.gnu>

	PR libfortran/38199
	* io/read.c (read_decimal): Quickly skip spaces to avoid calls
	to next_char.
	* io/unit.c (is_trim_ok): New helper function to check various
	conditions to see if its OK to trim the internal unit string.
	(get_internal_unit): Use LEN_TRIM to shorten selected internal
	unit strings for optimizing READ. Enable this optimization for
	formatted READ.
	* io/list_read.c (finish_list_read): Don't call eat_line for
	internal units.

2014-03-08  Jerry DeLisle  <jvdelisle@gcc.gnu>

	PR libfortran/38199
	* io/list_read.c (next_char): Mark unlikely error checks.
	(eat_spaces): For character array reading, skip ahead over
	spaces rather than call next_char multiple times.

2014-03-08  Tobias Burnus  <burnus@net-b.de>

	* libgfortran.h (unlikely, likely): Add usage comment.

2014-03-08  Dominique d'Humieres  <dominiq@lps.ens.fr>

	PR libgfortran/60128
	* io/write_float.def (output_float): Remove unused variable
	nzero_real. Replace a double space with a single one.
	(determine_en_precision): Fix wrong handling of the EN format.

2014-03-03  Jerry DeLisle  <jvdelisle@gcc.gnu>
=======
2014-07-12  Tobias Burnus  <burnus@net-b.de>
>>>>>>> 02d42640

	* caf/libcaf.h (_gfortran_caf_atomic_define,
	_gfortran_caf_atomic_ref, _gfortran_caf_atomic_op,
	_gfortran_caf_atomic_cas): New prototypes.
	* caf/single.c (_gfortran_caf_atomic_define,
	_gfortran_caf_atomic_ref, _gfortran_caf_atomic_op,
	_gfortran_caf_atomic_cas): New functions.

2014-07-10  Francois-Xavier Coudert  <fxcoudert@gcc.gnu.org>

	* config/fpu-*.h (get_fpu_rounding_mode, set_fpu_rounding_mode,
	support_fpu_rounding_mode): Clean up, mark unreachable code as such.

2014-07-09  Francois-Xavier Coudert  <fxcoudert@gcc.gnu.org>

	* libgfortran.h (support_fpu_underflow_control,
	get_fpu_underflow_mode, set_fpu_underflow_mode): New prototypes.
	* config/fpu-*.h (support_fpu_underflow_control,
	get_fpu_underflow_mode, set_fpu_underflow_mode):
	New functions.
	* ieee/ieee_arithmetic.F90: Support underflow control.

2014-07-08  Rainer Orth  <ro@CeBiTec.Uni-Bielefeld.DE>

	* config/fpu-sysv.h (get_fpu_rounding_mode): Use FP_RN, FP_RP,
	FP_RM, FP_RZ unconditionally.
	(set_fpu_rounding_mode): Likewise.

2014-07-07  Francois-Xavier Coudert  <fxcoudert@gcc.gnu.org>

	* libgfortran.h: Assume __GNUC__.

2014-07-07  Francois-Xavier Coudert  <fxcoudert@gcc.gnu.org>

	* runtime/stop.c: Use C11 _Noreturn.
	* libgfortran.h: Use C11 _Noreturn in prototypes.
	Move REALPART, IMAGPART and COMPLEX_ASSIGN macros...
	* intrinsics/c99_functions.c: ... here.

2014-07-07  Francois-Xavier Coudert  <fxcoudert@gcc.gnu.org>

	* config/fpu-387.h, config/fpu-aix.h, config/fpu-sysv.h,
	config/fpu-glibc.h: Use static assertions.

2014-07-05  Rainer Orth  <ro@CeBiTec.Uni-Bielefeld.DE>

	* configure, config.h.in: Regenerate.
	* config/fpu-sysv.h: Include <assert.h>.

2014-07-02  Francois-Xavier Coudert  <fxcoudert@gcc.gnu.org>

	* config/fpu-glibc.h: Fix comment about FE_DENORMAL.

2014-07-02  Uros Bizjak  <ubizjak@gmail.com>

	* configure.host (ieee_flags): Add -mieee for alpha*.

	* config/fpu-glibc.h (support_fpu_rounding_mode): Correctly handle
	GFC_FPE_UPWARD, GFC_FPE_DOWNWARD and GFC_FPE_TOWARDZERO.
	* config/fpu-aix.h (support_fpu_rounding_mode): Ditto.

2014-06-29  Francois-Xavier Coudert  <fxcoudert@gcc.gnu.org>

	* config/fpu-387.h (my_fenv_t): Amend structure so it also works
	on mingw32.

2014-06-28  Jerry DeLisle  <jvdelisle@gcc.gnu.org>

	PR libgfortran/61640
	* io/list_read.c (next_char_internal): Adjust the read length to
	a single wide character. (eat_spaces): Add missing paren.
	* io/unix.c (mem_read4): Use the correct mem_alloc function for
	wide character internal reads.

2014-06-28  Francois-Xavier Coudert  <fxcoudert@gcc.gnu.org>

	PR fortran/29383
	* configure.host: Add checks for IEEE support, rework priorities.
	* configure.ac: Define IEEE_SUPPORT, check for fpsetsticky and
	fpresetsticky.
	* configure: Regenerate.
	* Makefile.am: Build new ieee files, install IEEE_* modules.
	* Makefile.in: Regenerate.
	* gfortran.map (GFORTRAN_1.6): Add new symbols.
	* libgfortran.h (get_fpu_trap_exceptions, set_fpu_trap_exceptions,
	support_fpu_trap, set_fpu_except_flags, support_fpu_flag,
	support_fpu_rounding_mode, get_fpu_state, set_fpu_state): New
	prototypes.
	* config/fpu-*.h (get_fpu_trap_exceptions,
	set_fpu_trap_exceptions, support_fpu_trap, set_fpu_except_flags,
	support_fpu_flag, support_fpu_rounding_mode, get_fpu_state,
	set_fpu_state): New functions.
	* ieee/ieee_features.F90: New file.
	* ieee/ieee_exceptions.F90: New file.
	* ieee/ieee_arithmetic.F90: New file.
	* ieee/ieee_helper.c: New file.

2014-06-26  Jerry DeLisle  <jvdelisle@gcc.gnu.org>

	PR libgfortran/61499
	* io/list_read.c (eat_spaces): Use a 'for' loop instead of
	'while' loop to skip the loop if there are no bytes left in the
	string. Only seek if actual spaces can be skipped.

2014-06-25  Tobias Burnus  <burnus@net-b.de>

	* caf/single.c (assign_char4_from_char1, assign_char1_from_char4,
	convert_type): New static functions.
	(_gfortran_caf_get, _gfortran_caf_send): Use them.

2014-06-19  Tobias Burnus  <burnus@net-b.de>

	* caf/single.c (_gfortran_caf_co_sum, _gfortran_caf_co_max,
	_gfortran_caf_co_min): Fix stat setting.

2014-06-17  Tobias Burnus  <burnus@net-b.de>

	* caf/libcaf.h (gfc_descriptor_t): New typedef.
	(caf_vector_t): Update.
	(_gfortran_caf_co_sum, _gfortran_caf_co_max, _gfortran_caf_co_min):
	Remove vector-subscript argument.
	(_gfortran_caf_co_send, _gfortran_caf_co_get,
	_gfortran_caf_co_sendget): New.
	* caf/single.c (_gfortran_caf_co_sum, _gfortran_caf_co_max,
	_gfortran_caf_co_min): Remove vector-subscript argument.
	(_gfortran_caf_co_send, _gfortran_caf_co_get,
	_gfortran_caf_co_sendget): New.

2014-06-17  Janne Blomqvist  <jb@gcc.gnu.org>

	* libgfortran.h (xmallocarray): New prototype.
	* runtime/memory.c (xmallocarray): New function.
	(xcalloc): Check for nonzero separately instead of multiplying.
	* generated/*.c: Regenerated.
	* intrinsics/cshift0.c (cshift0): Call xmallocarray instead of
	xmalloc.
	* intrinsics/eoshift0.c (eoshift0): Likewise.
	* intrinsics/eoshift2.c (eoshift2): Likewise.
	* intrinsics/pack_generic.c (pack_internal): Likewise.
	(pack_s_internal): Likewise.
	* intrinsics/reshape_generic.c (reshape_internal): Likewise.
	* intrinsics/spread_generic.c (spread_internal): Likewise.
	(spread_internal_scalar): Likewise.
	* intrinsics/string_intrinsics_inc.c (string_trim): Likewise.
	(string_minmax): Likewise.
	* intrinsics/transpose_generic.c (transpose_internal): Likewise.
	* intrinsics/unpack_generic.c (unpack_internal): Likewise.
	* io/list_read.c (nml_touch_nodes): Don't cast xmalloc return value.
	* io/transfer.c (st_set_nml_var): Call xmallocarray instead of
	xmalloc.
	* io/unit.c (get_internal_unit): Likewise.
	(filename_from_unit): Don't cast xmalloc return value.
	* io/write.c (nml_write_obj): Likewise, formatting.
	* m4/bessel.m4 (bessel_jn_r'rtype_kind`): Call xmallocarray
	instead of xmalloc.
	(besse_yn_r'rtype_kind`): Likewise.
	* m4/cshift1.m4 (cshift1): Likewise.
	* m4/eoshift1.m4 (eoshift1): Likewise.
	* m4/eoshift3.m4 (eoshift3): Likewise.
	* m4/iforeach.m4: Likewise.
	* m4/ifunction.m4: Likewise.
	* m4/ifunction_logical.m4 (name`'rtype_qual`_'atype_code):
	Likewise.
	* m4/in_pack.m4 (internal_pack_'rtype_ccode`): Likewise.
	* m4/matmul.m4 (matmul_'rtype_code`): Likewise.
	* m4/matmull.m4 (matmul_'rtype_code`): Likewise.
	* m4/pack.m4 (pack_'rtype_code`): Likewise.
	* m4/reshape.m4 (reshape_'rtype_ccode`): Likewise.
	* m4/shape.m4 (shape_'rtype_kind`): Likewise.
	* m4/spread.m4 (spread_'rtype_code`): Likewise.
	(spread_scalar_'rtype_code`): Likewise.
	* m4/transpose.m4 (transpose_'rtype_code`): Likewise.
	* m4/unpack.m4 (unpack0_'rtype_code`): Likewise.
	(unpack1_'rtype_code`): Likewise.
	* runtime/convert_char.c (convert_char1_to_char4): Likewise.
	(convert_char4_to_char1): Simplify.
	* runtime/environ.c (init_unformatted): Call xmallocarray instead
	of xmalloc.
	* runtime/in_pack_generic.c (internal_pack): Likewise.

2014-06-15  Francois-Xavier Coudert  <fxcoudert@gcc.gnu.org>

	PR libfortran/60468
	* configure.ac: Include <math.h> when checking for fp_except_t
	and fp_rnd_t types.
	* configure: Regenerate.

2014-06-08  Janne Blomqvist  <jb@gcc.gnu.org>

	PR libfortran/56981
	* io/unix.h (struct stream_vtable): Add new member function,
	markeor.
	(smarkeor): New inline function.
	(flush_if_unbuffered): Remove prototype.
	* io/unix.c (raw_markeor): New function.
	(raw_vtable): Initialize markeor member.
	(buf_markeor): New function.
	(buf_vtable): Initialize markeor member.
	(mem_vtable): Likewise.
	(mem4_vtable): Likewise.
	(flush_if_unbuffered): Remove function.
	* io/transfer.c (next_record): Call smarkeor instead of
	flush_if_unbuffered.

2014-05-27  Uros Bizjak  <ubizjak@gmail.com>

	* intrinsics/getcwd.c: Include stdlib.h.

2014-05-26  Janne Blomqvist  <jb@gcc.gnu.org>

	* libgfortran.h (xrealloc): New prototype.
	* runtime/memory.c (xrealloc): New function.
	* io/fbuf.c (fbuf_alloc): Use xrealloc.
	* io/list_read.c (push_char_default): Likewise.
	(push_char4): Likewise.

2014-05-26  Janne Blomqvist  <jb@gcc.gnu.org>

	PR libfortran/61310
	* intrinsics/ctime.c (strctime): Rename to gf_ctime, use snprintf
	instead of strftime.
	(fdate): Use gf_ctime.
	(fdate_sub): Likewise.
	(ctime): Likewise.
	(ctime_sub): Likewise.

2014-05-26  Jerry DeLisle  <jvdelisle@gcc.gnu.org>

	PR libgfortran/55117
	* io/list_read.c (extended_look_ahead): New helper function to
	scan the namelist name and look for matches with the new '+'
	extended type parent indicator.  (str_comp_extended): New
	helper function to compare the namelist name with the varname
	namelist. (find_nml_name): Use the new helper functions to match
	the extended type varnames.

2014-05-23  Jerry DeLisle  <jvdelisle@gcc.gnu>

	PR libfortran/61173
	* io/list_read.c (eat_spaces): If the next character pointed to
	is a space, don't seek, must be at the end.

2014-05-23  Hans-Peter Nilsson  <hp@axis.com>

	* configure.ac [with_newlib] (HAVE_STRNLEN, HAVE_STRNDUP): Define.
	* configure: Regenerate.

2014-05-23  Janne Blomqvist  <jb@gcc.gnu.org>

	PR libfortran/60324
	* runtime/string.c: Include stdlib.h.

2014-05-22  Janne Blomqvist  <jb@gcc.gnu.org>

	PR libfortran/60324
	* config.h.in: Regenerated.
	* configure: Regenerated.
	* configure.ac (AC_CHECK_FUNCS_ONCE): Check for strnlen and
	strndup.
	* libgfortran.h (fc_strdup): New prototype.
	* runtime/string.c (strnlen): New fallback function.
	(strndup): New fallback function.
	(fc_strdup): New function.
	* io/close.c (st_close): Use fc_strdup.
	* io/open.c (new_unit): Likewise.
	(already_open): Likewise.
	* io/unit.c (filename_from_unit): Likewise.
	* io/unix.c (unpack_filename): Remove function.
	(regular_file): Rename to regular_file2, add path argument.
	(regular_file): New function calling regular_file2.
	(compare_file_filename): Use fc_strdup.
	(find_file): Likewise.
	(delete_file): Likewise.
	(file_exists): Likewise.
	(file_size): Likewise.
	(inquire_sequential): Likewise.
	(inquire_direct): Likewise.
	(inquire_formatted): Likewise.
	(inquire_access): Likewise.
	* io/unix.h (unpack_filename): Remove prototype.
	* runtime/main.c (please_free_exe_path_when_done): Change type to
	bool.
	(store_exe_path): Use malloced buffer, grow as needed.

2014-05-17  Jerry DeLisle  <jvdelisle@gcc.gnu>

	PR libfortran/52539
	* io/io.h (gfc_unit): New function pointers *next_char_fn_ptr
	and *push_char_fn_ptr.
	*io/list_read.c (next_char): Create macro with this name to call
	the new function pointer. Split the original next_char function
	into three new functions. (next_char_default, next_char_internal,
	next_char_utf8): New functions. (push_char): Create macro with
	this name to call new function pointer. Split the original
	push_char into three new functions. (push_char_default,
	push_char_internal, push_char4): New functions. (set_workers):
	New function to initilize the function pointers depending on the
	type of IO to be performed. (list_formatted_read_scalar): Use
	set_workers function. (finish_list_read): Likewise.
	(namelist_read): Likewise.
	(nml_get_obj_data): Use push_char_default.

2014-05-16  Janne Blomqvist  <jb@gcc.gnu.org>

	PR libfortran/61187
	* io/unix.c (raw_close): Check if s->fd is -1.
	(fd_to_stream): Check return value of fstat(), handle error.

2014-05-12  Janne Blomqvist  <jb@gcc.gnu.org>

	PR libfortran/61035
	* intrinsics/getcwd.c (getcwd_i4_sub): Avoid potentially large
	stack allocation, avoid extra copying in the common case.

2014-05-12  Janne Blomqvist  <jb@gcc.gnu.org>

	* configure.ac (AM_CFLAGS): Use -std=gnu11.
	(CFLAGS): Likewise.
	* configure: Regenerated.

2014-05-11  Tobias Burnus  <burnus@net-b.de>

	* caf/libcaf.h (_gfortran_caf_num_images): Change type of
	second argument to int.
	* caf/mpi.c (_gfortran_caf_num_images): Ditto.
	* caf/single.c (_gfortran_caf_num_images): Ditto.

2014-05-08  Tobias Burnus  <burnus@net-b.de>

	* caf/libcaf.h (caf_vector_t, _gfortran_caf_co_sum,
	_gfortran_caf_co_min, _gfortran_caf_co_max): Declare
	* caf/single.c

2014-05-06  Jerry DeLisle  <jvdelisle@gcc.gnu>

	PR libfortran/61049
	* io/list_read.c (list_formatted_read_scalar): Use eat_separator
	and delete extraneous code.

2014-04-30  Tobias Burnus  <burnus@net-b.de>

	* caf/libcaf.h (_gfortran_caf_this_image, _gfortran_caf_num_images):
	New prototypes.
	(_gfortran_caf_init): Change prototype.
	(mpi_token_t): New typedef.
	(TOKEN): New define.
	* caf/mpi.c (_gfortran_caf_this_image, _gfortran_caf_num_images):
	New functions.
	(_gfortran_caf_init): Update.
	(_gfortran_caf_finalize, _gfortran_caf_register,
	_gfortran_caf_deregister): Use mpi_token_t.
	* caf/single.c (_gfortran_caf_this_image, _gfortran_caf_num_images):
	New functions.
	(_gfortran_caf_init): Update.
	(_gfortran_caf_finalize, _gfortran_caf_register,
	_gfortran_caf_deregister): Use mpi_token_t, simplify.

2014-04-26  Jerry DeLisle  <jvdelisle@gcc.gnu>

	PR libfortran/52539
	* io/list_read.c: Add uchar typedef. (push_char4): New function
	to save kind=4 character. (next_char_utf8): New function to read
	a single UTF-8 encoded character value. (read_chracter): Update
	to use the new functions for reading UTF-8 strings.
	(list_formatted_read_scalar): Update to handle list directed
	reads of UTF-8 strings. (nml_read_obj): Likewise update for
	UTF-8 strings in namelists.
	* io/write.c (nml_write_obj): Add kind=4 character support for
	namelist writes.

2014-04-24  Kyrylo Tkachov  <kyrylo.tkachov@arm.com>

	* configure.ac: Quote usage of ac_cv_func_clock_gettime in if test.
	* configure: Regenerate.

2014-04-22  Rainer Orth  <ro@CeBiTec.Uni-Bielefeld.DE>

	* config/fpu-387.h [__sun__ && __svr4__]: Remove SSE execution
	check.

2014-04-11  Jerry DeLisle  <jvdelisle@gcc.gnu>

	PR libfortran/60810
	io/unit.c (is_trim_ok): If internal unit is array, do not trim.

2014-03-21  Jerry DeLisle  <jvdelisle@gcc.gnu>

	PR libfortran/60148
	* io/transfer.c (data_transfer_init): If std= was specified, set
	delim status to DELIM_NONE of no other was specified.

2014-03-18  Ulrich Weigand  <Ulrich.Weigand@de.ibm.com>

	* configure.ac: Check for presence of fcntl.
	* configure: Regenerate.
	* config.h.in: Regenerate.
	* io/unix.c (set_close_on_exec): Check for HAVE_FCNTL.

2014-03-17  Jerry DeLisle  <jvdelisle@gcc.gnu>

	PR libfortran/48600
	* io/list_read.c (list_formatted_read_scalar): Do not use
	eat_separator. Explicitly set the comma and end-of-line flags.
	Check for END condition from finish_separator.

2014-03-15  Jerry DeLisle  <jvdelisle@gcc.gnu>

	PR libfortran/58324
	* io/list_read.c (finish_list_read): Read one character to check
	for the end of the file.  If it is the end, then issue the file
	end error message.  If not, use eat_line to reach the end
	without giving error.  The next attempt to read will then
	issue the error as described above.

2014-03-12  Jerry DeLisle  <jvdelisle@gcc.gnu>

	PR libfortran/38199
	* io/read.c (read_decimal): Quickly skip spaces to avoid calls
	to next_char.
	* io/unit.c (is_trim_ok): New helper function to check various
	conditions to see if its OK to trim the internal unit string.
	(get_internal_unit): Use LEN_TRIM to shorten selected internal
	unit strings for optimizing READ. Enable this optimization for
	formatted READ.
	* io/list_read.c (finish_list_read): Don't call eat_line for
	internal units.

2014-03-08  Jerry DeLisle  <jvdelisle@gcc.gnu>

	PR libfortran/38199
	* io/list_read.c (next_char): Mark unlikely error checks.
	(eat_spaces): For character array reading, skip ahead over
	spaces rather than call next_char multiple times.

2014-03-08  Tobias Burnus  <burnus@net-b.de>

	* libgfortran.h (unlikely, likely): Add usage comment.

2014-03-08  Dominique d'Humieres  <dominiq@lps.ens.fr>

	PR libgfortran/60128
	* io/write_float.def (output_float): Remove unused variable
	nzero_real. Replace a double space with a single one.
	(determine_en_precision): Fix wrong handling of the EN format.

2014-03-03  Jerry DeLisle  <jvdelisle@gcc.gnu>

	PR libfortran/60148
	* io/inquire.c (inquire_via_unit): In the case of
	DELIM_UNSPECIFIED set inquire return string to "NONE".
	* io/list_read.c (read_character): In the case of DELIM_NONE and
	namelists, complete the character read using the namelist
	variable length.
	* io/open.c (new_unit): Don't set delim status to none if not
	specified so that DELIM_UNSPECIFIED can be used later.
	* io/transfer.c (data_transfer_init): For namelist I/O, if the
	unit delim status is unspecified set the current status to quote.
	Otherwise, set current status to the unit status.
	* io/unit.c (get_internel_unit, init_unit): Remember to set
	flags_delim initially to DELIM_UNSPECIFIED so defaults come out
	correctly.
	* io/write.c (write_character): Add a new function argument
	"mode" to signify that raw output is to be used vs output with
	delimiters. If the mode is set to DELIM (1) proceed with
	delimiters. (list_formatted_write_scalar): Write the separator
	only if a delimiter was previously specified. Update the call to
	write_character with the mode argument given.
	(namelist_write_newline): Use the mode argument. (nml_write_obj):
	Use the mode argument. Remove use of tmp_delim. Write the
	semi-colon or comma correctly only when needed with using
	delimiters. Cleanup whitespace.
	(namelist_write): If delim is not specified in namelist I/O,
	default	to using quotes. Get rid of the tmp_delim variable and
	use the new mode argument in write_character.

2014-02-21  Tobias Burnus  <burnus@net-b.de>

	PR fortran/60286
	* libgfortran/io/inquire.c (yes, no): New static const char vars.
	(inquire_via_unit): Use them. Use OPEN mode instead of using
	POSIX's access to query about write=, read= and readwrite=.

2014-01-20  Jerry DeLisle  <jvdelisle@gcc.gnu>
	    Dominique d'Humieres  <dominiq@lps.ens.fr>

	* io/write_float.def (output_float): Remove inadvertent test
	code from previous patch.

2014-01-19  Jerry DeLisle  <jvdelisle@gcc.gnu>
	    Dominique d'Humieres  <dominiq@lps.ens.fr>

	PR libfortran/59771
	PR libfortran/59774
	PR libfortran/59836
	* io/write_float.def (output_float): Fix wrong handling of the
	Fw.0 format.
	(output_float_FMT_G_): Fixes rounding issues with -m32.

2014-01-11  Jerry DeLisle  <jvdelisle@gcc.gnu>
	    Dominique d'Humieres  <dominiq@lps.ens.fr>
	    Steven G. Kargl  <kargl@gcc.gnu.org>

	PR libfortran/59700
	PR libfortran/59764
	* io/io.h (struct st_parameter_dt): Assign expanded_read flag to
	unused bit. Define new variable line_buffer_pos.
	* io/list_read.c (free_saved, next_char, l_push_char,
	read_logical, read_real): Replace use of item_count with
	line_buffer_pos for line_buffer look ahead.
	(read_logical, read_integer, parse_real, read_real, check_type):
	Adjust location of free_line to after generating error messages
	to retain the correct item count for the message.

2014-01-02  Richard Sandiford  <rdsandiford@googlemail.com>

	Update copyright years
^L
Copyright (C) 2013-2014 Free Software Foundation, Inc.

Copying and distribution of this file, with or without modification,
are permitted in any medium without royalty provided the copyright
notice and this notice are preserved.<|MERGE_RESOLUTION|>--- conflicted
+++ resolved
@@ -1,77 +1,4 @@
-<<<<<<< HEAD
-2014-04-22  Release Manager
-
-	* GCC 4.9.0 released.
-
-2014-04-12  Jerry DeLisle  <jvdelisle@gcc.gnu>
-
-	PR libfortran/60810
-	io/unit.c (is_trim_ok): If internal unit is array, do not trim.
-
-2014-03-21  Jerry DeLisle  <jvdelisle@gcc.gnu>
-
-	PR libfortran/60148
-	* io/transfer.c (data_transfer_init): If std= was specified, set
-	delim status to DELIM_NONE if no other was specified.
-
-2014-03-18  Ulrich Weigand  <Ulrich.Weigand@de.ibm.com>
-
-	* configure.ac: Check for presence of fcntl.
-	* configure: Regenerate.
-	* config.h.in: Regenerate.
-	* io/unix.c (set_close_on_exec): Check for HAVE_FCNTL.
-
-2014-03-17  Jerry DeLisle  <jvdelisle@gcc.gnu>
-
-	PR libfortran/48600
-	* io/list_read.c (list_formatted_read_scalar): Do not use
-	eat_separator. Explicitly set the comma and end-of-line flags.
-	Check for END condition from finish_separator.
-
-2014-03-15  Jerry DeLisle  <jvdelisle@gcc.gnu>
-
-	PR libfortran/58324
-	* io/list_read.c (finish_list_read): Read one character to check
-	for the end of the file.  If it is the end, then issue the file
-	end error message.  If not, use eat_line to reach the end
-	without giving error.  The next attempt to read will then
-	issue the error as described above.
-
-2014-03-12  Jerry DeLisle  <jvdelisle@gcc.gnu>
-
-	PR libfortran/38199
-	* io/read.c (read_decimal): Quickly skip spaces to avoid calls
-	to next_char.
-	* io/unit.c (is_trim_ok): New helper function to check various
-	conditions to see if its OK to trim the internal unit string.
-	(get_internal_unit): Use LEN_TRIM to shorten selected internal
-	unit strings for optimizing READ. Enable this optimization for
-	formatted READ.
-	* io/list_read.c (finish_list_read): Don't call eat_line for
-	internal units.
-
-2014-03-08  Jerry DeLisle  <jvdelisle@gcc.gnu>
-
-	PR libfortran/38199
-	* io/list_read.c (next_char): Mark unlikely error checks.
-	(eat_spaces): For character array reading, skip ahead over
-	spaces rather than call next_char multiple times.
-
-2014-03-08  Tobias Burnus  <burnus@net-b.de>
-
-	* libgfortran.h (unlikely, likely): Add usage comment.
-
-2014-03-08  Dominique d'Humieres  <dominiq@lps.ens.fr>
-
-	PR libgfortran/60128
-	* io/write_float.def (output_float): Remove unused variable
-	nzero_real. Replace a double space with a single one.
-	(determine_en_precision): Fix wrong handling of the EN format.
-
-2014-03-03  Jerry DeLisle  <jvdelisle@gcc.gnu>
-=======
 2014-07-12  Tobias Burnus  <burnus@net-b.de>
->>>>>>> 02d42640
 
 	* caf/libcaf.h (_gfortran_caf_atomic_define,
 	_gfortran_caf_atomic_ref, _gfortran_caf_atomic_op,

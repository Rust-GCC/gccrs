// Functional extensions -*- C++ -*-

// Copyright (C) 2002, 2003, 2004, 2005, 2006, 2007, 2009, 2010, 2012
// Free Software Foundation, Inc.
//
// This file is part of the GNU ISO C++ Library.  This library is free
// software; you can redistribute it and/or modify it under the
// terms of the GNU General Public License as published by the
// Free Software Foundation; either version 3, or (at your option)
// any later version.

// This library is distributed in the hope that it will be useful,
// but WITHOUT ANY WARRANTY; without even the implied warranty of
// MERCHANTABILITY or FITNESS FOR A PARTICULAR PURPOSE.  See the
// GNU General Public License for more details.

// Under Section 7 of GPL version 3, you are granted additional
// permissions described in the GCC Runtime Library Exception, version
// 3.1, as published by the Free Software Foundation.

// You should have received a copy of the GNU General Public License and
// a copy of the GCC Runtime Library Exception along with this program;
// see the files COPYING3 and COPYING.RUNTIME respectively.  If not, see
// <http://www.gnu.org/licenses/>.

/*
 *
 * Copyright (c) 1994
 * Hewlett-Packard Company
 *
 * Permission to use, copy, modify, distribute and sell this software
 * and its documentation for any purpose is hereby granted without fee,
 * provided that the above copyright notice appear in all copies and
 * that both that copyright notice and this permission notice appear
 * in supporting documentation.  Hewlett-Packard Company makes no
 * representations about the suitability of this software for any
 * purpose.  It is provided "as is" without express or implied warranty.
 *
 *
 * Copyright (c) 1996
 * Silicon Graphics Computer Systems, Inc.
 *
 * Permission to use, copy, modify, distribute and sell this software
 * and its documentation for any purpose is hereby granted without fee,
 * provided that the above copyright notice appear in all copies and
 * that both that copyright notice and this permission notice appear
 * in supporting documentation.  Silicon Graphics makes no
 * representations about the suitability of this software for any
 * purpose.  It is provided "as is" without express or implied warranty.
 */

/** @file ext/functional
 *  This file is a GNU extension to the Standard C++ Library (possibly
 *  containing extensions from the HP/SGI STL subset).
 */

#ifndef _EXT_FUNCTIONAL
#define _EXT_FUNCTIONAL 1

#pragma GCC system_header

#include <functional>

namespace __gnu_cxx _GLIBCXX_VISIBILITY(default)
{
_GLIBCXX_BEGIN_NAMESPACE_VERSION

  using std::size_t;
  using std::unary_function;
  using std::binary_function;
  using std::mem_fun1_t;
  using std::const_mem_fun1_t;
  using std::mem_fun1_ref_t;
  using std::const_mem_fun1_ref_t;

  /** The @c identity_element functions are not part of the C++
   *  standard; SGI provided them as an extension.  Its argument is an
   *  operation, and its return value is the identity element for that
   *  operation.  It is overloaded for addition and multiplication,
   *  and you can overload it for your own nefarious operations.
   *
   *  @addtogroup SGIextensions
   *  @{
   */
  /// An \link SGIextensions SGI extension \endlink.
  template <class _Tp>
    inline _Tp
    identity_element(std::plus<_Tp>)
    { return _Tp(0); }

  /// An \link SGIextensions SGI extension \endlink.
  template <class _Tp>
    inline _Tp
    identity_element(std::multiplies<_Tp>)
    { return _Tp(1); }
  /** @}  */
  
  /** As an extension to the binders, SGI provided composition functors and
   *  wrapper functions to aid in their creation.  The @c unary_compose
   *  functor is constructed from two functions/functors, @c f and @c g.
   *  Calling @c operator() with a single argument @c x returns @c f(g(x)).
   *  The function @c compose1 takes the two functions and constructs a
   *  @c unary_compose variable for you.
   *
   *  @c binary_compose is constructed from three functors, @c f, @c g1,
   *  and @c g2.  Its @c operator() returns @c f(g1(x),g2(x)).  The function
   *  compose2 takes f, g1, and g2, and constructs the @c binary_compose
   *  instance for you.  For example, if @c f returns an int, then
   *  \code
   *  int answer = (compose2(f,g1,g2))(x);
   *  \endcode
   *  is equivalent to
   *  \code
   *  int temp1 = g1(x);
   *  int temp2 = g2(x);
   *  int answer = f(temp1,temp2);
   *  \endcode
   *  But the first form is more compact, and can be passed around as a
   *  functor to other algorithms.
   *
   *  @addtogroup SGIextensions
   *  @{
   */
  /// An \link SGIextensions SGI extension \endlink.
  template <class _Operation1, class _Operation2>
    class unary_compose
    : public unary_function<typename _Operation2::argument_type,
			    typename _Operation1::result_type>
    {
    protected:
      _Operation1 _M_fn1;
      _Operation2 _M_fn2;

    public:
      unary_compose(const _Operation1& __x, const _Operation2& __y)
      : _M_fn1(__x), _M_fn2(__y) {}

      typename _Operation1::result_type
      operator()(const typename _Operation2::argument_type& __x) const
      { return _M_fn1(_M_fn2(__x)); }
    };

  /// An \link SGIextensions SGI extension \endlink.
  template <class _Operation1, class _Operation2>
    inline unary_compose<_Operation1, _Operation2>
    compose1(const _Operation1& __fn1, const _Operation2& __fn2)
    { return unary_compose<_Operation1,_Operation2>(__fn1, __fn2); }

  /// An \link SGIextensions SGI extension \endlink.
  template <class _Operation1, class _Operation2, class _Operation3>
    class binary_compose
    : public unary_function<typename _Operation2::argument_type,
			    typename _Operation1::result_type>
    {
    protected:
      _Operation1 _M_fn1;
      _Operation2 _M_fn2;
      _Operation3 _M_fn3;
      
    public:
      binary_compose(const _Operation1& __x, const _Operation2& __y,
		     const _Operation3& __z)
      : _M_fn1(__x), _M_fn2(__y), _M_fn3(__z) { }

      typename _Operation1::result_type
      operator()(const typename _Operation2::argument_type& __x) const
      { return _M_fn1(_M_fn2(__x), _M_fn3(__x)); }
    };

  /// An \link SGIextensions SGI extension \endlink.
  template <class _Operation1, class _Operation2, class _Operation3>
    inline binary_compose<_Operation1, _Operation2, _Operation3>
    compose2(const _Operation1& __fn1, const _Operation2& __fn2,
	     const _Operation3& __fn3)
    { return binary_compose<_Operation1, _Operation2, _Operation3>
	(__fn1, __fn2, __fn3); }
  /** @}  */

  /** As an extension, SGI provided a functor called @c identity.  When a
   *  functor is required but no operations are desired, this can be used as a
   *  pass-through.  Its @c operator() returns its argument unchanged.
   *
   *  @addtogroup SGIextensions
   */
  template <class _Tp>
    struct identity
<<<<<<< HEAD
#ifdef __GXX_EXPERIMENTAL_CXX0X__
    : public std::unary_function<_Tp,_Tp>,
      public std::_Identity<_Tp> {};
#else
    : public std::_Identity<_Tp> {};
#endif
=======
    : public std::_Identity<_Tp> {};
>>>>>>> 747e4b8f

  /** @c select1st and @c select2nd are extensions provided by SGI.  Their
   *  @c operator()s
   *  take a @c std::pair as an argument, and return either the first member
   *  or the second member, respectively.  They can be used (especially with
   *  the composition functors) to @a strip data from a sequence before
   *  performing the remainder of an algorithm.
   *
   *  @addtogroup SGIextensions
   *  @{
   */
  /// An \link SGIextensions SGI extension \endlink.
  template <class _Pair>
    struct select1st
<<<<<<< HEAD
#ifdef __GXX_EXPERIMENTAL_CXX0X__
    : public std::unary_function<_Pair, typename _Pair::first_type>,
      public std::_Select1st<_Pair> {};
#else
    : public std::_Select1st<_Pair> {};
#endif
=======
    : public std::_Select1st<_Pair> {};
>>>>>>> 747e4b8f

  /// An \link SGIextensions SGI extension \endlink.
  template <class _Pair>
    struct select2nd
<<<<<<< HEAD
#ifdef __GXX_EXPERIMENTAL_CXX0X__
    : public std::unary_function<_Pair, typename _Pair::second_type>,
      public std::_Select2nd<_Pair> {};
#else
    : public std::_Select2nd<_Pair> {};
#endif
=======
    : public std::_Select2nd<_Pair> {};

>>>>>>> 747e4b8f
  /** @}  */

  // extension documented next
  template <class _Arg1, class _Arg2>
    struct _Project1st : public binary_function<_Arg1, _Arg2, _Arg1>
    {
      _Arg1
      operator()(const _Arg1& __x, const _Arg2&) const
      { return __x; }
    };

  template <class _Arg1, class _Arg2>
    struct _Project2nd : public binary_function<_Arg1, _Arg2, _Arg2>
    {
      _Arg2
      operator()(const _Arg1&, const _Arg2& __y) const
      { return __y; }
    };

  /** The @c operator() of the @c project1st functor takes two arbitrary
   *  arguments and returns the first one, while @c project2nd returns the
   *  second one.  They are extensions provided by SGI.
   *
   *  @addtogroup SGIextensions
   *  @{
   */

  /// An \link SGIextensions SGI extension \endlink.
  template <class _Arg1, class _Arg2>
    struct project1st : public _Project1st<_Arg1, _Arg2> {};

  /// An \link SGIextensions SGI extension \endlink.
  template <class _Arg1, class _Arg2>
    struct project2nd : public _Project2nd<_Arg1, _Arg2> {};
  /** @}  */

  // extension documented next
  template <class _Result>
    struct _Constant_void_fun
    {
      typedef _Result result_type;
      result_type _M_val;

      _Constant_void_fun(const result_type& __v) : _M_val(__v) {}

      const result_type&
      operator()() const
      { return _M_val; }
    };

  template <class _Result, class _Argument>
    struct _Constant_unary_fun
    {
      typedef _Argument argument_type;
      typedef  _Result  result_type;
      result_type _M_val;
      
      _Constant_unary_fun(const result_type& __v) : _M_val(__v) {}

      const result_type&
      operator()(const _Argument&) const
      { return _M_val; }
    };

  template <class _Result, class _Arg1, class _Arg2>
    struct _Constant_binary_fun
    {
      typedef  _Arg1   first_argument_type;
      typedef  _Arg2   second_argument_type;
      typedef  _Result result_type;
      _Result _M_val;

      _Constant_binary_fun(const _Result& __v) : _M_val(__v) {}
      
      const result_type&
      operator()(const _Arg1&, const _Arg2&) const
      { return _M_val; }
    };

  /** These three functors are each constructed from a single arbitrary
   *  variable/value.  Later, their @c operator()s completely ignore any
   *  arguments passed, and return the stored value.
   *  - @c constant_void_fun's @c operator() takes no arguments
   *  - @c constant_unary_fun's @c operator() takes one argument (ignored)
   *  - @c constant_binary_fun's @c operator() takes two arguments (ignored)
   *
   *  The helper creator functions @c constant0, @c constant1, and
   *  @c constant2 each take a @a result argument and construct variables of
   *  the appropriate functor type.
   *
   *  @addtogroup SGIextensions
   *  @{
   */
  /// An \link SGIextensions SGI extension \endlink.
  template <class _Result>
    struct constant_void_fun
    : public _Constant_void_fun<_Result>
    {
      constant_void_fun(const _Result& __v)
      : _Constant_void_fun<_Result>(__v) {}
    };

  /// An \link SGIextensions SGI extension \endlink.
  template <class _Result, class _Argument = _Result>
    struct constant_unary_fun : public _Constant_unary_fun<_Result, _Argument>
    {
      constant_unary_fun(const _Result& __v)
      : _Constant_unary_fun<_Result, _Argument>(__v) {}
    };

  /// An \link SGIextensions SGI extension \endlink.
  template <class _Result, class _Arg1 = _Result, class _Arg2 = _Arg1>
    struct constant_binary_fun
    : public _Constant_binary_fun<_Result, _Arg1, _Arg2>
    {
      constant_binary_fun(const _Result& __v)
      : _Constant_binary_fun<_Result, _Arg1, _Arg2>(__v) {}
    };

  /// An \link SGIextensions SGI extension \endlink.
  template <class _Result>
    inline constant_void_fun<_Result>
    constant0(const _Result& __val)
    { return constant_void_fun<_Result>(__val); }

  /// An \link SGIextensions SGI extension \endlink.
  template <class _Result>
    inline constant_unary_fun<_Result, _Result>
    constant1(const _Result& __val)
    { return constant_unary_fun<_Result, _Result>(__val); }

  /// An \link SGIextensions SGI extension \endlink.
  template <class _Result>
    inline constant_binary_fun<_Result,_Result,_Result>
    constant2(const _Result& __val)
    { return constant_binary_fun<_Result, _Result, _Result>(__val); }
  /** @}  */

  /** The @c subtractive_rng class is documented on
   *  <a href="http://www.sgi.com/tech/stl/">SGI's site</a>.
   *  Note that this code assumes that @c int is 32 bits.
   *
   *  @ingroup SGIextensions
   */
  class subtractive_rng
  : public unary_function<unsigned int, unsigned int>
  {
  private:
    unsigned int _M_table[55];
    size_t _M_index1;
    size_t _M_index2;

  public:
    /// Returns a number less than the argument.
    unsigned int
    operator()(unsigned int __limit)
    {
      _M_index1 = (_M_index1 + 1) % 55;
      _M_index2 = (_M_index2 + 1) % 55;
      _M_table[_M_index1] = _M_table[_M_index1] - _M_table[_M_index2];
      return _M_table[_M_index1] % __limit;
    }

    void
    _M_initialize(unsigned int __seed)
    {
      unsigned int __k = 1;
      _M_table[54] = __seed;
      size_t __i;
      for (__i = 0; __i < 54; __i++)
	{
	  size_t __ii = (21 * (__i + 1) % 55) - 1;
	  _M_table[__ii] = __k;
	  __k = __seed - __k;
	  __seed = _M_table[__ii];
	}
      for (int __loop = 0; __loop < 4; __loop++)
	{
	  for (__i = 0; __i < 55; __i++)
            _M_table[__i] = _M_table[__i] - _M_table[(1 + __i + 30) % 55];
	}
      _M_index1 = 0;
      _M_index2 = 31;
    }

    /// Ctor allowing you to initialize the seed.
    subtractive_rng(unsigned int __seed)
    { _M_initialize(__seed); }

    /// Default ctor; initializes its state with some number you don't see.
    subtractive_rng()
    { _M_initialize(161803398u); }
  };

  // Mem_fun adaptor helper functions mem_fun1 and mem_fun1_ref,
  // provided for backward compatibility, they are no longer part of
  // the C++ standard.
  
  template <class _Ret, class _Tp, class _Arg>
    inline mem_fun1_t<_Ret, _Tp, _Arg>
    mem_fun1(_Ret (_Tp::*__f)(_Arg))
    { return mem_fun1_t<_Ret, _Tp, _Arg>(__f); }

  template <class _Ret, class _Tp, class _Arg>
    inline const_mem_fun1_t<_Ret, _Tp, _Arg>
    mem_fun1(_Ret (_Tp::*__f)(_Arg) const)
    { return const_mem_fun1_t<_Ret, _Tp, _Arg>(__f); }

  template <class _Ret, class _Tp, class _Arg>
    inline mem_fun1_ref_t<_Ret, _Tp, _Arg>
    mem_fun1_ref(_Ret (_Tp::*__f)(_Arg))
    { return mem_fun1_ref_t<_Ret, _Tp, _Arg>(__f); }

  template <class _Ret, class _Tp, class _Arg>
    inline const_mem_fun1_ref_t<_Ret, _Tp, _Arg>
    mem_fun1_ref(_Ret (_Tp::*__f)(_Arg) const)
    { return const_mem_fun1_ref_t<_Ret, _Tp, _Arg>(__f); }

_GLIBCXX_END_NAMESPACE_VERSION
} // namespace

#endif
<|MERGE_RESOLUTION|>--- conflicted
+++ resolved
@@ -184,16 +184,7 @@
    */
   template <class _Tp>
     struct identity
-<<<<<<< HEAD
-#ifdef __GXX_EXPERIMENTAL_CXX0X__
-    : public std::unary_function<_Tp,_Tp>,
-      public std::_Identity<_Tp> {};
-#else
     : public std::_Identity<_Tp> {};
-#endif
-=======
-    : public std::_Identity<_Tp> {};
->>>>>>> 747e4b8f
 
   /** @c select1st and @c select2nd are extensions provided by SGI.  Their
    *  @c operator()s
@@ -208,31 +199,13 @@
   /// An \link SGIextensions SGI extension \endlink.
   template <class _Pair>
     struct select1st
-<<<<<<< HEAD
-#ifdef __GXX_EXPERIMENTAL_CXX0X__
-    : public std::unary_function<_Pair, typename _Pair::first_type>,
-      public std::_Select1st<_Pair> {};
-#else
     : public std::_Select1st<_Pair> {};
-#endif
-=======
-    : public std::_Select1st<_Pair> {};
->>>>>>> 747e4b8f
 
   /// An \link SGIextensions SGI extension \endlink.
   template <class _Pair>
     struct select2nd
-<<<<<<< HEAD
-#ifdef __GXX_EXPERIMENTAL_CXX0X__
-    : public std::unary_function<_Pair, typename _Pair::second_type>,
-      public std::_Select2nd<_Pair> {};
-#else
     : public std::_Select2nd<_Pair> {};
-#endif
-=======
-    : public std::_Select2nd<_Pair> {};
-
->>>>>>> 747e4b8f
+
   /** @}  */
 
   // extension documented next

<?xml version="1.0" encoding="UTF-8" standalone="no"?>
<!DOCTYPE html PUBLIC "-//W3C//DTD XHTML 1.0 Transitional//EN" "http://www.w3.org/TR/xhtml1/DTD/xhtml1-transitional.dtd">
<html xmlns="http://www.w3.org/1999/xhtml"><head><meta http-equiv="Content-Type" content="text/html; charset=UTF-8" /><title>Implementation</title><meta name="generator" content="DocBook XSL-NS Stylesheets V1.76.1" /><meta name="keywords" content="&#10;      ISO C++&#10;    , &#10;      allocator&#10;    " /><meta name="keywords" content="&#10;      ISO C++&#10;    , &#10;      library&#10;    " /><meta name="keywords" content="&#10;      ISO C++&#10;    , &#10;      runtime&#10;    , &#10;      library&#10;    " /><link rel="home" href="../index.html" title="The GNU C++ Library" /><link rel="up" href="bitmap_allocator.html" title="Chapter 21. The bitmap_allocator" /><link rel="prev" href="bitmap_allocator.html" title="Chapter 21. The bitmap_allocator" /><link rel="next" href="policy_data_structures.html" title="Chapter 22. Policy-Based Data Structures" /></head><body><div class="navheader"><table width="100%" summary="Navigation header"><tr><th colspan="3" align="center">Implementation</th></tr><tr><td width="20%" align="left"><a accesskey="p" href="bitmap_allocator.html">Prev</a> </td><th width="60%" align="center">Chapter 21. The bitmap_allocator</th><td width="20%" align="right"> <a accesskey="n" href="policy_data_structures.html">Next</a></td></tr></table><hr /></div><div class="section" title="Implementation"><div class="titlepage"><div><div><h2 class="title" style="clear: both"><a id="allocator.bitmap.impl"></a>Implementation</h2></div></div></div><div class="section" title="Free List Store"><div class="titlepage"><div><div><h3 class="title"><a id="bitmap.impl.free_list_store"></a>Free List Store</h3></div></div></div><p>
    The Free List Store (referred to as FLS for the remaining part of this
    document) is the Global memory pool that is shared by all instances of
    the bitmapped allocator instantiated for any type. This maintains a
    sorted order of all free memory blocks given back to it by the
    bitmapped allocator, and is also responsible for giving memory to the
    bitmapped allocator when it asks for more.
  </p><p>
    Internally, there is a Free List threshold which indicates the
    Maximum number of free lists that the FLS can hold internally
    (cache).  Currently, this value is set at 64. So, if there are
    more than 64 free lists coming in, then some of them will be given
    back to the OS using operator delete so that at any given time the
    Free List's size does not exceed 64 entries. This is done because
    a Binary Search is used to locate an entry in a free list when a
    request for memory comes along.  Thus, the run-time complexity of
    the search would go up given an increasing size, for 64 entries
    however, lg(64) == 6 comparisons are enough to locate the correct
    free list if it exists.
  </p><p>
    Suppose the free list size has reached its threshold, then the
    largest block from among those in the list and the new block will
    be selected and given back to the OS. This is done because it
    reduces external fragmentation, and allows the OS to use the
    larger blocks later in an orderly fashion, possibly merging them
    later. Also, on some systems, large blocks are obtained via calls
    to mmap, so giving them back to free system resources becomes most
    important.
  </p><p>
    The function _S_should_i_give decides the policy that determines
    whether the current block of memory should be given to the
    allocator for the request that it has made. That's because we may
    not always have exact fits for the memory size that the allocator
    requests. We do this mainly to prevent external fragmentation at
    the cost of a little internal fragmentation. Now, the value of
    this internal fragmentation has to be decided by this function. I
    can see 3 possibilities right now. Please add more as and when you
    find better strategies.
  </p><div class="orderedlist"><ol class="orderedlist" type="1"><li class="listitem"><p>Equal size check. Return true only when the 2 blocks are of equal
size.</p></li><li class="listitem"><p>Difference Threshold: Return true only when the _block_size is
greater than or equal to the _required_size, and if the _BS is &gt; _RS
by a difference of less than some THRESHOLD value, then return true,
else return false. </p></li><li class="listitem"><p>Percentage Threshold. Return true only when the _block_size is
greater than or equal to the _required_size, and if the _BS is &gt; _RS
by a percentage of less than some THRESHOLD value, then return true,
else return false.</p></li></ol></div><p>
    Currently, (3) is being used with a value of 36% Maximum wastage per
    Super Block.
  </p></div><div class="section" title="Super Block"><div class="titlepage"><div><div><h3 class="title"><a id="bitmap.impl.super_block"></a>Super Block</h3></div></div></div><p>
    A super block is the block of memory acquired from the FLS from
    which the bitmap allocator carves out memory for single objects
    and satisfies the user's requests. These super blocks come in
    sizes that are powers of 2 and multiples of 32
    (_Bits_Per_Block). Yes both at the same time!  That's because the
    next super block acquired will be 2 times the previous one, and
    also all super blocks have to be multiples of the _Bits_Per_Block
    value.
  </p><p>
    How does it interact with the free list store?
  </p><p>
    The super block is contained in the FLS, and the FLS is responsible for
    getting / returning Super Bocks to and from the OS using operator new
    as defined by the C++ standard.
  </p></div><div class="section" title="Super Block Data Layout"><div class="titlepage"><div><div><h3 class="title"><a id="bitmap.impl.super_block_data"></a>Super Block Data Layout</h3></div></div></div><p>
    Each Super Block will be of some size that is a multiple of the
    number of Bits Per Block. Typically, this value is chosen as
    Bits_Per_Byte x sizeof(size_t). On an x86 system, this gives the
    figure 8 x 4 = 32. Thus, each Super Block will be of size 32
    x Some_Value. This Some_Value is sizeof(value_type). For now, let
    it be called 'K'. Thus, finally, Super Block size is 32 x K bytes.
  </p><p>
    This value of 32 has been chosen because each size_t has 32-bits
    and Maximum use of these can be made with such a figure.
  </p><p>
    Consider a block of size 64 ints. In memory, it would look like this:
    (assume a 32-bit system where, size_t is a 32-bit entity).
<<<<<<< HEAD
  </p><div class="table"><a id="id693765"></a><p class="title"><strong>Table 21.1. Bitmap Allocator Memory Map</strong></p><div class="table-contents"><table summary="Bitmap Allocator Memory Map" border="1"><colgroup><col align="left" class="c1" /><col align="left" class="c2" /><col align="left" class="c3" /><col align="left" class="c4" /><col align="left" class="c5" /></colgroup><tbody><tr><td align="left">268</td><td align="left">0</td><td align="left">4294967295</td><td align="left">4294967295</td><td align="left">Data -&gt; Space for 64 ints</td></tr></tbody></table></div></div><br class="table-break" /><p>
=======
  </p><div class="table"><a id="idp17604576"></a><p class="title"><strong>Table 21.1. Bitmap Allocator Memory Map</strong></p><div class="table-contents"><table summary="Bitmap Allocator Memory Map" border="1"><colgroup><col align="left" class="c1" /><col align="left" class="c2" /><col align="left" class="c3" /><col align="left" class="c4" /><col align="left" class="c5" /></colgroup><tbody><tr><td align="left">268</td><td align="left">0</td><td align="left">4294967295</td><td align="left">4294967295</td><td align="left">Data -&gt; Space for 64 ints</td></tr></tbody></table></div></div><br class="table-break" /><p>
>>>>>>> 747e4b8f
    The first Column(268) represents the size of the Block in bytes as
    seen by the Bitmap Allocator. Internally, a global free list is
    used to keep track of the free blocks used and given back by the
    bitmap allocator.  It is this Free List Store that is responsible
    for writing and managing this information. Actually the number of
    bytes allocated in this case would be: 4 + 4 + (4x2) + (64x4) =
    272 bytes, but the first 4 bytes are an addition by the Free List
    Store, so the Bitmap Allocator sees only 268 bytes. These first 4
    bytes about which the bitmapped allocator is not aware hold the
    value 268.
  </p><p>
  What do the remaining values represent?</p><p>
    The 2nd 4 in the expression is the sizeof(size_t) because the
    Bitmapped Allocator maintains a used count for each Super Block,
    which is initially set to 0 (as indicated in the diagram). This is
    incremented every time a block is removed from this super block
    (allocated), and decremented whenever it is given back. So, when
    the used count falls to 0, the whole super block will be given
    back to the Free List Store.
  </p><p>
    The value 4294967295 represents the integer corresponding to the bit
    representation of all bits set: 11111111111111111111111111111111.
  </p><p>
    The 3rd 4x2 is size of the bitmap itself, which is the size of 32-bits
    x 2,
    which is 8-bytes, or 2 x sizeof(size_t).
  </p></div><div class="section" title="Maximum Wasted Percentage"><div class="titlepage"><div><div><h3 class="title"><a id="bitmap.impl.max_wasted"></a>Maximum Wasted Percentage</h3></div></div></div><p>
    This has nothing to do with the algorithm per-se,
    only with some vales that must be chosen correctly to ensure that the
    allocator performs well in a real word scenario, and maintains a good
    balance between the memory consumption and the allocation/deallocation
    speed.
  </p><p>
    The formula for calculating the maximum wastage as a percentage:
  </p><p>
(32 x k + 1) / (2 x (32 x k + 1 + 32 x c)) x 100.
  </p><p>
    where k is the constant overhead per node (e.g., for list, it is
    8 bytes, and for map it is 12 bytes) and c is the size of the
    base type on which the map/list is instantiated. Thus, suppose the
    type1 is int and type2 is double, they are related by the relation
    sizeof(double) == 2*sizeof(int). Thus, all types must have this
    double size relation for this formula to work properly.
  </p><p>
    Plugging-in: For List: k = 8 and c = 4 (int and double), we get:
    33.376%
  </p><p>
For map/multimap: k = 12, and c = 4 (int and double), we get: 37.524%
  </p><p>
    Thus, knowing these values, and based on the sizeof(value_type), we may
    create a function that returns the Max_Wastage_Percentage for us to use.
  </p></div><div class="section" title="allocate"><div class="titlepage"><div><div><h3 class="title"><a id="bitmap.impl.allocate"></a><code class="function">allocate</code></h3></div></div></div><p>
    The allocate function is specialized for single object allocation
    ONLY.  Thus, ONLY if n == 1, will the bitmap_allocator's
    specialized algorithm be used. Otherwise, the request is satisfied
    directly by calling operator new.
  </p><p>
    Suppose n == 1, then the allocator does the following:
  </p><div class="orderedlist"><ol class="orderedlist" type="1"><li class="listitem"><p>
	Checks to see whether a free block exists somewhere in a region
	of memory close to the last satisfied request. If so, then that
	block is marked as allocated in the bit map and given to the
	user. If not, then (2) is executed.
    </p></li><li class="listitem"><p>
	Is there a free block anywhere after the current block right
	up to the end of the memory that we have? If so, that block is
	found, and the same procedure is applied as above, and
	returned to the user. If not, then (3) is executed.
    </p></li><li class="listitem"><p>
	Is there any block in whatever region of memory that we own
	free?  This is done by checking
      </p><div class="itemizedlist"><ul class="itemizedlist" type="disc"><li class="listitem"><p>
	The use count for each super block, and if that fails then
	</p></li><li class="listitem"><p>
	  The individual bit-maps for each super block.
	</p></li></ul></div><p>
	Note: Here we are never touching any of the memory that the
	user will be given, and we are confining all memory accesses
	to a small region of memory! This helps reduce cache
	misses. If this succeeds then we apply the same procedure on
	that bit-map as (1), and return that block of memory to the
	user. However, if this process fails, then we resort to (4).
	</p></li><li class="listitem"><p>
	This process involves Refilling the internal exponentially
	growing memory pool. The said effect is achieved by calling
	_S_refill_pool which does the following:
      </p><div class="itemizedlist"><ul class="itemizedlist" type="disc"><li class="listitem"><p>
	    Gets more memory from the Global Free List of the Required
	    size.
	  </p></li><li class="listitem"><p>
      Adjusts the size for the next call to itself.
      </p></li><li class="listitem"><p>
      Writes the appropriate headers in the bit-maps.
      </p></li><li class="listitem"><p>
	Sets the use count for that super-block just allocated to 0
	(zero).
      </p></li><li class="listitem"><p>
	  All of the above accounts to maintaining the basic invariant
	  for the allocator. If the invariant is maintained, we are
	  sure that all is well. Now, the same process is applied on
	  the newly acquired free blocks, which are dispatched
	  accordingly.
      </p></li></ul></div></li></ol></div><p>
Thus, you can clearly see that the allocate function is nothing but a
combination of the next-fit and first-fit algorithm optimized ONLY for
single object allocations.
</p></div><div class="section" title="deallocate"><div class="titlepage"><div><div><h3 class="title"><a id="bitmap.impl.deallocate"></a><code class="function">deallocate</code></h3></div></div></div><p>
    The deallocate function again is specialized for single objects ONLY.
    For all n belonging to &gt; 1, the operator delete is called without
    further ado, and the deallocate function returns.
  </p><p>
    However for n == 1, a series of steps are performed:
  </p><div class="orderedlist"><ol class="orderedlist" type="1"><li class="listitem"><p>
      We first need to locate that super-block which holds the memory
      location given to us by the user. For that purpose, we maintain
      a static variable _S_last_dealloc_index, which holds the index
      into the vector of block pairs which indicates the index of the
      last super-block from which memory was freed. We use this
      strategy in the hope that the user will deallocate memory in a
      region close to what he/she deallocated the last time around. If
      the check for belongs_to succeeds, then we determine the bit-map
      for the given pointer, and locate the index into that bit-map,
      and mark that bit as free by setting it.
    </p></li><li class="listitem"><p>
      If the _S_last_dealloc_index does not point to the memory block
      that we're looking for, then we do a linear search on the block
      stored in the vector of Block Pairs. This vector in code is
      called _S_mem_blocks. When the corresponding super-block is
      found, we apply the same procedure as we did for (1) to mark the
      block as free in the bit-map.
    </p></li></ol></div><p>
    Now, whenever a block is freed, the use count of that particular
    super block goes down by 1. When this use count hits 0, we remove
    that super block from the list of all valid super blocks stored in
    the vector.  While doing this, we also make sure that the basic
    invariant is maintained by making sure that _S_last_request and
    _S_last_dealloc_index point to valid locations within the vector.
  </p></div><div class="section" title="Questions"><div class="titlepage"><div><div><h3 class="title"><a id="bitmap.impl.questions"></a>Questions</h3></div></div></div><div class="section" title="1"><div class="titlepage"><div><div><h4 class="title"><a id="bitmap.impl.question.1"></a>1</h4></div></div></div><p>
Q1) The "Data Layout" section is
cryptic. I have no idea of what you are trying to say. Layout of what?
The free-list? Each bitmap? The Super Block?
    </p><p>
      The layout of a Super Block of a given
size. In the example, a super block of size 32 x 1 is taken. The
general formula for calculating the size of a super block is
32 x sizeof(value_type) x 2^n, where n ranges from 0 to 32 for 32-bit
systems.
    </p></div><div class="section" title="2"><div class="titlepage"><div><div><h4 class="title"><a id="bitmap.impl.question.2"></a>2</h4></div></div></div><p>
      And since I just mentioned the
term `each bitmap', what in the world is meant by it? What does each
bitmap manage? How does it relate to the super block? Is the Super
Block a bitmap as well?
    </p><p>
      Each bitmap is part of a Super Block which is made up of 3 parts
      as I have mentioned earlier.  Re-iterating, 1. The use count,
      2. The bit-map for that Super Block. 3.  The actual memory that
      will be eventually given to the user. Each bitmap is a multiple
      of 32 in size. If there are 32 x (2^3) blocks of single objects
      to be given, there will be '32 x (2^3)' bits present.  Each 32
      bits managing the allocated / free status for 32 blocks. Since
      each size_t contains 32-bits, one size_t can manage up to 32
      blocks' status. Each bit-map is made up of a number of size_t,
      whose exact number for a super-block of a given size I have just
      mentioned.
    </p></div><div class="section" title="3"><div class="titlepage"><div><div><h4 class="title"><a id="bitmap.impl.question.3"></a>3</h4></div></div></div><p>
      How do the allocate and deallocate functions work in regard to
      bitmaps?
    </p><p>
      The allocate and deallocate functions manipulate the bitmaps and
      have nothing to do with the memory that is given to the user. As
      I have earlier mentioned, a 1 in the bitmap's bit field
      indicates free, while a 0 indicates allocated. This lets us
      check 32 bits at a time to check whether there is at lease one
      free block in those 32 blocks by testing for equality with
      (0). Now, the allocate function will given a memory block find
      the corresponding bit in the bitmap, and will reset it (i.e.,
      make it re-set (0)). And when the deallocate function is called,
      it will again set that bit after locating it to indicate that
      that particular block corresponding to this bit in the bit-map
      is not being used by anyone, and may be used to satisfy future
      requests.
    </p><p>
      e.g.: Consider a bit-map of 64-bits as represented below:
      1111111111111111111111111111111111111111111111111111111111111111
    </p><p>
      Now, when the first request for allocation of a single object
      comes along, the first block in address order is returned. And
      since the bit-maps in the reverse order to that of the address
      order, the last bit (LSB if the bit-map is considered as a
      binary word of 64-bits) is re-set to 0.
    </p><p>
      The bit-map now looks like this:
      1111111111111111111111111111111111111111111111111111111111111110
    </p></div></div><div class="section" title="Locality"><div class="titlepage"><div><div><h3 class="title"><a id="bitmap.impl.locality"></a>Locality</h3></div></div></div><p>
    Another issue would be whether to keep the all bitmaps in a
    separate area in memory, or to keep them near the actual blocks
    that will be given out or allocated for the client. After some
    testing, I've decided to keep these bitmaps close to the actual
    blocks. This will help in 2 ways.
  </p><div class="orderedlist"><ol class="orderedlist" type="1"><li class="listitem"><p>Constant time access for the bitmap themselves, since no kind of
look up will be needed to find the correct bitmap list or its
equivalent.</p></li><li class="listitem"><p>And also this would preserve the cache as far as possible.</p></li></ol></div><p>
    So in effect, this kind of an allocator might prove beneficial from a
    purely cache point of view. But this allocator has been made to try and
    roll out the defects of the node_allocator, wherein the nodes get
    skewed about in memory, if they are not returned in the exact reverse
    order or in the same order in which they were allocated. Also, the
    new_allocator's book keeping overhead is too much for small objects and
    single object allocations, though it preserves the locality of blocks
    very well when they are returned back to the allocator.
  </p></div><div class="section" title="Overhead and Grow Policy"><div class="titlepage"><div><div><h3 class="title"><a id="bitmap.impl.grow_policy"></a>Overhead and Grow Policy</h3></div></div></div><p>
    Expected overhead per block would be 1 bit in memory. Also, once
    the address of the free list has been found, the cost for
    allocation/deallocation would be negligible, and is supposed to be
    constant time. For these very reasons, it is very important to
    minimize the linear time costs, which include finding a free list
    with a free block while allocating, and finding the corresponding
    free list for a block while deallocating. Therefore, I have
    decided that the growth of the internal pool for this allocator
    will be exponential as compared to linear for
    node_allocator. There, linear time works well, because we are
    mainly concerned with speed of allocation/deallocation and memory
    consumption, whereas here, the allocation/deallocation part does
    have some linear/logarithmic complexity components in it. Thus, to
    try and minimize them would be a good thing to do at the cost of a
    little bit of memory.
  </p><p>
    Another thing to be noted is the pool size will double every time
    the internal pool gets exhausted, and all the free blocks have
    been given away. The initial size of the pool would be
    sizeof(size_t) x 8 which is the number of bits in an integer,
    which can fit exactly in a CPU register. Hence, the term given is
    exponential growth of the internal pool.
  </p></div></div><div class="navfooter"><hr /><table width="100%" summary="Navigation footer"><tr><td width="40%" align="left"><a accesskey="p" href="bitmap_allocator.html">Prev</a> </td><td width="20%" align="center"><a accesskey="u" href="bitmap_allocator.html">Up</a></td><td width="40%" align="right"> <a accesskey="n" href="policy_data_structures.html">Next</a></td></tr><tr><td width="40%" align="left" valign="top">Chapter 21. The bitmap_allocator </td><td width="20%" align="center"><a accesskey="h" href="../index.html">Home</a></td><td width="40%" align="right" valign="top"> Chapter 22. Policy-Based Data Structures</td></tr></table></div></body></html><|MERGE_RESOLUTION|>--- conflicted
+++ resolved
@@ -76,11 +76,7 @@
   </p><p>
     Consider a block of size 64 ints. In memory, it would look like this:
     (assume a 32-bit system where, size_t is a 32-bit entity).
-<<<<<<< HEAD
-  </p><div class="table"><a id="id693765"></a><p class="title"><strong>Table 21.1. Bitmap Allocator Memory Map</strong></p><div class="table-contents"><table summary="Bitmap Allocator Memory Map" border="1"><colgroup><col align="left" class="c1" /><col align="left" class="c2" /><col align="left" class="c3" /><col align="left" class="c4" /><col align="left" class="c5" /></colgroup><tbody><tr><td align="left">268</td><td align="left">0</td><td align="left">4294967295</td><td align="left">4294967295</td><td align="left">Data -&gt; Space for 64 ints</td></tr></tbody></table></div></div><br class="table-break" /><p>
-=======
   </p><div class="table"><a id="idp17604576"></a><p class="title"><strong>Table 21.1. Bitmap Allocator Memory Map</strong></p><div class="table-contents"><table summary="Bitmap Allocator Memory Map" border="1"><colgroup><col align="left" class="c1" /><col align="left" class="c2" /><col align="left" class="c3" /><col align="left" class="c4" /><col align="left" class="c5" /></colgroup><tbody><tr><td align="left">268</td><td align="left">0</td><td align="left">4294967295</td><td align="left">4294967295</td><td align="left">Data -&gt; Space for 64 ints</td></tr></tbody></table></div></div><br class="table-break" /><p>
->>>>>>> 747e4b8f
     The first Column(268) represents the size of the Block in bytes as
     seen by the Bitmap Allocator. Internally, a global free list is
     used to keep track of the free blocks used and given back by the

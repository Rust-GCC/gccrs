--- conflicted
+++ resolved
@@ -78,11 +78,7 @@
   </p><p>
     The precise terms and conditions for copying, distribution and modification
     follow.
-<<<<<<< HEAD
-  </p><h2><a id="id742968"></a>
-=======
   </p><h2><a id="idp23538256"></a>
->>>>>>> 747e4b8f
     TERMS AND CONDITIONS
   </h2><h2><a id="gpl-3-definitions"></a>
     0. Definitions.
@@ -623,11 +619,7 @@
     waiver of all civil liability in connection with the Program, unless a
     warranty or assumption of liability accompanies a copy of the Program in
     return for a fee.
-<<<<<<< HEAD
-  </p><h2><a id="id743791"></a>
-=======
   </p><h2><a id="idp23637184"></a>
->>>>>>> 747e4b8f
     END OF TERMS AND CONDITIONS
   </h2><h2><a id="HowToApply"></a>
     How to Apply These Terms to Your New Programs

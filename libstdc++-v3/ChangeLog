<<<<<<< HEAD
=======
2014-07-19  Jonathan Wakely  <jwakely@redhat.com>

	* acinclude.m4 (GLIBCXX_CHECK_SDT_H): Replace AC_MSG_RESULT with
	AC_MSG_CHECKING.

2014-07-18  Jonathan Wakely  <jwakely@redhat.com>

	PR libstdc++/61835
	* python/libstdcxx/v6/printers.py (TemplateTypePrinter): Use
	raw string.
	(SingleObjContainerPrinter): Check if type printers are in use.

2014-07-16  Paolo Carlini  <paolo.carlini@oracle.com>

	* include/ext/random: Minor formatting and cosmetic tweaks.
	(uniform_on_sphere_distribution<>::operator==
	(const uniform_on_sphere_distribution&,
	const uniform_on_sphere_distribution&)): Compare the _M_nds.
	(uniform_on_sphere_distribution<>::reset): Reset _M_nd.
	(operator!=(const uniform_on_sphere_distribution&,
	const uniform_on_sphere_distribution&)): Adjust.
	* include/ext/random.tcc: Minor cosmetc tweaks.

2014-07-15  Jonathan Wakely  <jwakely@redhat.com>

	* python/libstdcxx/v6/printers.py (TemplateTypePrinter): Add type
	printer for class templates.
	(register_type_printers): Use TemplateTypePrinter for containers
	and other class templates with default template arguments.
	* testsuite/libstdc++-prettyprinters/whatis.cc: Test new recognizers.

	* python/libstdcxx/v6/printers.py (SingleObjContainerPrinter): New
	base class for experimental::any and experimental::optional printers.
	(StdExpAnyPrinter, StdExpOptionalPrinter, StdExpStringViewPrinter):
	New printers for Fundamentals TS types.
	* testsuite/libstdc++-prettyprinters/libfundts.cc: New.

2014-07-15  Tim Shen  <timshen@google.com>

	PR libstdc++/61720
	* include/bits/regex_executor.tcc (_Executor<>::_M_main_dispatch):
	Clear match queue for next use.
	* testsuite/28_regex/algorithms/regex_search/61720.cc: New file.

2014-07-14  Ulrich Drepper  <drepper@gmail.com>

	* include/ext/random.tcc: Unfortunately more fixes for
	operator>> and operator<< for uniform_on_sphere_distribution.

2014-07-13  Ulrich Drepper  <drepper@gmail.com>

	* include/ext/random.tcc: Fix operator>> and operator<< for
	uniform_on_sphere_distribution.

2014-07-12  Ulrich Drepper  <drepper@gmail.com>

	* include/ext/random: Add uniform_on_sphere_distribution definition.
	* include/ext/random.tcc: Add out-of-band member function definitions
	for uniform_on_sphere_distribution.
	* testsuite/ext/random/uniform_on_sphere_distribution/
	cons/default.cc: New file.
	* testsuite/ext/random/uniform_on_sphere_distribution/
	operators/equal.cc: New file.
	* testsuite/ext/random/uniform_on_sphere_distribution/
	operators/inequal.cc: New file.
	* testsuite/ext/random/uniform_on_sphere_distribution/
	operators/serialize.cc: New file.

2014-07-11  Edward Smith-Rowland  <3dw4rd@verizon.net>

	Add the logistic_distribution as an extension.
	* include/ext/random: Add the logistic_distribution.
	* include/ext/random.tcc: Add the logistic_distribution.
	* testsuite/ext/random/logistic_distribution/cons/parms.cc: New.
	* testsuite/ext/random/logistic_distribution/cons/default.cc: New.
	* testsuite/ext/random/logistic_distribution/requirements/typedefs.cc:
	New.
	* testsuite/ext/random/logistic_distribution/operators/inequal.cc: New.
	* testsuite/ext/random/logistic_distribution/operators/equal.cc: New.
	* testsuite/ext/random/logistic_distribution/operators/serialize.cc:
	New.

2014-07-11  Samuel Bronson  <naesten@gmail.com>

	* testsuite/lib/libstdc++.exp  (libstdc++_init): Set $GCC_COLORS=""
	instead of insisting that GCC understand -fdiagnostics-color=never

	* testsuite/lib/gdb-test.exp (gdb-test): Turn off GDB's auto-load,
	list loaded libs.

2014-07-11  Samuel Bronson  <naesten@gmail.com>
	    Matthias Klose  <doko@ubuntu.com>

	PR libstdc++/58962
	* python/libstdcxx/v6/printers.py: Port to Python 2+3
	(imap): New compat function.
	(izip): Likewise.
	(Iterator): New mixin to allow writing iterators in Python 3 style
	regardless of which version we're running on.
	[Python3] (long) New compat alias for "int".
	* testsuite/lib/gdb-test.exp: Port to Python 2+3 (print syntax)

2014-07-10  Jonathan Wakely  <jwakely@redhat.com>

	* include/experimental/any (any::_Manager_alloc::_Data): Reorder
	tuple members to simplify pretty printing.
	(any::_Manager_alloc::_Data::_M_construct): Fix uses-allocator
	construction.
	* testsuite/experimental/any/cons/4.cc: New.

2014-07-09  Jason Merrill  <jason@redhat.com>

	PR libstdc++/61728
	* libsupc++/cxxabi.h: Define __pbase_type_info::__pointer_catch here.
	* libsupc++/tinfo.h: Not here.

2014-07-08  Jonathan Wakely  <jwakely@redhat.com>

	* include/bits/allocated_ptr.h (__allocated_ptr::operator=): Add
	missing return.
	* include/experimental/any: Remove unused header.
	* include/std/functional (_Maybe_wrap_member_pointer): Fix comments.
	* testsuite/experimental/any/misc/any_cast_neg.cc: Adjust dg-error.
	* testsuite/util/testsuite_regex.h: Move include guard.

2014-07-01  Tim Shen  <timshen@google.com>

	PR libstdc++/61601
	PR libstdc++/61582
	* include/bits/regex_automaton.h (_NFA<>::_M_insert_state): Add
	a NFA state limit. If it's exceeded, regex_constants::error_space
	will be throwed.
	* include/bits/regex_automaton.tcc (_StateSeq<>::_M_clone): Use
	map (which is sparse) instead of vector. This reduce n times clones'
	cost from O(n^2) to O(n).
	* include/std/regex: Add map dependency.
	* testsuite/28_regex/algorithms/regex_match/ecma/char/61601.cc: New
	testcase.

2014-07-01  Tim Shen  <timshen@google.com>

	PR libstdc++/61424
	* include/bits/regex.tcc (__regex_algo_impl<>): Use DFS for ECMAScript,
	not just regex containing back-references.
	* include/bits/regex_compiler.tcc (_Compiler<>::_M_disjunction):
	exchange _M_next and _M_alt for alternative operator,
	making matching from left to right.
	* include/bits/regex_executor.h (_State_info<>::_M_get_sol_pos):
	Add position tracking fom DFS.
	* include/bits/regex_executor.tcc (_Executor<>::_M_main_dispatch,
	_Executor<>::_M_dfs): Likewise.
	* include/bits/regex_scanner.h: Remove unused enum entry.
	* testsuite/28_regex/algorithms/regex_search/61424.cc: New
	testcase from PR.

2014-06-30  Jason Merrill  <jason@redhat.com>

	* libsupc++/cxxabi.h (class __pbase_type_info): __pointer_catch
	is pure, not inline.

2014-06-28  Paolo Carlini  <paolo.carlini@oracle.com>

	Revert:
	2014-06-18  Paolo Carlini  <paolo.carlini@oracle.com>
		    Ramana Radhakrishnan  <ramana.radhakrishnan@arm.com>

	PR libstdc++/61536
	* config/abi/pre/gnu.ver: Adjust for out of line comparisons.

	2014-06-08  Paolo Carlini  <paolo.carlini@oracle.com>

	* config/abi/pre/gnu.ver: Tighten some patterns; tidy.

2014-06-26  Jonathan Wakely  <jwakely@redhat.com>

	* include/bits/shared_ptr_base.h (__shared_ptr::_Deleter): Fix
	parameter type.

2014-06-25  Jonathan Wakely  <jwakely@redhat.com>

	* include/bits/alloc_traits.h (__alloc_rebind): Define alias template.
	* include/bits/forward_list.h (_Fwd_list_base): Use __alloc_rebind.
	* include/bits/hashtable_policy.h (_Insert_base, _Hashtable_alloc):
	Likewise.
	* include/ext/alloc_traits.h: Fix comment.

	* include/Makefile.am: Add new header.
	* include/Makefile.in: Regenerate.
	* include/bits/allocated_ptr.h (__allocated_ptr, __allocate_guarded):
	New RAII utilities for working with allocators.
	* include/bits/shared_ptr_base.h (_Sp_counted_deleter): Define
	__allocator_type typedef and use new __allocated_ptr type.
	(_Sp_counted_ptr_inplace): Likewise.
	(__shared_count::__shared_count, __shared_ptr::__shared_ptr): Use
	__allocate_guarded to to simplify exception handling.
	* include/experimental/any (any::_Manager_alloc::_S_alloc): Likewise.
	* include/std/future (_Result_alloc::_M_destroy): Likewise.
	(_Result_alloc::_S_allocate_result): Likewise.
	* testsuite/20_util/shared_ptr/cons/43820_neg.cc: Adjust line number.
	* testsuite/20_util/shared_ptr/cons/void_neg.cc: Likewise.
	* testsuite/20_util/shared_ptr/creation/no_rtti.cc: New.
	* testsuite/20_util/shared_ptr/creation/alloc.cc: Test allocator
	with fancy pointer.
	* testsuite/30_threads/promise/cons/alloc.cc: Likewise.

	* testsuite/20_util/shared_ptr/creation/alloc.cc: Fix use of test
	allocator.
	* testsuite/20_util/shared_ptr/creation/no_rtti.cc: Likewise.
	* testsuite/30_threads/promise/cons/alloc.cc: Likewise.

2014-06-24  Jonathan Wakely  <jwakely@redhat.com>

	* include/bits/functexcept.h (__throw_out_of_range_fmt): Change
	attribute to __gnu_printf__ archetype to prevent warnings for "%zu".
	* include/bits/locale_facets_nonio.tcc (time_get::do_get_weekday):
	Remove unused typedef.
	(time_get::do_get_monthname): Likewise.
	* include/bits/stl_tree.h: Add system_header pragma.
	* include/ext/stdio_sync_filebuf.h (stdio_sync_filebuf::file): Remove
	redundant const-qualifier.
	* include/std/complex (complex::__rep): Use _GLIBCXX_CONSTEXPR macro
	instead of _GLIBCXX_USE_CONSTEXPR.

2014-06-23  Jonathan Wakely  <jwakely@redhat.com>

	* include/bits/parse_numbers.h (_Number_help): Fix divide-by-zero.
	* include/std/chrono (_Checked_integral_constant): Allow zero.
	* testsuite/20_util/duration/literals/values.cc: Test non-positive
	values and digit separators.
	* include/experimental/any

	PR libstdc++/61532
	* testsuite/20_util/make_signed/requirements/typedefs-1.cc: Do not
	apply the signed specifier to wchar_t.
	* testsuite/20_util/make_signed/requirements/typedefs-2.cc: Likewise.
	* testsuite/20_util/make_unsigned/requirements/typedefs-1.cc: Check
	cv-qualifier and size.
	* testsuite/20_util/make_unsigned/requirements/typedefs-2.cc:
	Likewise.

	* include/experimental/any (any_v1): Rename namespace to
	fundamentals_v1. Change string returned by bad_any_cast::what().
	* include/experimental/optional (fundamentals_v1): Add namespace.
	* include/experimental/string_view (fundamentals_v1): Likewise.
	* testsuite/experimental/any/typedefs.cc: New.
	* testsuite/experimental/optional/typedefs.cc: New.
	* testsuite/experimental/string_view/typedefs.cc: New.

2014-06-18  Paolo Carlini  <paolo.carlini@oracle.com>
	    Ramana Radhakrishnan  <ramana.radhakrishnan@arm.com>

	PR libstdc++/61536
	* config/abi/pre/gnu.ver: Adjust for out of line comparisons.

2014-06-14  Jonathan Wakely  <jwakely@redhat.com>

	* doc/xml/manual/status_cxx2014.xml: Update Fundamentals TS status.
	* include/Makefile.am: Add new header.
	* include/Makefile.in: Regenerate.
	* include/experimental/any: New.
	* include/ext/aligned_buffer.h (__aligned_buffer(nullptr_t)): New
	constructor.
	* testsuite/experimental/any/assign/1.cc: New.
	* testsuite/experimental/any/assign/2.cc: New.
	* testsuite/experimental/any/cons/1.cc: New.
	* testsuite/experimental/any/cons/2.cc: New.
	* testsuite/experimental/any/cons/3.cc: New.
	* testsuite/experimental/any/misc/any_cast.cc: New.
	* testsuite/experimental/any/misc/any_cast_neg.cc: New.
	* testsuite/experimental/any/misc/any_cast_no_rtti.cc: New.
	* testsuite/experimental/any/misc/swap.cc: New.
	* testsuite/experimental/any/modifiers/1.cc: New.
	* testsuite/experimental/any/observers/type.cc: New.

	* doc/doxygen/user.cfg.in (INPUT): Add C++14 headers.
	* include/bits/random.h (subtract_with_carry_engine): Fix Doxygen
	warnings.
	* include/bits/shared_ptr.h (shared_ptr): Likewise.
	* include/bits/unordered_map.h (unordered_map, unordered_multimap):
	Likewise.
	* include/bits/unordered_set.h (unordered_set, unordered_multiset):
	Likewise.
	* include/parallel/list_partition.h (__parallel::list_partition):
	Likewise.
	* include/std/iomanip (quoted): Likewise.
	* include/tr2/dynamic_bitset (dynamic_bitset): Likewise.

	* doc/xml/api.xml: Link to more recent API docs.
	* include/bits/allocator.h: Fix link in doxygen comment.
	* include/bits/char_traits.h: Likewise.
	* include/bits/ios_base.h: Likewise.
	* include/bits/stl_map.h: Likewise.
	* include/bits/stl_multimap.h: Likewise.
	* include/bits/stl_multiset.h: Likewise.
	* include/bits/stl_set.h: Likewise.
	* include/bits/unordered_map.h: Likewise.
	* include/bits/unordered_set.h: Likewise.
	* include/ext/mt_allocator.h: Likewise.
	* include/std/fstream: Likewise.
	* include/std/iosfwd: Likewise.
	* include/std/ostream: Likewise.
	* include/std/sstream: Likewise.
	* include/std/streambuf: Likewise.
	* doc/html/*: Regenerate.

	* include/experimental/any (any_cast): Combine duplicate doxygen
	comments.
	* include/experimental/string_view (basic_string_view): Update
	doxygen comment.
	* include/std/bitset (bitset): Move to Doxygen 'utilities' group.
	* include/tr2/dynamic_bitset (_Bool2UChar): Remove unused templates.
	(dynamic_bitset): Improve Doxygen comments.
	* include/tr2/dynamic_bitset.tcc (operator>>): Improve Doxygen
	comment.

2014-06-11  Maciej W. Rozycki  <macro@codesourcery.com>

	* testsuite/27_io/basic_ostream/inserters_arithmetic/wchar_t/4402.cc
	(test02) [TEST_NUMPUT_VERBOSE]: Use `wcout' rather than `cout'.

2014-06-10  Jonathan Wakely  <jwakely@redhat.com>

	PR libstdc++/61390
	* include/ext/pb_ds/detail/bin_search_tree_/traits.hpp
	(bin_search_tree_traits): Do not redeclare template-parameters.
	* testsuite/util/testsuite_iterators.h (test_container): Likewise.

2014-06-09  Jonathan Wakely  <jwakely@redhat.com>

	* doc/Makefile.am: Add missing file. Use generate.consistent.ids
	parameter for DocBook HTML generation.
	* doc/Makefile.in: Regenerate.
	* doc/doxygen/user.cfg.in: Unset DOT_FONTNAME.
	* doc/xml/faq.xml: Update content and improve formatting.
	* doc/xml/manual/abi.xml: Add stable ID attribute and fix links.
	* doc/xml/manual/allocator.xml: Add stable ID attribute.
	* doc/xml/manual/bitmap_allocator.xml: Likewise.
	* doc/xml/manual/build_hacking.xml: Likewise.
	* doc/xml/manual/codecvt.xml: Change URL.
	* doc/xml/manual/ctype.xml: Add stable ID attribute.
	* doc/xml/manual/debug_mode.xml: Likewise.
	* doc/xml/manual/documentation_hacking.xml: Likewise.
	* doc/xml/manual/evolution.xml: Likewise.
	* doc/xml/manual/extensions.xml: Likewise.
	* doc/xml/manual/locale.xml: Likewise.
	* doc/xml/manual/messages.xml: Make section id consistent, improve
	markup, change URL.
	* doc/xml/manual/parallel_mode.xml: Add stable ID attributes.
	* doc/xml/manual/profile_mode.xml: Likewise.
	* doc/xml/manual/shared_ptr.xml: Likewise. Also remove old info.
	* doc/xml/manual/status_cxx1998.xml: Add stable ID attributes.
	* doc/xml/manual/status_cxx2011.xml: Likewise.
	* doc/xml/manual/status_cxx2014.xml: Likewise.
	* doc/xml/manual/status_cxxtr1.xml: Likewise.
	* doc/xml/manual/status_cxxtr24733.xml: Likewise.
	* doc/xml/manual/using.xml: Likewise.
	* doc/html/*: Regenerate.

2014-06-09  Jonathan Wakely  <jwakely@redhat.com>

	* include/tr1/beta_function.tcc: Fix spelling of include guard in
	comment.

2014-06-08  Paolo Carlini  <paolo.carlini@oracle.com>

	* config/abi/pre/gnu.ver: Tighten some patterns; tidy.

2014-06-06  Ed Smith-Rowland  <3dw4rd@verizon.net>

	DR 2344 - std::quoted doesn't respect padding
	* include/std/iomanip: Allow for padding in quoted inserters.
	* testsuite/27_io/manipulators/standard/char/dr2344.cc: New.
	* testsuite/27_io/manipulators/standard/wchar_t/dr2344.cc: New.

2014-06-06  François Dumont  <fdumont@gcc.gnu.org>

	* testsuite/23_containers/map/operators/1.cc: Simplify test.

2014-06-06  Jonathan Wakely  <jwakely@redhat.com>

	* doc/xml/faq.xml (faq.stream_reopening_fails): Replace <quote> in
	code example.
	* doc/xml/manual/backwards_compatibility.xml
	(backwards.second.stringstreams): Likewise.
	* doc/xml/manual/configure.xml (--enable-libstdcxx-time): Document
	change of default.
	* doc/xml/manual/containers.xml (associative.bitset.type_string):
	Replace <quote> in code example.
	* doc/xml/manual/debug.xml: Clarify reference to ThreadSanitizer.
	* doc/xml/manual/documentation_hacking.xml: Improve debugging tips,
	fix typos, improve markup.
	* doc/xml/manual/intro.xml (manual.intro.status.bugs.iso): Replace
	<emphasis> with <replaceable>.
	* doc/xml/manual/locale.xml (locale.impl.c): Remove backticks.
	* doc/xml/manual/support.xml (std.support.memory): Replace <quote>
	and remove newlines in string literal.

2014-06-03  Paolo Carlini  <paolo.carlini@oracle.com>

	DR 1423
	PR c++/52174
	* testsuite/20_util/is_assignable/value.cc: Update.

2014-06-02  Jonathan Wakely  <jwakely@redhat.com>

	* include/std/condition_variable (condition_variable_any::_Unlock): Do
	not swallow __forced_unwind.
	* include/std/future (__future_base::_Task_setter): Likewise.
	(__future_base::_Async_state_impl): Turn __forced_unwind into broken
	promise and rethrow.
	* include/std/mutex (try_lock): Likewise.
	* testsuite/30_threads/async/forced_unwind.cc: New.
	* testsuite/30_threads/packaged_task/forced_unwind.cc: New.

	* include/bits/regex_compiler.h (__detail::_BracketMatcher): Reorder
	members to avoid wasted space when not using a cache.
	(__detail::_BracketMatcher::_M_ready()): Sort and deduplicate set.
	* include/bits/regex_compiler.tcc
	(__detail::_BracketMatcher::_M_apply(_CharT, false_type)): Use binary
	search on set.
	* include/bits/regex_executor.h (__detail::_Executor::_Match_mode):
	New enumeration type to indicate match mode.
	(__detail::_Executor::_State_info): New type holding members only
	needed in BFS-mode. Replace unique_ptr<vector<bool>> with
	unique_ptr<bool[]>.
	(__detail::_Executor::_M_rep_once_more, __detail::_Executor::_M_dfs):
	Replace template parameter with run-time function parameter.
	(__detail::_Executor::_M_main): Likewise. Dispatch to ...
	(__detail::_Executor::_M_main_dispatch): New overloaded functions to
	implement DFS and BFS mode.
	* include/bits/regex_executor.tcc (__detail::_Executor::_M_main):
	Split implementation into ...
	(__detail::_Executor::_M_main_dispatch): New overloaded functions.
	(__detail::_Executor::_M_lookahead): Create nested executor on stack.
	(__detail::_Executor::_M_rep_once_more): Pass match mode as function
	argument instead of template argument.
	(__detail::_Executor::_M_dfs): Likewise.
	* include/bits/regex_scanner.tcc: Fix typos in comments.
	* testsuite/performance/28_regex/range.cc: New.

2014-06-02  Rüdiger Sonderfeld  <ruediger@c-plusplus.de>
	    Jonathan Wakely  <jwakely@redhat.com>

	* libstdc++-v3/include/std/type_traits (__strictest_alignment): New
	helper struct.
	(aligned_union): New struct (C++11).
	(aligned_union_t): New type alias (C++14).
	* doc/xml/manual/status_cxx2011.xml: Update.
	* libstdc++-v3/testsuite/20_util/aligned_union/1.cc: New file.
	* testsuite/20_util/declval/requirements/1_neg.cc: Adjust dg-error
	line number.

2014-06-01  Jonathan Wakely  <jwakely@redhat.com>

	PR libstdc++/61374
	* include/experimental/string_view (operator basic_string): Correct
	order of arguments.
	(to_string): Replace with member function.
	Add inline specifiers. Remove unused header. Remove _S_empty_rep and
	allow _M_str to be null.
	* testsuite/experimental/string_view/cons/char/1.cc: Adjust to new
	default constructor semantics.
	* testsuite/experimental/string_view/cons/wchar_t/1.cc: Likewise.
	* testsuite/experimental/string_view/operations/copy/char/1.cc: Fix
	copyright dates. Remove unused header.
	* testsuite/experimental/string_view/operations/copy/wchar_t/1.cc:
	Likewise.
	* testsuite/experimental/string_view/operations/data/char/1.cc:
	Fix copyright dates. Adjust to new default constructor semantics.
	* testsuite/experimental/string_view/operations/data/wchar_t/1.cc:
	Likewise.
	* testsuite/experimental/string_view/operations/to_string/1.cc: New.

	* include/bits/uses_allocator.h (__uses_allocator_helper): Simplify.
	(__uses_allocator_arg): Remove unused type.
	(__uses_alloc0): Turn into a trivial type.
	(__uses_alloc): Add missing template parameter in primary template.
	(__uses_alloc_impl): Rename to __uses_alloc_t.

2014-05-30  Jonathan Wakely  <jwakely@redhat.com>

	* testsuite/lib/libstdc++.exp (libstdc++_init): Adjust regexp to
	work with previous versions of Tcl.

	* doc/xml/manual/appendix_contributing.xml (list.copyright): Replace
	Benjamin's old email address.

	* doc/xml/manual/appendix_contributing.xml (list.copyright): Add
	Paolo's address too.

2014-05-29  Jonathan Wakely  <jwakely@redhat.com>

	* include/tr2/bool_set: Use UTF-8 for accented characters.
	* scripts/run_doxygen: Handle Doxygen 1.8.x change.
	* doc/doxygen/user.cfg.in: Update to Doxygen 1.8.6 format. Set
	QUIET=YES, remove obsolete SYMBOL_CACHE_SIZE tag.

2014-05-27  Jonathan Wakely  <jwakely@redhat.com>

	PR libstdc++/61329
	* include/bits/regex_automaton.tcc (_State_base::_M_print): Add
	inline specifier.
	(_State_base::_M_dot): Likewise.

2014-05-25  Paolo Carlini  <paolo.carlini@oracle.com>

	* include/profile/map.h: Fix typo in comment; minor formatting fix.
	* include/profile/multimap.h: Likewise.
	* include/profile/set.h: Likewise.
	* include/profile/multiset.h: Likewise.

2014-05-24  François Dumont  <fdumont@gcc.gnu.org>

	* include/profile/array: Clean useless white chars.
	* include/profile/base.h: Likewise.
	* include/profile/iterator_tracker.h: Likewise.
	* include/profile/bitset: Code cleanup and remove not instrumented code.
	* include/profile/deque: Likewise.
	* include/profile/forward_list: Likewise.
	* include/profile/list (std::__profile::_List_profile<>): New.
	(std::__profile::list<>): Inherit from latter and adapt.
	* include/profile/impl/profiler_map_to_unordered_map.h: Generalize
	advise to match any ordered to unordered container conversion.
	* include/profile/ordered_base.h (std::__profile::_Ordered_profile<>):
	New.
	* include/Makefile.am: Add latter.
	* include/Makefile.in: Regenerate.
	* include/profile/map.h (std::__profile::map<>): Inherit from latter,
	remove not instrumented code.
	* include/profile/multimap.h (std::__profile::multimap<>): Likewise.
	* include/profile/set.h (std::__profile::set<>): Likewise.
	* include/profile/multiset.h (std::__profile::multiset<>): Likewise.
	* include/profile/unordered_base.h: Add some line feed.
	* include/profile/unordered_map: Clean useless white chars and replace
	spaces with tabs.
	* include/profile/unordered_set: Likewise.
	* include/profile/vector (std::__profile::_Vector_profile_pre<>): New.
	(std::__profile::_Vector_profile_post<>): New.
	(std::__profile::vector<>): Inherit from latter and adapt.

2014-05-23  Jonathan Wakely  <jwakely@redhat.com>

	PR libstdc++/60793
	* testsuite/*: Use 's/\*-\*-freebsd\* /&*-*-dragonfly* /' to add
	dragonfly target selector to all tests that run on freebsd.

	* testsuite/23_containers/vector/capacity/resize/1.cc: Add xfail for
	dragonfly.
	* testsuite/30_threads/call_once/60497.cc: Add target selectors.
	* testsuite/30_threads/condition_variable/members/53841.cc: Likewise.

	* testsuite/30_threads/async/54297.cc: Remove duplicate dragonfly
	selector.
	* testsuite/30_threads/call_once/60497.cc: Likewise.
	* testsuite/30_threads/condition_variable/54185.cc: Likewise.
	* testsuite/30_threads/condition_variable_any/53830.cc: Likewise.
	* testsuite/30_threads/packaged_task/60564.cc: Likewise.
	* testsuite/30_threads/packaged_task/cons/56492.cc: Likewise.
	* testsuite/30_threads/promise/60966.cc: Likewise.
	* testsuite/30_threads/shared_lock/cons/1.cc: Likewise.
	* testsuite/30_threads/shared_lock/cons/2.cc: Likewise.
	* testsuite/30_threads/shared_lock/cons/3.cc: Likewise.
	* testsuite/30_threads/shared_lock/cons/4.cc: Likewise.
	* testsuite/30_threads/shared_lock/cons/5.cc: Likewise.
	* testsuite/30_threads/shared_lock/cons/6.cc: Likewise.
	* testsuite/30_threads/shared_lock/locking/1.cc: Likewise.
	* testsuite/30_threads/shared_lock/locking/2.cc: Likewise.
	* testsuite/30_threads/shared_lock/locking/3.cc: Likewise.
	* testsuite/30_threads/shared_lock/locking/4.cc: Likewise.
	* testsuite/30_threads/shared_lock/modifiers/1.cc: Likewise.
	* testsuite/30_threads/shared_lock/modifiers/2.cc: Likewise.
	* testsuite/30_threads/shared_timed_mutex/cons/1.cc: Likewise.
	* testsuite/30_threads/shared_timed_mutex/try_lock/1.cc:
	* testsuite/30_threads/shared_timed_mutex/try_lock/2.cc: Likewise.
	* testsuite/30_threads/thread/native_handle/cancel.cc: Likewise.
	* testsuite/30_threads/timed_mutex/try_lock_until/57641.cc: Likewise.

2014-05-21  François Dumont  <fdumont@gcc.gnu.org>

	PR libstdc++/61143
	* include/bits/hashtable.h: Fix move semantic to leave hashtable in a
	usable state.
	* testsuite/23_containers/unordered_set/61143.cc: New.
	* testsuite/23_containers/unordered_set/modifiers/swap.cc: New.

2014-05-21  Jonathan Wakely  <jwakely@redhat.com>

	PR libstdc++/61269
	* include/std/type_traits: Move include outside namespace std.
	* testsuite/20_util/declval/requirements/1_neg.cc: Adjust dg-error.
	* testsuite/20_util/make_signed/requirements/typedefs_neg.cc: Likewise.
	* testsuite/20_util/make_unsigned/requirements/typedefs_neg.cc:
	Likewise.

	* config/locale/dragonfly/c_locale.cc (facet::_S_create_c_locale):
	Fix warning.

2014-05-21  John Marino  <gnugcc@marino.st>

	* acinclude.m4 (*-*-dragonfly*): New target.
	* configure: Regenerate.
	* configure.host (*-*-dragonfly*): New target.
	* config/locale/dragonfly/c_locale.cc: New.
	* config/locale/dragonfly/ctype_members.cc: New.
	* config/os/bsd/dragonfly/ctype_base.h: New.
	* config/os/bsd/dragonfly/ctype_configure_char.cc: New.
	* config/os/bsd/dragonfly/ctype_inline.h: New.
	* config/os/bsd/dragonfly/os_defines.h: New.

2014-05-20  Cesar Philippidis  <cesar@codesourcery.com>

	* scripts/testsuite_flags.in (cxxflags): Remove @CXXFLAGS@ since
	libstdc++.exp imports those flags via getenv.
	* testsuite/lib/libstdc++.exp (libstdc++_init): Ensure that
	CXXFLAGS contains a '-O' flag.

2014-05-20  Alexey Merzlyakov  <alexey.merzlyakov@samsung.com>

	PR libstdc++/61223
	Revert:
	2014-05-16  Alexey Merzlyakov  <alexey.merzlyakov@samsung.com>

	PR libstdc++/60758
	* libsupc++/eh_arm.cc (__cxa_end_cleanup): Change r4 to lr in save/restore
	and add unwind directives.

2014-05-20  Sebastian Huber  <sebastian.huber@embedded-brains.de>

	* testsuite/lib/libstdc++.exp (load_gcc_lib): Register loaded libs.

2014-05-20  Tim Shen  <timshen91@gmail.com>

	PR libstdc++/61227
	* include/bits/regex_compiler.h
	(_BracketMatcher<>::_M_add_character_class): Add negative character
	class support.
	* include/bits/regex_compiler.tcc (_BracketMatcher<>::_M_apply):
	Likewise.
	* testsuite/28_regex/algorithms/regex_match/ecma/char/quoted_char.cc:
	Add more testcases.

2014-05-19  Jonathan Wakely  <jwakely@redhat.com>

	* python/libstdcxx/v6/printers.py: Use Python3 raise syntax.

2014-05-17  Marc Glisse  <marc.glisse@inria.fr>

	* libsupc++/new_op.cc: Factor the calls to malloc, use __builtin_expect.
	* libsupc++/new_opnt.cc: Likewise.

2014-05-17  Jonathan Wakely  <jwakely@redhat.com>

	PR libstdc++/60966
	* include/std/future (__future_base::_State_baseV2::_M_set_result):
	Pass lock into _M_do_set and hold it until the function returns.
	Signal condition variable after call_once completes.
	(__future_base::_State_baseV2::_M_do_set): Use lock argument. Do not
	signal here.
	* testsuite/30_threads/promise/60966.cc: New.

2014-05-16  Iain Sandoe  <iain@codesourcery.com>
	    Sandra Loosemore  <sandra@codesourcery.com>

	* testsuite/libstdc++-abi/abi.exp: Defer setting of baseline_subdir
	until after checking that the test is eligible to be run.

2014-05-16  Jonathan Wakely  <jwakely@redhat.com>

	* testsuite/20_util/make_unsigned/requirements/typedefs-1.cc: Fix
	test for 32-bit target.
	* testsuite/20_util/make_unsigned/requirements/typedefs-2.cc:
	Likewise.
	* testsuite/tr1/2_general_utilities/shared_ptr/modifiers/reset_neg.cc:
	Fix test.

2014-05-16  Alexey Merzlyakov  <alexey.merzlyakov@samsung.com>

	PR libstdc++/60758
	* libsupc++/eh_arm.cc (__cxa_end_cleanup): Change r4 to lr in save/restore
	and add unwind directives.

2014-05-16  Jonathan Wakely  <jwakely@redhat.com>

	* include/bits/parse_numbers.h (__parse_int::_Number_help): Check for
	overflow.
	* include/std/chrono (chrono_literals::__select_type::_Select_type):
	Remove.
	(chrono_literals::_Checked_integral_constant): Define.
	Simplify UDL operator templates and check for overflow.
	* testsuite/20_util/duration/literals/range.cc: New.

2014-05-16  Ed Smith-Rowland  <3dw4rd@verizon.net>
	    Jonathan Wakely  <jwakely@redhat.com>

	PR libstdc++/61166
	* include/bits/parse_numbers.h: Use integral_constant to remove
	duplication and simplify.
	* testsuite/20_util/duration/literals/61166.cc: New.

2014-05-15  Jonathan Wakely  <jwakely@redhat.com>

	PR libstdc++/60326
	* include/std/type_traits (__make_unsigned, __make_signed): Define
	specializations for wchar_t, char16_t and char32_t.
	* testsuite/20_util/make_signed/requirements/typedefs-4.cc: New.
	* testsuite/20_util/make_unsigned/requirements/typedefs-1.cc: Correct
	test for make_unsigned<volatile wchar_t>.
	* testsuite/20_util/make_unsigned/requirements/typedefs-2.cc:
	Likewise.
	* testsuite/20_util/declval/requirements/1_neg.cc: Adjust dg-error
	line number.
	* testsuite/20_util/make_signed/requirements/typedefs_neg.cc:
	Likewise.
	* testsuite/20_util/make_unsigned/requirements/typedefs_neg.cc:
	Likewise.

2014-05-15  Jonathan Wakely  <jwakely@redhat.com>

	* include/std/tuple (tuple_size<cv _Tp>): Implement LWG 2313.
	* include/std/array (tuple_size, tuple_element): Add Doxygen comments.
	* include/std/utility (tuple_size, tuple_element): Likewise.
	* testsuite/23_containers/array/tuple_interface/tuple_element_neg.cc:
	Adjust dg-error line number.

2014-05-14  Jonathan Wakely  <jwakely@redhat.com>

	* include/std/tuple (__add_c_ref, __add_ref, __add_r_ref): Remove.
	(__tuple_element_t): Define.
	(tuple_element): Use __tuple_element_t.
	(__cv_tuple_size): Define.
	(tuple_size<cv _Tp>): Use __cv_tuple_size.
	(get, __get_helper, __get_helper2): Remove uses of __add_ref etc.
	(get<_Tp>(tuple<_Types...>&&)): Use forward instead of move.
	(__tuple_compare): Remove size check, re-order parameters.
	(operator==, operator<): Use static_assert to check requirements.
	* include/std/functional (__volget): use __tuple_element_t.
	* testsuite/20_util/tuple/element_access/get_by_type.cc: Test rvalues.
	* testsuite/20_util/uses_allocator/cons_neg.cc: Adjust dg-error.

2014-05-13  Jonathan Wakely  <jwakely@redhat.com>

	PR libstdc++/60497
	* include/std/tuple (get, __tuple_compare): Qualify more calls to
	prevent ADL. Cast comparison results to bool.
	* testsuite/20_util/tuple/60497.cc: Test accessing rvalues.
	* testsuite/20_util/tuple/comparison_operators/overloaded.cc: New.

	PR libstdc++/60497
	* include/debug/array (get): Qualify call to other get overload.
	* include/profile/array (get): Likewise.
	* include/std/array (get): Likewise.
	* include/std/functional (_Mu, _Bind, _Bind_result): Qualify std::get.
	* include/std/mutex (unique_lock, call_once): Use __addressof.
	(__unlock_impl): Remove unused template.
	(__try_to_lock): Declare inline.
	(__try_lock_impl::__do_try_lock): Qualify function calls.
	(lock): Avoid narrowing conversion.
	* testsuite/20_util/bind/60497.cc: New.
	* testsuite/23_containers/array/element_access/60497.cc: New.
	* testsuite/30_threads/call_once/60497.cc: New.
	* testsuite/30_threads/unique_lock/cons/60497.cc: New.

2014-05-09  Jonathan Wakely  <jwakely@redhat.com>

	* config/abi/pre/gnu.ver (GLIBCXX_3.4.20): Correct regex_error export.
	(GLIBCXX_3.4.21): Export base object constructor for regex_error.
	* acinclude.m4 (libtool_VERSION): Bump.
	* configure: Regenerate.
	* testsuite/util/testsuite_abi.cc: Add GLIBCXX_3.4.21 version.
	* testsuite/28_regex/regex_error/base.cc: New.

>>>>>>> 02d42640
2014-05-08  Joshua Gay  <jgay@gnu.org>

	PR libstdc++/61117
	* doc/xml/faq.xml (faq.license.what_restrictions): Replace "open
	source" with "free software".
	* doc/html/faq.html: Likewise.

2014-05-08  Jonathan Wakely  <jwakely@redhat.com>

<<<<<<< HEAD
	* include/std/iostream: Fix URL in comment.
	* src/c++98/ios_init.cc: Fix path in comment.

=======
	PR libstdc++/57394
	* include/bits/ios_base.h (ios_base(const ios_base&)): Define as
	deleted for C++11.
	(operator=(const ios_base&)): Likewise.
	* include/std/streambuf: Remove trailing whitespace.
	(basic_streambuf(const basic_streambuf&)): Fix initializer for
	_M_out_end. Define as defaulted for C++11.
	(operator=(const basic_streambuf&)): Define as defaulted for C++11.
	(swap(basic_streambuf&)): Define for C++11.
	* testsuite/27_io/basic_streambuf/cons/57394.cc: New.

	PR libstdc++/13860
	* include/std/fstream (basic_filebuf): Enforce requirements on traits.

	* include/std/iostream: Fix URL in comment.
	* src/c++98/ios_init.cc: Fix path in comment.

2014-05-08  Paolo Carlini  <paolo.carlini@oracle.com>

	* acinclude.m4 ([GLIBCXX_ENABLE_C99]): Avoid -Wwrite-strings warning.
	* configure: Regenerate.

>>>>>>> 02d42640
2014-05-07  Jonathan Wakely  <jwakely@redhat.com>

	PR libstdc++/61023
	* include/bits/stl_tree.h (_Rb_tree::_M_move_assign): Copy the
	comparison function.
	* testsuite/23_containers/set/cons/61023.cc: New.

	PR libstdc++/61086
	* include/bits/stl_iterator.h (__normal_iterator::_M_const_cast):
	Remove.
	* include/bits/stl_vector.h (vector::insert, vector::erase): Use
	arithmetic to obtain a mutable iterator from const_iterator.
	* include/bits/vector.tcc (vector::insert): Likewise.
	* include/debug/vector (vector::erase): Likewise.
	* testsuite/23_containers/vector/requirements/dr438/assign_neg.cc:
	Adjust dg-error line number.
	* testsuite/23_containers/vector/requirements/dr438/
	constructor_1_neg.cc: Likewise.
	* testsuite/23_containers/vector/requirements/dr438/
	constructor_2_neg.cc: Likewise.
	* testsuite/23_containers/vector/requirements/dr438/insert_neg.cc:
	Likewise.

<<<<<<< HEAD
2014-05-06  Jonathan Wakely  <jwakely@redhat.com>

	Backport from mainline
	2014-04-15  Jonathan Wakely  <jwakely@redhat.com>

	PR libstdc++/60594
	* include/std/functional (function::_Callable): Exclude own type
	from the callable checks.
	* testsuite/20_util/function/60594.cc: New.
=======
2014-05-06  Paolo Carlini  <paolo.carlini@oracle.com>

	* include/Makefile.in: Regenerate.

2014-05-06  François Dumont  <fdumont@gcc.gnu.org>

	* include/debug/macros.h [__glibcxx_check_equal_allocs]: Add
	parameter to pass the 2 instances to check allocator equality.
	* include/debug/safe_container.h: New, define _Safe_container<>.
	* include/Makefile.am: Add previous.
	* include/debug/deque (std::__debug::deque<>): Inherit
	_Safe_container<>. Use default implementation for all special
	functions.
	* include/debug/forward_list (std::__debug::forward_list<>):
	Likewise.
	* include/debug/list (std::__debug::list<>): Likewise.
	* include/debug/map.h (std::__debug::map<>): Likewise.
	* include/debug/multimap.h (std::__debug::multimap<>): Likewise.
	* include/debug/set.h (std::__debug::set<>): Likewise.
	* include/debug/multiset.h (std::__debug::multiset<>): Likewise.
	* include/debug/string (std::__debug::basic_string<>): Likewise.
	* include/debug/unordered_map
	(std::__debug::unordered_map<>): Likewise.
	(std::__debug::unordered_multimap<>): Likewise.
	* include/debug/unordered_set
	(std::__debug::unordered_set<>): Likewise.
	(std::__debug::unordered_multiset<>): Likewise.
	* include/debug/vector (std::__debug::vector<>): Likewise.
	* include/debug/safe_base.h (_Safe_sequence_base()): Add
	noexcept.
	(_Safe_sequence_base(_Safe_sequence_base&&): Remove.
	(~_Safe_sequence_base()): Add noexcept.
	* include/debug/safe_sequence.h
	(std::__debug::_Safe_node_sequence<>): New.
	* include/debug/safe_unordered_base.h
	(_Safe_unordered_container_base()): Add noexcept.
	(~_Safe_unordered_container_base()): Likewise.
	(_M_swap(_Safe_unordered_container_base&)): Likewise.
	* include/debug/safe_unordered_container.h:
	(_Safe_unordered_container<>::_M_invalidate_locals()): New.
	(_Safe_unordered_container<>::_M_invalidate_all()): New.
	* src/c++11/debug.cc: Limit includes, adapt methods noexcept
	qualifications.
	* testsuite/util/debug/checks.h (check_construct1): Just implement
	an invalid constructor invocation  and no other operations
	potentially not supported by some types of container.
	(check_construct2): Likewise.
	(check_construct3): Likewise.
	* testsuite/23_containers/forward_list/allocator/move.cc: Add
	check on iterators to make sure they are correctly moved in debug
	mode.
	* testsuite/23_containers/forward_list/allocator/move_assign.cc:
	Likewise.
	* testsuite/23_containers/map/allocator/move.cc: Likewise.
	* testsuite/23_containers/map/allocator/move_assign.cc: Likewise.
	* testsuite/23_containers/multimap/allocator/move.cc: Likewise.
	* testsuite/23_containers/multimap/allocator/move_assign.cc:
	Likewise.
	* testsuite/23_containers/multiset/allocator/move.cc: Likewise.
	* testsuite/23_containers/multiset/allocator/move_assign.cc:
	Likewise.
	* testsuite/23_containers/set/allocator/move.cc: Likewise.
	* testsuite/23_containers/set/allocator/move_assign.cc: Likewise.
	* testsuite/23_containers/unordered_map/allocator/move.cc:
	Likewise.
	* testsuite/23_containers/unordered_map/allocator/move_assign.cc:
	Likewise.
	* testsuite/23_containers/unordered_multimap/allocator/move.cc:
	Likewise.
	* testsuite/23_containers/unordered_multimap/allocator/move_assign.cc:
	Likewise.
	* testsuite/23_containers/unordered_multiset/allocator/move.cc:
	Likewise.
	* testsuite/23_containers/unordered_multiset/allocator/move_assign.cc:
	Likewise.
	* testsuite/23_containers/unordered_set/allocator/move.cc:
	Likewise.
	* testsuite/23_containers/unordered_set/allocator/move_assign.cc:
	Likewise.
	* testsuite/23_containers/forward_list/debug/construct1_neg.cc:
	New.
	* testsuite/23_containers/forward_list/debug/construct2_neg.cc:
	New.
	* testsuite/23_containers/forward_list/debug/construct3_neg.cc:
	New.
	* testsuite/23_containers/forward_list/debug/construct4_neg.cc:
	New.
	* testsuite/23_containers/forward_list/debug/move_assign_neg.cc:
	New.
	* testsuite/23_containers/forward_list/debug/move_neg.cc: New.
	* testsuite/23_containers/map/debug/construct5_neg.cc: New.
	* testsuite/23_containers/map/debug/move_assign_neg.cc: New.
	* testsuite/23_containers/map/debug/move_neg.cc: New.
	* testsuite/23_containers/multimap/debug/construct5_neg.cc: New.
	* testsuite/23_containers/multimap/debug/move_assign_neg.cc: New.
	* testsuite/23_containers/multimap/debug/move_neg.cc: New.
	* testsuite/23_containers/multiset/debug/construct5_neg.cc: New.
	* testsuite/23_containers/multiset/debug/move_assign_neg.cc: New.
	* testsuite/23_containers/multiset/debug/move_neg.cc: New.
	* testsuite/23_containers/set/debug/construct5_neg.cc: New.
	* testsuite/23_containers/set/debug/move_assign_neg.cc: New.
	* testsuite/23_containers/set/debug/move_neg.cc: New.
	* testsuite/23_containers/unordered_map/debug/construct5_neg.cc:
	New.
	* testsuite/23_containers/unordered_map/debug/move_assign_neg.cc:
	New.
	* testsuite/23_containers/unordered_map/debug/move_neg.cc: New.
	* testsuite/23_containers/unordered_multimap/debug/construct5_neg.cc:
	New.
	* testsuite/23_containers/unordered_multimap/debug/move_assign_neg.cc:
	New.
	* testsuite/23_containers/unordered_multimap/debug/move_neg.cc:
	New.
	* testsuite/23_containers/unordered_multiset/debug/construct5_neg.cc:
	New.
	* testsuite/23_containers/unordered_multiset/debug/move_assign_neg.cc:
	New.
	* testsuite/23_containers/unordered_multiset/debug/move_neg.cc:
	New.
	* testsuite/23_containers/unordered_set/debug/construct5_neg.cc:
	New.
	* testsuite/23_containers/unordered_set/debug/move_assign_neg.cc:
	New.
	* testsuite/23_containers/unordered_set/debug/move_neg.cc: New.
	* testsuite/23_containers/vector/debug/move_neg.cc: New.

2014-05-05  Andreas Schwab  <schwab@linux-m68k.org>

	* config/abi/post/ia64-linux-gnu/baseline_symbols.txt
	(CXXABI_1.3.9): Remove __float128 symbols.
>>>>>>> 02d42640

2014-05-02  Jonathan Wakely  <jwakely@redhat.com>

	PR libstdc++/59476
	* python/libstdcxx/v6/printers.py (get_value_from_Rb_tree_node): New
	function to handle both C++03 and C++11 _Rb_tree_node implementations.
	(StdRbtreeIteratorPrinter, StdMapPrinter, StdSetPrinter): Use it.
	* testsuite/libstdc++-prettyprinters/simple.cc: Update comment to
	refer to...
	* testsuite/libstdc++-prettyprinters/simple11.cc: New.

	PR libstdc++/61036
	* include/bits/shared_ptr_base.h (__shared_ptr::__shared_ptr(_Tp1*)):
	Check the correct type in the static assertion.
	* testsuite/20_util/shared_ptr/cons/61036.cc: New.

<<<<<<< HEAD
2014-04-27  Lars Gullik Bjønnes  <larsbj@gullik.org>
=======
2014-04-27  Tim Shen  <timshen91@gmail.com>

	* include/bits/regex_automaton.h (_NFA<>::_M_insert_repeat):
	Add _S_opcode_repeat support to distingush a loop from
	_S_opcode_alternative.
	* include/bits/regex_automaton.tcc (_State_base::_M_print,
	_State_base::_M_dot, _NFA<>::_M_eliminate_dummy,
	_StateSeq<>::_M_clone): Likewise.
	* include/bits/regex_compiler.tcc (_Compiler<>::_M_quantifier):
	Likewise.
	* include/bits/regex_executor.tcc (_Executor<>::_M_dfs): Likewise.
	* include/bits/regex_scanner.tcc (_Scanner<>::_M_eat_escape_ecma):
	Uglify local variable __i.
	* include/bits/regex_compiler.h (_BracketMatcher<>::_M_make_cache):
	Use size_t instead of int to compare with vector::size().

2014-04-27  Tim Shen  <timshen91@gmail.com>

	* include/bits/regex_executor.h: Add _M_rep_count to track how
	many times this repeat node are visited.
	* include/bits/regex_executor.tcc (_Executor<>::_M_rep_once_more,
	_Executor<>::_M_dfs): Use _M_rep_count to prevent entering
	infinite loop.

2014-04-27  Tim Shen  <timshen91@gmail.com>

	* include/bits/regex.tcc (__regex_algo_impl<>): Remove
	_GLIBCXX_REGEX_DFS_QUANTIFIERS_LIMIT and use
	_GLIBCXX_REGEX_USE_THOMPSON_NFA instead.
	* include/bits/regex_automaton.h: Remove quantifier counting variable.
	* include/bits/regex_automaton.tcc (_State_base::_M_dot):
	Adjust debug NFA dump.

2014-04-25  Lars Gullik Bjønnes  <larsbj@gullik.org>
>>>>>>> 02d42640

	PR libstdc++/60710
	* include/experimental/optional (operator!=): Implement in terms of
	operator==.
	* testsuite/experimental/optional/relops/1.cc: Remove operator!=.
	* testsuite/experimental/optional/relops/2.cc: Likewise.
	* testsuite/experimental/optional/relops/3.cc: Likewise.
	* testsuite/experimental/optional/relops/4.cc: Likewise.
	* testsuite/experimental/optional/relops/5.cc: Likewise.
	* testsuite/experimental/optional/relops/6.cc: Likewise.

<<<<<<< HEAD
2014-04-27  Jonathan Wakely  <jwakely@redhat.com>
=======
2014-04-25  Jonathan Wakely  <jwakely@redhat.com>

	PR libstdc++/60958
	* include/tr1/regex (regex_traits::isctype): Comment out broken code.
	* testsuite/util/testsuite_regex.h (regex_match_debug): Improve
	comment.

2014-04-25  Marc Glisse  <marc.glisse@inria.fr>

	* testsuite/util/testsuite_abi.cc (check_version): Update for
	CXXABI_1.3.9.

2014-04-24  Tim Shen  <timshen91@gmail.com>

	* include/bits/regex_automaton.tcc (_StateSeq<>::_M_clone()):
	Do _M_alt before _M_next.
	* testsuite/28_regex/basic_regex/multiple_quantifiers.cc: Add testcases.

2014-04-24  Marc Glisse  <marc.glisse@inria.fr>

	PR libstdc++/43622
	* config/abi/pre/gnu.ver (CXXABI_1.3.9): Remove __float128 symbols.
	* config/abi/pre/gnu-versioned-namespace.ver: Likewise.
	* config/abi/post/x86_64-linux-gnu/baseline_symbols.txt: Likewise.

2014-04-24  Andreas Schwab  <schwab@suse.de>

	* config/abi/post/ia64-linux-gnu/baseline_symbols.txt: Update for
	new CXXABI_1.3.9 symbols.

2014-04-23  Andreas Schwab  <schwab@linux-m68k.org>

	* config/abi/post/m68k-linux-gnu/baseline_symbols.txt
	(CXXABI_1.3.9): New version.

2014-04-22  Marc Glisse  <marc.glisse@inria.fr>

	PR libstdc++/43622
	* config/abi/pre/gnu.ver (CXXABI_1.3.9): New version, new symbols.
	* config/abi/pre/gnu-versioned-namespace.ver: New symbols.
	* config/abi/post/x86_64-linux-gnu/baseline_symbols.txt: Likewise.

2014-04-22  Rainer Orth  <ro@CeBiTec.Uni-Bielefeld.DE>

	* configure.host: Remove solaris2.9 handling.
	Change os_include_dir to os/solaris/solaris2.10.
	* acinclude.m4 (ac_has_gthreads): Remove solaris2.9* handling.
	* crossconfig.m4: Remove *-solaris2.9 handling, simplify.
	* configure: Regenerate.
	* config/abi/post/solaris2.9: Remove.
	* config/os/solaris/solaris2.9: Rename to ...
	* config/os/solaris/solaris2.10: ... this.
	* config/os/solaris/solaris2.10/os_defines.h (CLOCK_MONOTONIC):
	Remove.

	* doc/xml/manual/configure.xml (--enable-libstdcxx-threads):
	Remove Solaris 9 reference.
	* doc/html/manual/configure.html: Regenerate.

	* testsuite/27_io/basic_istream/extractors_arithmetic/char/12.cc:
	Remove *-*-solaris2.9 xfail.
	* testsuite/27_io/basic_istream/extractors_arithmetic/wchar_t/12.cc:
	Likewise.

	* testsuite/ext/enc_filebuf/char/13598.cc: Remove *-*-solaris2.9
	xfail.

2014-04-16  Jonathan Wakely  <jwakely@redhat.com>

	* include/std/functional (__is_location_invariant): Use __or_ helper.

2014-04-15  Jonathan Wakely  <jwakely@redhat.com>

	PR libstdc++/60734
	* include/bits/stl_tree.h (_Rb_tree::_M_end): Fix invalid cast.

	PR libstdc++/60695
	* include/std/atomic (atomic<_Tp>): Add static assertion.
	* testsuite/29_atomics/atomic/60695.cc: New.

	PR libstdc++/60594
	* include/std/functional (function::_Callable): Exclude own type
	from the callable checks.
	* testsuite/20_util/function/60594.cc: New.

	* include/bits/atomic_base.h (__atomic_base<_PTp*>::_M_type_size): Add
	const to constexpr member functions.

	* include/bits/shared_ptr.h (shared_ptr::shared_ptr(nullptr_t)): Use
	delegating constructor.
	* include/bits/shared_ptr_base.h
	(__shared_ptr::__shared_ptr(nullptr_t)): Likewise

	* include/std/atomic: Uglify parameter names.

	PR c++/60786
	* testsuite/20_util/shared_ptr/requirements/explicit_instantiation/
	1.cc: Fix invalid explicit instantiations with unqualified names.
	* testsuite/20_util/shared_ptr/requirements/explicit_instantiation/
	2.cc: Likweise.
	* testsuite/20_util/tuple/53648.cc: Likweise.
	* testsuite/20_util/weak_ptr/requirements/explicit_instantiation/1.cc:
	Likewise.
	* testsuite/20_util/weak_ptr/requirements/explicit_instantiation/2.cc:
	Likewise.
	* testsuite/23_containers/unordered_map/requirements/
	debug_container.cc: Likewise.
	* testsuite/23_containers/unordered_map/requirements/
	explicit_instantiation/3.cc: Likewise.
	* testsuite/23_containers/unordered_multimap/requirements/debug.cc:
	Likewise.
	* testsuite/23_containers/unordered_multimap/requirements/
	explicit_instantiation/3.cc: Likewise.
	* testsuite/23_containers/unordered_multiset/requirements/debug.cc:
	Likewise.
	* testsuite/23_containers/unordered_multiset/requirements/
	explicit_instantiation/3.cc: Likewise.
	* testsuite/23_containers/unordered_set/requirements/
	debug_container.cc: Likewise.
	* testsuite/23_containers/unordered_set/requirements/
	explicit_instantiation/3.cc: Likewise.

	* testsuite/24_iterators/insert_iterator/requirements/container.cc: Do
	not use uninitialized members in mem-initializers.
	* testsuite/ext/throw_value/cons.cc: Fix most vexing parse.
	* testsuite/util/testsuite_common_types.h: Update comment.

	* include/experimental/string_view: Fix inconsistent exception specs.

	* include/bits/shared_ptr.h (shared_ptr::shared_ptr(nullptr_t)):
	Remove name of unused parameter.

2014-04-14  Jonathan Wakely  <jwakely@redhat.com>

	* include/bits/stl_vector.h (_Vector_base::_Vector_impl,
	_Vector_base::_M_allocate): NullablePointer requirements do not
	include initialization from literal zero, use value-initialization.
	* include/bits/vector.tcc (vector::_M_insert_aux,
	vector::_M_explace_back_aux): Likewise for assignment.

	* include/bits/allocator.h (operator==, operator!=): Add exception
	specifications.
>>>>>>> 02d42640

	PR libstdc++/60497
	* include/std/tuple (get): Qualify calls to prevent ADL.
	* testsuite/20_util/tuple/60497.cc: New.

	* include/std/tuple (tuple_element_t): Define.
	* testsuite/20_util/tuple/tuple_element.cc: Change to compile-only
	test.
	* testsuite/20_util/tuple/tuple_element_t.cc: New.

<<<<<<< HEAD
2014-04-22  Release Manager

	* GCC 4.9.0 released.
=======
2014-04-11  Marc Glisse  <marc.glisse@inria.fr>

	PR libstdc++/59434
	* include/bits/stl_iterator.h (move_iterator::reference,
	move_iterator::operator*): Implement LWG 2106.
	* testsuite/24_iterators/move_iterator/dr2106.cc: New file.

2014-04-11  Marc Glisse  <marc.glisse@inria.fr>

	* include/std/complex (__complex_exp, pow): Specify the template
	parameter in calls to std::polar, for expression templates.
>>>>>>> 02d42640

2014-04-10  Andreas Schwab  <schwab@suse.de>

	* config/abi/post/alpha-linux-gnu/baseline_symbols.txt: Remove TLS
	symbols.
	* config/abi/post/m68k-linux-gnu/baseline_symbols.txt: Likewise.
	* config/abi/post/mips64-linux-gnu/baseline_symbols.txt: Likewise.

	* config/abi/post/ia64-linux-gnu/baseline_symbols.txt: Update.

2014-04-07  Jonathan Wakely  <jwakely@redhat.com>

	* testsuite/20_util/exchange/1.cc: Add missing return statements.
	* testsuite/20_util/pair/40925.cc: Avoid most vexing parse.
	* testsuite/22_locale/codecvt_byname/50714.cc: Add missing exception
	specifications.

2014-04-02  Dominique d'Humieres  <dominiq@lps.ens.fr>
	    Jack Howarth <howarth@bromo.med.uc.edu>

	PR target/54407
	* testsuite/30_threads/condition_variable/54185.cc: Skip for
	darwin < 11.

2014-04-01  Jonathan Wakely  <jwakely@redhat.com>

	* doc/xml/manual/backwards_compatibility.xml (backwards.third.headers):
	Update link.
	* doc/xml/manual/policy_data_structures_biblio.xml (bibliography):
	Fix broken links.
	* doc/xml/manual/shared_ptr.xml (shared_ptr.impl): Likewise.
	* doc/xml/manual/using_exceptions.xml (bibliography): Likewise.
	* doc/xml/manual/concurrency_extensions.xml
	(manual.ext.concurrency.impl.atomic_fallbacks): Likewise.
	* doc/html/*: Regenerate.

2014-03-31  Lars Gullik Bjønnes  <larsbj@gullik.org>
	    Jonathan Wakely  <jwakely@redhat.com>

	PR libstdc++/60270
	* include/std/iomanip (_Quoted_string operator>>): Do not clear
	string if input is not quoted.
	* testsuite/27_io/manipulators/standard/char/60270.cc: New.

2014-03-31  Jonathan Wakely  <jwakely@redhat.com>

	* libsupc++/eh_ptr.cc: Improve static_assert messages.

2014-03-31  Rainer Orth  <ro@CeBiTec.Uni-Bielefeld.DE>

	* testsuite/18_support/exception_ptr/60612-terminate.cc
	(terminate, f): Wrap in _GLIBCXX_USE_C99.
	* testsuite/18_support/exception_ptr/60612-unexpected.cc: Likewise.

2014-03-27  Jonathan Wakely  <jwakely@redhat.com>

	* doc/xml/manual/io.xml (std.io.objects): Additional markup.

	* doc/xml/faq.xml (faq): Refer to clauses instead of chapters.
	* doc/xml/manual/appendix_contributing.xml (contrib.design_notes):
	Likewise.
	* doc/xml/manual/backwards_compatibility.xml (backwards.third):
	Likewise.
	* doc/xml/manual/test.xml (test.organization.layout): Likewise.

	* doc/xml/manual/containers.xml (associative.bitset.size_variable):
	Fix bad s/part/chapter/ substitutions.
	* doc/xml/manual/io.xml (std.io): Likewise.
	* doc/xml/manual/numerics.xml (std.numerics.generalized_ops): Likewise.
	* doc/xml/manual/strings.xml (strings.string.Cstring): Likewise.

	* doc/html/*: Regenerate.

2014-03-27  Jonathan Wakely  <jwakely@redhat.com>

	PR libstdc++/60612
	* libsupc++/eh_ptr.cc: Assert __cxa_dependent_exception layout is
	compatible with __cxa_exception.
	* libsupc++/unwind-cxx.h (__cxa_dependent_exception): Add padding.
	Fix typos in comments.
	* testsuite/18_support/exception_ptr/60612-terminate.cc: New.
	* testsuite/18_support/exception_ptr/60612-unexpected.cc: New.

2014-03-25  Jonathan Wakely  <jwakely@redhat.com>

	PR libstdc++/60658
	* include/bits/atomic_base.h (__atomic_base<_PTp*>::is_lock_free()):
	Use sizeof pointer type not the element type.
	* testsuite/29_atomics/atomic/60658.cc: New.

2014-03-24  Jakub Jelinek  <jakub@redhat.com>

	* config/abi/post/powerpc64-linux-gnu/32/baseline_symbols.txt: Update.
	* config/abi/post/powerpc64-linux-gnu/baseline_symbols.txt: Likewise.
	* config/abi/post/s390-linux-gnu/baseline_symbols.txt: Likewise.
	* config/abi/post/s390x-linux-gnu/baseline_symbols.txt: Likewise.
	* config/abi/post/i486-linux-gnu/baseline_symbols.txt: Likewise.
	* config/abi/post/x86_64-linux-gnu/32/baseline_symbols.txt: Likewise.
	* config/abi/post/x86_64-linux-gnu/baseline_symbols.txt: Likewise.
	* config/abi/post/powerpc-linux-gnu/baseline_symbols.txt: Likewise.
	* config/abi/post/i386-linux-gnu/baseline_symbols.txt: Likewise.
	* config/abi/post/hppa-linux-gnu/baseline_symbols.txt: Remove TLS
	entries.

2014-03-23  John David Anglin  <danglin@gcc.gnu.org>

	* testsuite/23_containers/bitset/45713.cc: Skip compile on hppa*64*-*-*.

2014-03-23  François Dumont  <fdumont@gcc.gnu.org>

	* include/bits/hashtable.h (_Hashtable(allocator_type)): Fix call
	to delegated constructor.
	(_Hashtable(size_type, _H1, key_equal, allocator_type)): Likewise.
	(_Hashtable<_It>(_It, _It, size_type, _H1, key_equal, allocator_type)):
	Likewise.
	(_Hashtable(
	initializer_list, size_type, _H1, key_equal, allocator_type)): Likewise.

2014-03-23  John David Anglin  <danglin@gcc.gnu.org>

	PR libstdc++/60623
	* config/abi/post/hppa-linux-gnu/baseline_symbols.txt: Update.

2014-03-21  Jonathan Wakely  <jwakely@redhat.com>

	PR libstdc++/60587
	* include/debug/functions.h (_Is_contiguous_sequence): Define.
	(__foreign_iterator): Accept additional iterator. Do not dispatch on
	iterator category.
	(__foreign_iterator_aux2): Likewise. Add overload for iterators
	from different types of debug container. Use _Is_contiguous_sequence
	instead of is_lvalue_reference.
	(__foreign_iterator_aux3): Accept additional iterator. Avoid
	dereferencing past-the-end iterator.
	(__foreign_iterator_aux4): Use const value_type* instead of
	potentially user-defined const_pointer type.
	* include/debug/macros.h (__glibcxx_check_insert_range): Fix comment
	and pass end iterator to __gnu_debug::__foreign_iterator.
	(__glibcxx_check_insert_range_after): Likewise.
	(__glibcxx_check_max_load_factor): Fix comment.
	* include/debug/vector (_Is_contiguous_sequence): Define partial
	specializations.
	* testsuite/23_containers/vector/debug/57779_neg.cc: Remove
	-std=gnu++11 option and unused header.
	* testsuite/23_containers/vector/debug/60587.cc: New.
	* testsuite/23_containers/vector/debug/60587_neg.cc: New.

2014-03-20  Ulrich Weigand  <Ulrich.Weigand@de.ibm.com>

	* crossconfig.m4: Support spu-*-elf* targets.
	* configure: Regenerate.

2014-03-18  Jonathan Wakely  <jwakely@redhat.com>

	PR libstdc++/60564
	* include/std/future (__future_base::_Task_state<>): Change
	constructors to template functions using perfect forwarding.
	(__create_task_state): Use decayed type as stored task.
	(packaged_task::packaged_task(_Fn&&)): Forward instead of moving.
	* testsuite/30_threads/packaged_task/60564.cc: New.

2014-03-16  François Dumont  <fdumont@gcc.gnu.org>

	* scripts/create_testsuite_files: Add testsuite/experimental in
	the list of folders to search for tests.

2014-03-15  Andreas Schwab  <schwab@linux-m68k.org>

	* config/abi/post/m68k-linux-gnu/baseline_symbols.txt: New file.

2014-03-15  Tim Shen  <timshen91@gmail.com>

	* include/bits/regex.h: Add/modify comments.
	* include/bits/regex_compiler.h: Likewise.
	* include/bits/regex_executor.h: Likewise.
	* include/bits/regex_executor.tcc: Likewise.
	* include/bits/regex_scanner.h: Likewise.

2014-03-14  Jonathan Wakely  <jwakely@redhat.com>

	PR ipa/58721
	* config/abi/pre/gnu.ver (GLIBCXX_3.4.11): Remove unused pattern for
	_ZNSt12system_errorC* symbols which are not exported on any target.

2014-03-12  Roland McGrath  <mcgrathr@google.com>
	    Mark Seaborn  <mseaborn@google.com>

	PR libstdc++/59392
	* libsupc++/eh_call.cc (__cxa_call_unexpected): Call __do_catch with
	the address of a null pointer, not with a null pointer to pointer.
	Copy comment for this case from eh_personality.cc:__cxa_call_unexpected.
	* testsuite/18_support/bad_exception/59392.cc: New file.

2014-03-11  Jonathan Wakely  <jwakely@redhat.com>

	PR libstdc++/60499
	* include/debug/forward_list (forward_list::operator=(forward_list&&)):
	Uglify name.
	* include/debug/map (map::operator=(map&&)): Likewise.
	* include/debug/multimap (multimap::operator=(multimap&&)): Likewise.
	* include/debug/multiset (multiset::operator=(multiset&&)): Likewise.
	* include/debug/set (set::operator=(set&&)): Likewise.
	* include/debug/unordered_map
	(unordered_map::operator=(unordered_map&&)): Likewise.
	(unordered_multimap::operator=(unordered_multimap&&)): Likewise.
	* include/debug/unordered_set
	(unordered_set::operator=(unordered_set&&)): Likewise.
	(unordered_multiset::operator=(unordered_multiset&&)): Likewise.
	* include/debug/vector (vector::operator=(vector&&)): Likewise.
	* testsuite/23_containers/forward_list/debug/60499.cc: New
	* testsuite/23_containers/map/debug/60499.cc: New
	* testsuite/23_containers/multimap/debug/60499.cc: New
	* testsuite/23_containers/multiset/debug/60499.cc: New
	* testsuite/23_containers/set/debug/60499.cc: New
	* testsuite/23_containers/unordered_map/debug/60499.cc: New
	* testsuite/23_containers/unordered_multimap/debug/60499.cc: New
	* testsuite/23_containers/unordered_multiset/debug/60499.cc: New
	* testsuite/23_containers/unordered_set/debug/60499.cc: New
	* testsuite/23_containers/vector/debug/60499.cc: New

2014-03-05  Ed Smith-Rowland  <3dw4rd@verizon.net>

	* doc/xml/manual/status_cxx2014.xml: Add new items and latest papers
	for filesystem and fundamentals TS work items.

2014-03-04  Paolo Carlini  <paolo.carlini@oracle.com>

	PR c++/60376
	* testsuite/29_atomics/headers/atomic/types_std_c++0x_neg.cc:
	Adjust dg-error directives.

2014-02-26  Tim Shen  <timshen91@gmail.com>

	* include/bits/regex.tcc (match_results<>::format,
	regex_replace<>): Update __out after calling std::copy.
	* testsuite/28_regex/algorithms/regex_replace/char/dr2213.cc:
	Add testcase.
	* testsuite/28_regex/match_results/format.cc: Likewise.

2014-02-22  Marc Glisse  <marc.glisse@inria.fr>

	PR libstdc++/60308
	* include/bits/stl_deque.h (_Deque_base::_Deque_base(const
	allocator_type&)): Remove redundant call to _M_initialize_map.
	(deque::deque(const allocator_type&)): Initialize _Base with a
	constructor that calls _M_initialize_map.

	Partial revert:

	2013-09-20  Marc Glisse  <marc.glisse@inria.fr>
	PR libstdc++/58338
	(_Deque_base) [_Deque_base(const allocator_type&)]: Add missing call to
	_M_initialize_map.

2014-02-21  Ed Smith-Rowland  <3dw4rd@verizon.net>

	Rename testsuite directory shared_mutex to shared_timed_mutex
	for consistency.
	* testsuite/30_threads/shared_mutex: Moved to...
	* testsuite/30_threads/shared_timed_mutex: ...here

2014-02-20  Ed Smith-Rowland  <3dw4rd@verizon.net>

	Rename shared_mutex to shared_timed_mutex per C++14 acceptance of N3891.
	* include/std/shared_mutex: Rename shared_mutex to shared_timed_mutex.
	* testsuite/30_threads/shared_lock/locking/2.cc: Ditto.
	* testsuite/30_threads/shared_lock/locking/4.cc: Ditto.
	* testsuite/30_threads/shared_lock/locking/1.cc: Ditto.
	* testsuite/30_threads/shared_lock/locking/3.cc: Ditto.
	* testsuite/30_threads/shared_lock/requirements/
	explicit_instantiation.cc: Ditto.
	* testsuite/30_threads/shared_lock/requirements/typedefs.cc: Ditto.
	* testsuite/30_threads/shared_lock/cons/2.cc: Ditto.
	* testsuite/30_threads/shared_lock/cons/4.cc: Ditto.
	* testsuite/30_threads/shared_lock/cons/1.cc: Ditto.
	* testsuite/30_threads/shared_lock/cons/6.cc: Ditto.
	* testsuite/30_threads/shared_lock/cons/3.cc: Ditto.
	* testsuite/30_threads/shared_lock/cons/5.cc: Ditto.
	* testsuite/30_threads/shared_lock/modifiers/2.cc: Ditto.
	* testsuite/30_threads/shared_lock/modifiers/1.cc: Ditto.
	* testsuite/30_threads/shared_mutex/requirements/
	standard_layout.cc: Ditto.
	* testsuite/30_threads/shared_mutex/cons/copy_neg.cc: Ditto.
	* testsuite/30_threads/shared_mutex/cons/1.cc: Ditto.
	* testsuite/30_threads/shared_mutex/cons/assign_neg.cc: Ditto.
	* testsuite/30_threads/shared_mutex/try_lock/2.cc: Ditto.
	* testsuite/30_threads/shared_mutex/try_lock/1.cc: Ditto.

2014-02-10  Rainer Orth  <ro@CeBiTec.Uni-Bielefeld.DE>

	* testsuite/22_locale/num_put/put/char/14220.cc: Don't xfail
	execution on i?86-*-solaris2.9, remove comment.
	* testsuite/22_locale/num_put/put/wchar_t/14220.cc: Likewise.

2014-02-09  Richard Sandiford  <rdsandiford@googlemail.com>

	* config/abi/post/mips64-linux-gnu/32/baseline_symbols.txt: New file.
	* config/abi/post/mips64-linux-gnu/baseline_symbols.txt: Update.
	* config/abi/post/mips64-linux-gnu/64/baseline_symbols.txt: Likewise.

2014-01-29  Jonathan Wakely  <jwakely@redhat.com>

	* include/bits/alloc_traits.h (allocator_traits::_S_allocate): Do
	not use varargs when argument could be non-POD.
	(__alloctr_rebind_helper): Eliminate static const bool member by
	using true_type and false_type.
	(allocator_traits::__allocate_helper): Likewise.
	(allocator_traits::__construct_helper): Likewise.
	(allocator_traits::__destroy_helper): Likewise.
	(allocator_traits::__maxsize_helper): Likewise.
	(allocator_traits::__select_helper): Likewise.
	* include/bits/ptr_traits.h (__ptrtr_rebind_helper): Likewise.
	* include/bits/stl_tree.h (_Rb_tree::operator=(const _Rb_tree&)):
	Remove redundant condition.
	* include/bits/stl_vector.h (vector::operator=(const vector&)):
	Likewise.
	(_Vector_impl::_M_allocate, _Vector_impl::_M_deallocate): Use
	indirection through __alloc_traits.
	* include/ext/alloc_traits.h (__allocator_always_compares_equal):
	Eliminate static const bool members by using true_type and false_type.
	(__gnu_cxx::__alloc_traits::__is_custom_pointer): Optimize.
	* testsuite/util/testsuite_allocator.h (PointerBase): Define.
	* testsuite/20_util/allocator_traits/members/allocate_hint_nonpod.cc:
	New.
	* testsuite/20_util/allocator_traits/requirements/typedefs2.cc: New.

	PR libstdc++/59829
	* include/bits/stl_vector.h (vector::data()): Call _M_data_ptr.
	(vector::_M_data_ptr): New overloaded functions to ensure empty
	vectors do not dereference the pointer.
	* testsuite/23_containers/vector/59829.cc: New.
	* testsuite/23_containers/vector/requirements/dr438/assign_neg.cc:
	Adjust dg-error line number.
	* testsuite/23_containers/vector/requirements/dr438/
	constructor_1_neg.cc: Likewise.
	* testsuite/23_containers/vector/requirements/dr438/
	constructor_2_neg.cc: Likewise.
	* testsuite/23_containers/vector/requirements/dr438/insert_neg.cc:
	Likewise.

	PR libstdc++/21609
	* include/ext/array_allocator.h: Add deprecated attribute.

	PR libstdc++/57226
	* doc/xml/manual/debug.xml (debug.gdb): Update documentation for
	installation and use of python printers.
	* doc/xml/manual/status_cxx2011.xml: Update.
	* doc/html/*: Regenerate.

2014-01-28  Jonathan Wakely  <jwakely@redhat.com>
	    Kyle Lippincott  <spectral@google.com>

	PR libstdc++/59656
	* include/bits/shared_ptr.h (shared_ptr): Add new non-throwing
	constructor and grant friendship to weak_ptr.
	(weak_ptr::lock()): Use new constructor.
	* include/bits/shared_ptr_base.h
	(_Sp_counted_base::_M_add_ref_lock_nothrow()): Declare new function
	and define specializations.
	(__shared_count): Add new non-throwing constructor.
	(__shared_ptr): Add new non-throwing constructor and grant friendship
	to __weak_ptr.
	(__weak_ptr::lock()): Use new constructor.
	* testsuite/20_util/shared_ptr/cons/43820_neg.cc: Adjust dg-error.
	* testsuite/20_util/shared_ptr/cons/void_neg.cc: Likewise.

2014-01-27  Jonathan Wakely  <jwakely@redhat.com>

	PR libstdc++/59215
	* include/bits/shared_ptr_base.h
	(_Sp_counted_base<_S_atomic>::_M_add_ref_lock()): Use relaxed atomic
	load.

2014-01-27  Jason Merrill  <jason@redhat.com>

	Core DR 475
	PR c++/41174
	PR c++/59224
	* libsupc++/eh_throw.cc (__cxa_throw): Set uncaughtExceptions.
	* libsupc++/eh_alloc.cc (__cxa_allocate_dependent_exception)
	(__cxa_allocate_exception): Don't set it here.

2014-01-26  Jonathan Wakely  <jwakely@redhat.com>

	* include/bits/stl_map.h: Remove anachronistic comment.
	* include/bits/stl_multimap.h: Add whitespace.
	* testsuite/23_containers/map/modifiers/emplace/1.cc: Use
	-std=gnu++11 instead of -std=c++11.
	* testsuite/23_containers/map/operators/2.cc: Likewise.
	* testsuite/23_containers/multimap/modifiers/emplace/1.cc: Likewise.
	* testsuite/23_containers/multiset/modifiers/emplace/1.cc: Likewise.
	* testsuite/23_containers/set/modifiers/emplace/1.cc: Likewise.

	* acinclude.m4 (GLIBCXX_ENABLE_C99): Fix typo.
	* configure: Regenerate.

2014-01-24  Ed Smith-Rowland  <3dw4rd@verizon.net>

	PR libstdc++/59531
	* testsuite/experimental/string_view/operations/copy/char/1.cc: New.
	* testsuite/experimental/string_view/operations/copy/wchar_t/1.cc: New.

2014-01-24  Ed Smith-Rowland  <3dw4rd@verizon.net>
	    Peter A. Bigot <pab@pabigot.com>

	PR libstdc++/59531
	* include/experimental/string_view
	(copy(_CharT*, size_type, size_type) const): Correct throw string.
	Correct copy start location.

2014-01-24  Ed Smith-Rowland  <3dw4rd@verizon.net>
	    Peter A. Bigot <pab@pabigot.com>

	PR libstdc++/59530
	* include/experimental/string_view (operator[](size_type) const):
	Fix one-off index error in debug check.
	* testsuite/experimental/string_view/element_access/char/1.cc: Don't
	test basic_string_view at size().
	* testsuite/experimental/string_view/element_access/wchar_t/1.cc: Ditto.

2014-01-24  Ed Smith-Rowland  <3dw4rd@verizon.net>
	    Peter A. Bigot <pab@pabigot.com>

	PR libstdc++/59529
	* include/experimental/string_view
	(basic_string_view(const _CharT*, size_type)): Don't care if len == 0.
	* testsuite/experimental/string_view/operations/substr/char/1.cc:
	Comment out catch of out_of_range; No terminating null
	in basic_string_view.  Check begin == end.
	* testsuite/experimental/string_view/operations/substr/wchar_t/1.cc:
	Ditto.

2014-01-24  Jonathan Wakely  <jwakely@redhat.com>

	PR libstdc++/59548
	* include/debug/safe_base.h (_Safe_sequence_base): Define copy
	constructor to prevent it being implicitly defined as deleted, but
	do not copy anything.
	* include/debug/safe_unordered_base.h (_Safe_unordered_container_base):
	Define copy and move constructors similar to _Safe_sequence_base's.
	* testsuite/23_containers/unordered_map/59548.cc: New.

2014-01-23  Bernhard Reutner-Fischer  <aldot@gcc.gnu.org>
	    Steve Ellcey  <sellcey@mips.com>

	* acinclude.m4 (GLIBCXX_CHECK_TMPNAM): New check for tmpnam
	function.
	* configure.ac: Use GLIBCXX_CHECK_TMPNAM.
	* (configure, config.h.in): Regenerate.
	* include/c_global/cstdio: Guard ::tmpnam with _GLIBCXX_USE_TMPNAM

2014-01-23  Jonathan Wakely  <jwakely@redhat.com>

	* doc/xml/faq.xml (a-how_to_set_paths): Expand FAQ answer.
	* doc/xml/manual/abi.xml (abi.versioning.history): Correct symver.

	PR libstdc++/59872
	* include/bits/stl_map.h (map::operator=(map&&)): Fix comment.
	* include/bits/stl_multimap.h (multimap::operator=(multimap&&)):
	Likewise.
	* include/bits/stl_multiset.h (multiset::operator=(multiset&&)):
	Likewise.
	* include/bits/stl_set.h (set::operator=(set&&)): Likewise.
	* include/bits/stl_tree.h (_Rb_tree::_M_move_data): New overloaded
	functions to perform moving or copying of elements from rvalue tree.
	(_Rb_tree::_Rb_tree(_Rb_tree&&)): Use _M_move_data.
	(_Rb_tree::_Rb_tree(_Rb_tree&&, _Node_allocator&&)): Likewise.
	* testsuite/23_containers/map/59872.cc: New.
	* testsuite/23_containers/map/56613.cc: Remove duplicate include.

2014-01-22  Jonathan Wakely  <jwakely@redhat.com>

	* include/bits/stl_deque.h (_Deque_impl): Move comment.

	PR libstdc++/58764
	* include/bits/stl_deque.h (deque::deque(const allocator_type&):
	Split into separate default constructor and constructor taking
	allocator.
	* include/bits/stl_list.h (list::list(const allocator_type&): Likewise.
	* include/bits/stl_vector.h (vector::vector(const allocator_type&):
	Likewise.
	* include/debug/deque (deque::deque(const allocator_type&)): Likewise.
	* include/debug/list (list::list(const _Allocator&)): Likewise.
	* include/debug/map.h (map::map(const _Compare&, const _Allocator&)):
	Likewise.
	* include/debug/multimap.h
	(multimap::multimap(const _Compare&, const _Allocator&)): Likewise.
	* include/debug/set.h (set::set(const _Compare&, const _Allocator&)):
	Likewise.
	* include/debug/multiset.h
	(multiset::multiset(const _Compare&, const _Allocator&)): Likewise.
	* include/debug/vector (vector::vector(const allocator_type&)):
	Likewise.
	* include/profile/deque (deque::deque(const _Allocator&)): Likewise.
	* include/profile/list (list::list(const _Allocator&)): Likewise.
	* include/profile/map.h
	(map::map(const _Compare&, const _Allocator&)): Likewise.
	* include/profile/multimap.h
	(multimap::multimap(const _Compare&, const _Allocator&)): Likewise.
	* include/profile/set.h
	(set::set(const _Compare&, const _Allocator&)): Likewise.
	* include/profile/multiset.h
	(multiset::multiset(const _Compare&, const _Allocator&)): Likewise.
	* include/profile/vector (vector::vector(const _Allocator&)):
	Likewise.
	* testsuite/23_containers/deque/58764.cc: New.
	* testsuite/23_containers/list/58764.cc: New.
	* testsuite/23_containers/map/58764.cc: New.
	* testsuite/23_containers/multimap/58764.cc: New.
	* testsuite/23_containers/set/58764.cc: New.
	* testsuite/23_containers/multiset/58764.cc: New.
	* testsuite/23_containers/vector/58764.cc: New.
	* testsuite/23_containers/deque/requirements/dr438/assign_neg.cc:
	Adjust dg-error line number.
	* testsuite/23_containers/deque/requirements/dr438/
	constructor_1_neg.cc: Likewise.
	* testsuite/23_containers/deque/requirements/dr438/
	constructor_2_neg.cc: Likewise.
	* testsuite/23_containers/deque/requirements/dr438/insert_neg.cc:
	Likewise.
	* testsuite/23_containers/list/requirements/dr438/assign_neg.cc:
	Likewise.
	* testsuite/23_containers/list/requirements/dr438/constructor_1_neg.cc:
	Likewise.
	* testsuite/23_containers/list/requirements/dr438/constructor_2_neg.cc:
	Likewise.
	* testsuite/23_containers/list/requirements/dr438/insert_neg.cc:
	Likewise.
	* testsuite/23_containers/vector/requirements/dr438/assign_neg.cc:
	Likewise.
	* testsuite/23_containers/vector/requirements/dr438/
	constructor_1_neg.cc: Likewise.
	* testsuite/23_containers/vector/requirements/dr438/
	constructor_2_neg.cc: Likewise.
	* testsuite/23_containers/vector/requirements/dr438/insert_neg.cc:
	Likewise.

	PR libstdc++/58764 (again)
	* include/bits/stl_list.h (list): Make default constructor's exception
	specification conditional.
	* include/bits/stl_vector.h (vector): Likewise.
	* testsuite/util/testsuite_allocator.h (SimpleAllocator): Add noexcept
	to default constructor.
	* testsuite/23_containers/list/requirements/dr438/assign_neg.cc:
	Adjust dg-error line number.
	* testsuite/23_containers/list/requirements/dr438/constructor_1_neg.cc:
	Likewise.
	* testsuite/23_containers/list/requirements/dr438/constructor_2_neg.cc:
	Likewise.
	* testsuite/23_containers/list/requirements/dr438/insert_neg.cc:
	Likewise.
	* testsuite/23_containers/vector/requirements/dr438/assign_neg.cc:
	Likewise.
	* testsuite/23_containers/vector/requirements/dr438/
	constructor_1_neg.cc: Likewise.
	* testsuite/23_containers/vector/requirements/dr438/
	constructor_2_neg.cc: Likewise.
	* testsuite/23_containers/vector/requirements/dr438/insert_neg.cc:
	Likewise.

2014-01-21  Tim Shen  <timshen91@gmail.com>

	* include/bits/regex.tcc: Remove incorrect `nosubs` handling.
	* include/bits/regex_scanner.tcc: Handle `nosubs` correctly.
	* testsuite/28_regex/constants/syntax_option_type.cc: Add a test case.

2014-01-21  Jonathan Wakely  <jwakely@redhat.com>

	PR libstdc++/56267
	* include/bits/hashtable.h (__cache_default): Do not depend on
	whether the hash function is DefaultConstructible or CopyAssignable.
	(_Hashtable): Adjust static assertions.
	* doc/xml/manual/containers.xml (containers.unordered.cache): Update.
	* testsuite/23_containers/unordered_set/instantiation_neg.cc: Adjust
	dg-error line number.
	* testsuite/23_containers/unordered_set/
	not_default_constructible_hash_neg.cc: Remove.

2014-01-20  François Dumont  <fdumont@gcc.gnu.org>

	* scripts/create_testsuite_files: Add testsuite/experimental in
	the list of folders to search for tests.
	* include/experimental/string_view
	(basic_string_view<>::operator[]): Comment _GLIBCXX_DEBUG_ASSERT,
	incompatible with constexpr qualifier.
	(basic_string_view<>::front()): Likewise.
	(basic_string_view<>::back()): Likewise.
	* testsuite/experimental/string_view/element_access/wchar_t/2.cc:
	Merge dg-options directives into one.
	* testsuite/experimental/string_view/element_access/char/2.cc:
	Likewise. Remove invalid experimental namespace scope on
	string_view_type.

2014-01-20  Jonathan Wakely  <jwakely@redhat.com>

	PR libstdc++/56267
	* include/bits/hashtable_policy.h (_Hash_code_base<... false>): Grant
	friendship to _Local_iterator_base<..., false>.
	(_Local_iterator_base): Give protected access to all existing members.
	(_Local_iterator_base::_M_curr()): New public accessor.
	(_Local_iterator_base::_M_get_bucket()): New public accessor.
	(_Local_iterator_base<..., false>::_M_init()): New function to manage
	the lifetime of the _Hash_code_base explicitly.
	(_Local_iterator_base<..., false>::_M_destroy()): Likewise.
	(_Local_iterator_base<..., false>): Define copy constructor and copy
	assignment operator that use new functions to manage _Hash_code_base.
	(operator==(const _Local_iterator_base&, const _Local_iterator_base&),
	operator==(const _Local_iterator_base&, const _Local_iterator_base&)):
	Use public API for _Local_iterator_base.
	* include/debug/safe_local_iterator.h (_Safe_local_iterator): Likewise.
	* include/debug/unordered_map (__debug::unordered_map::erase(),
	__debug::unordered_multimap::erase()): Likewise.
	* include/debug/unordered_set (__debug::unordered_set::erase(),
	__debug::unordered_multiset::erase()): Likewise.
	* testsuite/23_containers/unordered_set/56267-2.cc: New test.

2014-01-19  Tim Shen  <timshen91@gmail.com>

	* include/bits/regex_compiler.h (_Comipler<>::_M_quantifier()):
	Fix parse error of multiple consecutive quantifiers like "a**".
	* include/bits/regex_compiler.tcc (_Comipler<>::_M_quantifier()):
	Likewise.
	* testsuite/28_regex/basic_regex/multiple_quantifiers.cc: New.

2014-01-17  François Dumont  <fdumont@gcc.gnu.org>

	* include/profile/set.h (set): Implement C++11 allocator-aware
	container requirements.
	* include/profile/map.h (map): Likewise.
	* include/profile/multiset.h (multiset): Likewise.
	* include/profile/multimap.h (multimap): Likewise.
	* include/profile/set.h
	(set::operator=(const set&)): Define as default in C++11 mode.
	(set::operator=(set&&)): Likewise.
	* include/profile/map.h
	(map::operator=(const map&)): Likewise.
	(map::operator=(map&&)): Likewise.
	* include/profile/multiset.h
	(multiset::operator=(const multiset&)): Likewise.
	(multiset::operator=(multiset&&)): Likewise.
	* include/profile/multimap.h
	(multimap::operator=(const multimap&)): Likewise.
	(multimap::operator=(multimap&&)): Likewise.
	* include/profile/set.h (set::operator=(std::initializer_list<>)):
	Rely on the same operator from normal mode.
	* include/profile/map.h (map::operator=(std::initializer_list<>)):
	Likewise.
	* include/profile/multiset.h
	(multiset::operator=(std::initializer_list<>)): Likewise.
	* include/profile/multimap.h
	(multimap::operator=(std::initializer_list<>)): Likewise.
	* include/profile/set.h (set::swap(set&)): Add noexcept
	specification.
	* include/profile/map.h (map::swap(map&)): Likewise.
	* include/profile/multiset.h (multiset::swap(multiset&)): Likewise.
	* include/profile/multimap.h (multimap::swap(multimap&)): Likewise.

2014-01-17  Tim Shen  <timshen91@gmail.com>

	* include/bits/regex_automaton.tcc (_StateSeq<>::_M_clone()): Do not
	use std::map.
	* include/bits/regex_automaton.h: Do not use std::set.
	* include/bits/regex_compiler.h (_BracketMatcher<>::_M_add_char(),
	_BracketMatcher<>::_M_add_collating_element(),
	_BracketMatcher<>::_M_add_equivalence_class(),
	_BracketMatcher<>::_M_make_range()): Likewise.
	* include/bits/regex_compiler.tcc (_BracketMatcher<>::_M_apply()):
	Likewise.
	* include/bits/regex_executor.h: Do not use std::queue.
	* include/bits/regex_executor.tcc (_Executor<>::_M_main(),
	_Executor<>::_M_dfs()): Likewise.
	* include/std/regex: Remove <map>, <set> and <queue>.

2014-01-17  Tim Shen  <timshen91@gmail.com>

	* include/bits/regex.h (__compile_nfa<>(), basic_regex<>::basic_regex(),
	basic_regex<>::assign()): Change __compile_nfa to accept
	const _CharT* only.
	* include/bits/regex_compiler.h: Change _Compiler's template
	argument from <_FwdIter, _TraitsT> to <_TraitsT>.
	* include/bits/regex_compiler.tcc: Likewise.

2014-01-17  Tim Shen  <timshen91@gmail.com>

	* include/bits/regex_compiler.h: Change _ScannerT into char-type
	templated.
	* include/bits/regex_scanner.h (_Scanner<>::_Scanner()): Separate
	_ScannerBase from _Scanner; Change _Scanner's template argument from
	_FwdIter to _CharT. Avoid use of std::map and std::set by using arrays
	instead.
	* include/bits/regex_scanner.tcc (_Scanner<>::_Scanner(),
	_Scanner<>::_M_scan_normal(), _Scanner<>::_M_eat_escape_ecma(),
	_Scanner<>::_M_eat_escape_posix(), _Scanner<>::_M_eat_escape_awk()):
	Likewise.
	* include/std/regex: Add <cstring> for using strchr.

2014-01-17  Tim Shen  <timshen91@gmail.com>

	* bits/regex_automaton.tcc: Indentation fix.
	* bits/regex_compiler.h (__compile_nfa<>(), _Compiler<>,
	_RegexTranslator<> _AnyMatcher<>, _CharMatcher<>,
	_BracketMatcher<>): Add bool option template parameters and
	specializations to make matching more efficient and space saving.
	* bits/regex_compiler.tcc: Likewise.

2014-01-15  François Dumont  <fdumont@gcc.gnu.org>

	PR libstdc++/59712
	* include/bits/hashtable_policy.h: Fix some long lines.
	* include/bits/hashtable.h (__hash_code_base_access): Define and
	use it to check its _M_bucket_index noexcept qualification. Use
	also in place of...
	(__access_protected_ctor): ...this.
	* testsuite/23_containers/unordered_set/instantiation_neg.cc:
	Adapt line number.
	* testsuite/23_containers/unordered_set/
	not_default_constructible_hash_neg.cc: Likewise.

2014-01-13  François Dumont  <fdumont@gcc.gnu.org>

	* include/debug/set.h (set): Implement C++11 allocator-aware
	container requirements.
	* include/debug/map.h (map): Likewise.
	* include/debug/multiset.h (multiset): Likewise.
	* include/debug/multimap.h (multimap): Likewise.
	* include/debug/set.h (set::operator=(set&&)): Add noexcept and
	fix implementation regarding management of safe iterators.
	* include/debug/map.h (map::operator=(map&&)): Likewise.
	* include/debug/multiset.h (multiset::operator=(multiset&&)): Likewise.
	* include/debug/multimap.h (multimap::operator=(multimap&&)):
	Likewise.
	* include/debug/set.h (set::operator=(std::initializer_list<>)):
	Rely on the same operator from normal mode.
	* include/debug/map.h (map::operator=(std::initializer_list<>)):
	Likewise.
	* include/debug/multiset.h
	(multiset::operator=(std::initializer_list<>)): Likewise.
	* include/debug/multimap.h
	(multimap::operator=(std::initializer_list<>)): Likewise.
	* include/debug/set.h (set::swap(set&)): Add noexcept
	specification, add allocator equality check.
	* include/debug/map.h (map::swap(map&)): Likewise.
	* include/debug/multiset.h (multiset::swap(multiset&)): Likewise.
	* include/debug/multimap.h (multimap::swap(multimap&)): Likewise.

2014-01-10  Jonathan Wakely  <jwakely@redhat.com>

	PR libstdc++/59698
	* doc/xml/manual/status_cxx1998.xml (iso.1998.specific): Markup
	and stylistic improvements.
	* doc/xml/manual/codecvt.xml (std.localization.facet.codecvt): Likewise
	and update for C++11.
	* doc/xml/manual/ctype.xml (std.localization.facet.ctype): Likewise.

	PR libstdc++/59687
	* doc/xml/manual/backwards_compatibility.xml
	(backwards.third.nocreate_noreplace): Correct and expand.

	PR libstdc++/59699
	* doc/xml/manual/support.xml (std.support.types.null): Update links.

2014-01-09  Jonathan Wakely  <jwakely@redhat.com>

	PR libstdc++/59738
	* include/bits/stl_vector.h (vector<>::_M_move_assign): Restore
	support for non-Movable types.

	PR libstdc++/59680
	* src/c++11/thread.cc (__sleep_for): Fix call to ::sleep.

2014-01-08  François Dumont  <fdumont@gcc.gnu.org>

	* include/bits/stl_vector.h (std::vector<>::_M_move_assign): Pass
	*this allocator instance when building temporary vector instance
	so that *this allocator does not get moved.
	* include/debug/safe_base.h
	(_Safe_sequence_base(_Safe_sequence_base&&)): New.
	* include/debug/vector (__gnu_debug::vector<>(vector&&)): Use new
	move constructor from _Safe_sequence_base.
	(__gnu_debug::vector<>(vector&&, const allocator_type&)): Swap
	safe iterators if the instance is moved.
	(__gnu_debug::vector<>::operator=(vector&&)): Likewise.
	* testsuite/23_containers/vector/allocator/move.cc (test01): Add
	check on a vector iterator.
	* testsuite/23_containers/vector/allocator/move_assign.cc
	(test02): Likewise.
	(test03): New, test with a non-propagating allocator.
	* testsuite/23_containers/vector/debug/move_assign_neg.cc: New.

2014-01-07  Tim Shen  <timshen91@gmail.com>

	* include/bits/regex_compiler.h (_AnyMatcher<>::_AnyMatcher(),
	_AnyMatcher<>::operator(), _AnyMatcher<>::_M_apply(),
	_CharMatcher<>::_CharMatcher(), _CharMatcher<>::_M_translate(),
	_BracketMatcher<>::_BracketMatcher(), _BracketMatcher<>::operator(),
	_BracketMatcher<>::_M_add_char(),
	_BracketMatcher<>::_M_add_collating_element(),
	_BracketMatcher<>::_M_add_equivalence_class(),
	_BracketMatcher<>::_M_add_character_class(),
	_BracketMatcher<>::_M_make_range(), _BracketMatcher<>::_M_ready(),
	_BracketMatcher<>::_M_apply(), _BracketMatcher<>::_M_make_cache()):
	Fix _AnyMatcher behavior of POSIX style and move _M_flags
	to template parameter; Add cache for _BracketMatcher. Adjust
	declarations from here...
	* include/bits/regex.h (basic_regex<>::imbue()): ...to here. Also,
	imbuing a regex will trigger a recompilation to rebuild the cache.
	* include/bits/regex_compiler.tcc (_Compiler<>::_M_atom(),
	_Compiler<>::_M_bracket_expression()): Adjust matchers' caller for
	different template bool parameters.
	* include/bits/regex_executor.h: Remove unnecessary declarations.
	* include/std/regex: Adjust including orders.
	* testsuite/28_regex/traits/char/user_defined.cc: New.
	* testsuite/28_regex/traits/wchar_t/user_defined.cc: New.

2014-01-07  Rainer Orth  <ro@CeBiTec.Uni-Bielefeld.DE>

	* config/abi/post/solaris2.9/baseline_symbols.txt: Regenerate.
	* config/abi/post/solaris2.9/sparcv9/baseline_symbols.txt: Likewise.
	* config/abi/post/solaris2.10/baseline_symbols.txt: Likewise.
	* config/abi/post/solaris2.10/amd64/baseline_symbols.txt: Likewise.
	* config/abi/post/solaris2.10/sparcv9/baseline_symbols.txt: Likewise.

2014-01-02  Richard Sandiford  <rdsandiford@googlemail.com>

	Update copyright years

2014-01-02  Richard Sandiford  <rdsandiford@googlemail.com>

	* testsuite/18_support/new_handler.cc,
	testsuite/18_support/terminate_handler.cc,
	testsuite/18_support/unexpected_handler.cc: Use the standard form for
	the copyright notice.

Copyright (C) 2014 Free Software Foundation, Inc.

Copying and distribution of this file, with or without modification,
are permitted in any medium without royalty provided the copyright
notice and this notice are preserved.<|MERGE_RESOLUTION|>--- conflicted
+++ resolved
@@ -1,5 +1,3 @@
-<<<<<<< HEAD
-=======
 2014-07-19  Jonathan Wakely  <jwakely@redhat.com>
 
 	* acinclude.m4 (GLIBCXX_CHECK_SDT_H): Replace AC_MSG_RESULT with
@@ -771,7 +769,6 @@
 	* testsuite/util/testsuite_abi.cc: Add GLIBCXX_3.4.21 version.
 	* testsuite/28_regex/regex_error/base.cc: New.
 
->>>>>>> 02d42640
 2014-05-08  Joshua Gay  <jgay@gnu.org>
 
 	PR libstdc++/61117
@@ -781,11 +778,6 @@
 
 2014-05-08  Jonathan Wakely  <jwakely@redhat.com>
 
-<<<<<<< HEAD
-	* include/std/iostream: Fix URL in comment.
-	* src/c++98/ios_init.cc: Fix path in comment.
-
-=======
 	PR libstdc++/57394
 	* include/bits/ios_base.h (ios_base(const ios_base&)): Define as
 	deleted for C++11.
@@ -808,7 +800,6 @@
 	* acinclude.m4 ([GLIBCXX_ENABLE_C99]): Avoid -Wwrite-strings warning.
 	* configure: Regenerate.
 
->>>>>>> 02d42640
 2014-05-07  Jonathan Wakely  <jwakely@redhat.com>
 
 	PR libstdc++/61023
@@ -832,17 +823,6 @@
 	* testsuite/23_containers/vector/requirements/dr438/insert_neg.cc:
 	Likewise.
 
-<<<<<<< HEAD
-2014-05-06  Jonathan Wakely  <jwakely@redhat.com>
-
-	Backport from mainline
-	2014-04-15  Jonathan Wakely  <jwakely@redhat.com>
-
-	PR libstdc++/60594
-	* include/std/functional (function::_Callable): Exclude own type
-	from the callable checks.
-	* testsuite/20_util/function/60594.cc: New.
-=======
 2014-05-06  Paolo Carlini  <paolo.carlini@oracle.com>
 
 	* include/Makefile.in: Regenerate.
@@ -973,7 +953,6 @@
 
 	* config/abi/post/ia64-linux-gnu/baseline_symbols.txt
 	(CXXABI_1.3.9): Remove __float128 symbols.
->>>>>>> 02d42640
 
 2014-05-02  Jonathan Wakely  <jwakely@redhat.com>
 
@@ -990,9 +969,6 @@
 	Check the correct type in the static assertion.
 	* testsuite/20_util/shared_ptr/cons/61036.cc: New.
 
-<<<<<<< HEAD
-2014-04-27  Lars Gullik Bjønnes  <larsbj@gullik.org>
-=======
 2014-04-27  Tim Shen  <timshen91@gmail.com>
 
 	* include/bits/regex_automaton.h (_NFA<>::_M_insert_repeat):
@@ -1027,7 +1003,6 @@
 	Adjust debug NFA dump.
 
 2014-04-25  Lars Gullik Bjønnes  <larsbj@gullik.org>
->>>>>>> 02d42640
 
 	PR libstdc++/60710
 	* include/experimental/optional (operator!=): Implement in terms of
@@ -1039,9 +1014,6 @@
 	* testsuite/experimental/optional/relops/5.cc: Likewise.
 	* testsuite/experimental/optional/relops/6.cc: Likewise.
 
-<<<<<<< HEAD
-2014-04-27  Jonathan Wakely  <jwakely@redhat.com>
-=======
 2014-04-25  Jonathan Wakely  <jwakely@redhat.com>
 
 	PR libstdc++/60958
@@ -1184,7 +1156,6 @@
 
 	* include/bits/allocator.h (operator==, operator!=): Add exception
 	specifications.
->>>>>>> 02d42640
 
 	PR libstdc++/60497
 	* include/std/tuple (get): Qualify calls to prevent ADL.
@@ -1195,11 +1166,6 @@
 	test.
 	* testsuite/20_util/tuple/tuple_element_t.cc: New.
 
-<<<<<<< HEAD
-2014-04-22  Release Manager
-
-	* GCC 4.9.0 released.
-=======
 2014-04-11  Marc Glisse  <marc.glisse@inria.fr>
 
 	PR libstdc++/59434
@@ -1211,7 +1177,6 @@
 
 	* include/std/complex (__complex_exp, pow): Specify the template
 	parameter in calls to std::polar, for expression templates.
->>>>>>> 02d42640
 
 2014-04-10  Andreas Schwab  <schwab@suse.de>
 

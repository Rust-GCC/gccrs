--- conflicted
+++ resolved
@@ -379,22 +379,7 @@
 			p.errorExpected(p.pos, "';'")
 			syncStmt(p)
 		}
-<<<<<<< HEAD
-=======
-	}
-}
-
-func (p *parser) atComma(context string) bool {
-	if p.tok == token.COMMA {
-		return true
-	}
-	if p.tok == token.SEMICOLON && p.lit == "\n" {
-		p.error(p.pos, "missing ',' before newline in "+context)
-		return true // "insert" the comma and continue
-
->>>>>>> 747e4b8f
-	}
-	return false
+	}
 }
 
 func (p *parser) atComma(context string) bool {

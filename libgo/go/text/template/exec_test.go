// Copyright 2011 The Go Authors. All rights reserved.
// Use of this source code is governed by a BSD-style
// license that can be found in the LICENSE file.

package template

import (
	"bytes"
	"errors"
	"flag"
	"fmt"
	"reflect"
	"strings"
	"testing"
)

var debug = flag.Bool("debug", false, "show the errors produced by the tests")

// T has lots of interesting pieces to use to test execution.
type T struct {
	// Basics
	True        bool
	I           int
	U16         uint16
	X           string
	FloatZero   float64
	ComplexZero float64
	// Nested structs.
	U *U
	// Struct with String method.
	V0     V
	V1, V2 *V
	// Struct with Error method.
	W0     W
	W1, W2 *W
	// Slices
	SI      []int
	SIEmpty []int
	SB      []bool
	// Maps
	MSI      map[string]int
	MSIone   map[string]int // one element, for deterministic output
	MSIEmpty map[string]int
	MXI      map[interface{}]int
	MII      map[int]int
	SMSI     []map[string]int
	// Empty interfaces; used to see if we can dig inside one.
	Empty0 interface{} // nil
	Empty1 interface{}
	Empty2 interface{}
	Empty3 interface{}
	Empty4 interface{}
	// Non-empty interface.
	NonEmptyInterface I
	// Stringer.
	Str fmt.Stringer
	Err error
	// Pointers
	PI  *int
	PSI *[]int
	NIL *int
	// Function (not method)
	BinaryFunc      func(string, string) string
	VariadicFunc    func(...string) string
	VariadicFuncInt func(int, ...string) string
	NilOKFunc       func(*int) bool
	// Template to test evaluation of templates.
	Tmpl *Template
	// Unexported field; cannot be accessed by template.
	unexported int
}

type U struct {
	V string
}

type V struct {
	j int
}

func (v *V) String() string {
	if v == nil {
		return "nilV"
	}
	return fmt.Sprintf("<%d>", v.j)
}

type W struct {
	k int
}

func (w *W) Error() string {
	if w == nil {
		return "nilW"
	}
	return fmt.Sprintf("[%d]", w.k)
}

var tVal = &T{
	True:   true,
	I:      17,
	U16:    16,
	X:      "x",
	U:      &U{"v"},
	V0:     V{6666},
	V1:     &V{7777}, // leave V2 as nil
	W0:     W{888},
	W1:     &W{999}, // leave W2 as nil
	SI:     []int{3, 4, 5},
	SB:     []bool{true, false},
	MSI:    map[string]int{"one": 1, "two": 2, "three": 3},
	MSIone: map[string]int{"one": 1},
	MXI:    map[interface{}]int{"one": 1},
	MII:    map[int]int{1: 1},
	SMSI: []map[string]int{
		{"one": 1, "two": 2},
		{"eleven": 11, "twelve": 12},
	},
	Empty1:            3,
	Empty2:            "empty2",
	Empty3:            []int{7, 8},
	Empty4:            &U{"UinEmpty"},
	NonEmptyInterface: new(T),
	Str:               bytes.NewBuffer([]byte("foozle")),
	Err:               errors.New("erroozle"),
	PI:                newInt(23),
	PSI:               newIntSlice(21, 22, 23),
	BinaryFunc:        func(a, b string) string { return fmt.Sprintf("[%s=%s]", a, b) },
	VariadicFunc:      func(s ...string) string { return fmt.Sprint("<", strings.Join(s, "+"), ">") },
	VariadicFuncInt:   func(a int, s ...string) string { return fmt.Sprint(a, "=<", strings.Join(s, "+"), ">") },
	NilOKFunc:         func(s *int) bool { return s == nil },
	Tmpl:              Must(New("x").Parse("test template")), // "x" is the value of .X
}

// A non-empty interface.
type I interface {
	Method0() string
}

var iVal I = tVal

// Helpers for creation.
func newInt(n int) *int {
	p := new(int)
	*p = n
	return p
}

func newIntSlice(n ...int) *[]int {
	p := new([]int)
	*p = make([]int, len(n))
	copy(*p, n)
	return p
}

// Simple methods with and without arguments.
func (t *T) Method0() string {
	return "M0"
}

func (t *T) Method1(a int) int {
	return a
}

func (t *T) Method2(a uint16, b string) string {
	return fmt.Sprintf("Method2: %d %s", a, b)
}

func (t *T) Method3(v interface{}) string {
	return fmt.Sprintf("Method3: %v", v)
}

func (t *T) MAdd(a int, b []int) []int {
	v := make([]int, len(b))
	for i, x := range b {
		v[i] = x + a
	}
	return v
}

var myError = errors.New("my error")

// MyError returns a value and an error according to its argument.
func (t *T) MyError(error bool) (bool, error) {
	if error {
		return true, myError
	}
	return false, nil
}

// A few methods to test chaining.
func (t *T) GetU() *U {
	return t.U
}

func (u *U) TrueFalse(b bool) string {
	if b {
		return "true"
	}
	return ""
}

func typeOf(arg interface{}) string {
	return fmt.Sprintf("%T", arg)
}

type execTest struct {
	name   string
	input  string
	output string
	data   interface{}
	ok     bool
}

// bigInt and bigUint are hex string representing numbers either side
// of the max int boundary.
// We do it this way so the test doesn't depend on ints being 32 bits.
var (
	bigInt  = fmt.Sprintf("0x%x", int(1<<uint(reflect.TypeOf(0).Bits()-1)-1))
	bigUint = fmt.Sprintf("0x%x", uint(1<<uint(reflect.TypeOf(0).Bits()-1)))
)

var execTests = []execTest{
	// Trivial cases.
	{"empty", "", "", nil, true},
	{"text", "some text", "some text", nil, true},
	{"nil action", "{{nil}}", "", nil, false},

	// Ideal constants.
	{"ideal int", "{{typeOf 3}}", "int", 0, true},
	{"ideal float", "{{typeOf 1.0}}", "float64", 0, true},
	{"ideal exp float", "{{typeOf 1e1}}", "float64", 0, true},
	{"ideal complex", "{{typeOf 1i}}", "complex128", 0, true},
	{"ideal int", "{{typeOf " + bigInt + "}}", "int", 0, true},
	{"ideal too big", "{{typeOf " + bigUint + "}}", "", 0, false},
	{"ideal nil without type", "{{nil}}", "", 0, false},

	// Fields of structs.
	{".X", "-{{.X}}-", "-x-", tVal, true},
	{".U.V", "-{{.U.V}}-", "-v-", tVal, true},
	{".unexported", "{{.unexported}}", "", tVal, false},

	// Fields on maps.
	{"map .one", "{{.MSI.one}}", "1", tVal, true},
	{"map .two", "{{.MSI.two}}", "2", tVal, true},
	{"map .NO", "{{.MSI.NO}}", "<no value>", tVal, true},
	{"map .one interface", "{{.MXI.one}}", "1", tVal, true},
	{"map .WRONG args", "{{.MSI.one 1}}", "", tVal, false},
	{"map .WRONG type", "{{.MII.one}}", "", tVal, false},

	// Dots of all kinds to test basic evaluation.
	{"dot int", "<{{.}}>", "<13>", 13, true},
	{"dot uint", "<{{.}}>", "<14>", uint(14), true},
	{"dot float", "<{{.}}>", "<15.1>", 15.1, true},
	{"dot bool", "<{{.}}>", "<true>", true, true},
	{"dot complex", "<{{.}}>", "<(16.2-17i)>", 16.2 - 17i, true},
	{"dot string", "<{{.}}>", "<hello>", "hello", true},
	{"dot slice", "<{{.}}>", "<[-1 -2 -3]>", []int{-1, -2, -3}, true},
	{"dot map", "<{{.}}>", "<map[two:22]>", map[string]int{"two": 22}, true},
	{"dot struct", "<{{.}}>", "<{7 seven}>", struct {
		a int
		b string
	}{7, "seven"}, true},

	// Variables.
	{"$ int", "{{$}}", "123", 123, true},
	{"$.I", "{{$.I}}", "17", tVal, true},
	{"$.U.V", "{{$.U.V}}", "v", tVal, true},
	{"declare in action", "{{$x := $.U.V}}{{$x}}", "v", tVal, true},

	// Type with String method.
	{"V{6666}.String()", "-{{.V0}}-", "-<6666>-", tVal, true},
	{"&V{7777}.String()", "-{{.V1}}-", "-<7777>-", tVal, true},
	{"(*V)(nil).String()", "-{{.V2}}-", "-nilV-", tVal, true},

	// Type with Error method.
	{"W{888}.Error()", "-{{.W0}}-", "-[888]-", tVal, true},
	{"&W{999}.Error()", "-{{.W1}}-", "-[999]-", tVal, true},
	{"(*W)(nil).Error()", "-{{.W2}}-", "-nilW-", tVal, true},

	// Pointers.
	{"*int", "{{.PI}}", "23", tVal, true},
	{"*[]int", "{{.PSI}}", "[21 22 23]", tVal, true},
	{"*[]int[1]", "{{index .PSI 1}}", "22", tVal, true},
	{"NIL", "{{.NIL}}", "<nil>", tVal, true},

	// Empty interfaces holding values.
	{"empty nil", "{{.Empty0}}", "<no value>", tVal, true},
	{"empty with int", "{{.Empty1}}", "3", tVal, true},
	{"empty with string", "{{.Empty2}}", "empty2", tVal, true},
	{"empty with slice", "{{.Empty3}}", "[7 8]", tVal, true},
	{"empty with struct", "{{.Empty4}}", "{UinEmpty}", tVal, true},
	{"empty with struct, field", "{{.Empty4.V}}", "UinEmpty", tVal, true},

	// Method calls.
	{".Method0", "-{{.Method0}}-", "-M0-", tVal, true},
	{".Method1(1234)", "-{{.Method1 1234}}-", "-1234-", tVal, true},
	{".Method1(.I)", "-{{.Method1 .I}}-", "-17-", tVal, true},
	{".Method2(3, .X)", "-{{.Method2 3 .X}}-", "-Method2: 3 x-", tVal, true},
	{".Method2(.U16, `str`)", "-{{.Method2 .U16 `str`}}-", "-Method2: 16 str-", tVal, true},
	{".Method2(.U16, $x)", "{{if $x := .X}}-{{.Method2 .U16 $x}}{{end}}-", "-Method2: 16 x-", tVal, true},
	{".Method3(nil constant)", "-{{.Method3 nil}}-", "-Method3: <nil>-", tVal, true},
	{".Method3(nil value)", "-{{.Method3 .MXI.unset}}-", "-Method3: <nil>-", tVal, true},
	{"method on var", "{{if $x := .}}-{{$x.Method2 .U16 $x.X}}{{end}}-", "-Method2: 16 x-", tVal, true},
	{"method on chained var",
		"{{range .MSIone}}{{if $.U.TrueFalse $.True}}{{$.U.TrueFalse $.True}}{{else}}WRONG{{end}}{{end}}",
		"true", tVal, true},
	{"chained method",
		"{{range .MSIone}}{{if $.GetU.TrueFalse $.True}}{{$.U.TrueFalse $.True}}{{else}}WRONG{{end}}{{end}}",
		"true", tVal, true},
	{"chained method on variable",
		"{{with $x := .}}{{with .SI}}{{$.GetU.TrueFalse $.True}}{{end}}{{end}}",
		"true", tVal, true},
	{".NilOKFunc not nil", "{{call .NilOKFunc .PI}}", "false", tVal, true},
	{".NilOKFunc nil", "{{call .NilOKFunc nil}}", "true", tVal, true},

	// Function call builtin.
	{".BinaryFunc", "{{call .BinaryFunc `1` `2`}}", "[1=2]", tVal, true},
	{".VariadicFunc0", "{{call .VariadicFunc}}", "<>", tVal, true},
	{".VariadicFunc2", "{{call .VariadicFunc `he` `llo`}}", "<he+llo>", tVal, true},
	{".VariadicFuncInt", "{{call .VariadicFuncInt 33 `he` `llo`}}", "33=<he+llo>", tVal, true},
	{"if .BinaryFunc call", "{{ if .BinaryFunc}}{{call .BinaryFunc `1` `2`}}{{end}}", "[1=2]", tVal, true},
	{"if not .BinaryFunc call", "{{ if not .BinaryFunc}}{{call .BinaryFunc `1` `2`}}{{else}}No{{end}}", "No", tVal, true},
	{"Interface Call", `{{stringer .S}}`, "foozle", map[string]interface{}{"S": bytes.NewBufferString("foozle")}, true},

	// Erroneous function calls (check args).
	{".BinaryFuncTooFew", "{{call .BinaryFunc `1`}}", "", tVal, false},
	{".BinaryFuncTooMany", "{{call .BinaryFunc `1` `2` `3`}}", "", tVal, false},
	{".BinaryFuncBad0", "{{call .BinaryFunc 1 3}}", "", tVal, false},
	{".BinaryFuncBad1", "{{call .BinaryFunc `1` 3}}", "", tVal, false},
	{".VariadicFuncBad0", "{{call .VariadicFunc 3}}", "", tVal, false},
	{".VariadicFuncIntBad0", "{{call .VariadicFuncInt}}", "", tVal, false},
	{".VariadicFuncIntBad`", "{{call .VariadicFuncInt `x`}}", "", tVal, false},
	{".VariadicFuncNilBad", "{{call .VariadicFunc nil}}", "", tVal, false},

	// Pipelines.
	{"pipeline", "-{{.Method0 | .Method2 .U16}}-", "-Method2: 16 M0-", tVal, true},
	{"pipeline func", "-{{call .VariadicFunc `llo` | call .VariadicFunc `he` }}-", "-<he+<llo>>-", tVal, true},

	// Parenthesized expressions
	{"parens in pipeline", "{{printf `%d %d %d` (1) (2 | add 3) (add 4 (add 5 6))}}", "1 5 15", tVal, true},

	// Parenthesized expressions with field accesses
	{"parens: $ in paren", "{{($).X}}", "x", tVal, true},
	{"parens: $.GetU in paren", "{{($.GetU).V}}", "v", tVal, true},
	{"parens: $ in paren in pipe", "{{($ | echo).X}}", "x", tVal, true},
	{"parens: spaces and args", `{{(makemap "up" "down" "left" "right").left}}`, "right", tVal, true},

	// If.
	{"if true", "{{if true}}TRUE{{end}}", "TRUE", tVal, true},
	{"if false", "{{if false}}TRUE{{else}}FALSE{{end}}", "FALSE", tVal, true},
	{"if nil", "{{if nil}}TRUE{{end}}", "", tVal, false},
	{"if 1", "{{if 1}}NON-ZERO{{else}}ZERO{{end}}", "NON-ZERO", tVal, true},
	{"if 0", "{{if 0}}NON-ZERO{{else}}ZERO{{end}}", "ZERO", tVal, true},
	{"if 1.5", "{{if 1.5}}NON-ZERO{{else}}ZERO{{end}}", "NON-ZERO", tVal, true},
	{"if 0.0", "{{if .FloatZero}}NON-ZERO{{else}}ZERO{{end}}", "ZERO", tVal, true},
	{"if 1.5i", "{{if 1.5i}}NON-ZERO{{else}}ZERO{{end}}", "NON-ZERO", tVal, true},
	{"if 0.0i", "{{if .ComplexZero}}NON-ZERO{{else}}ZERO{{end}}", "ZERO", tVal, true},
	{"if emptystring", "{{if ``}}NON-EMPTY{{else}}EMPTY{{end}}", "EMPTY", tVal, true},
	{"if string", "{{if `notempty`}}NON-EMPTY{{else}}EMPTY{{end}}", "NON-EMPTY", tVal, true},
	{"if emptyslice", "{{if .SIEmpty}}NON-EMPTY{{else}}EMPTY{{end}}", "EMPTY", tVal, true},
	{"if slice", "{{if .SI}}NON-EMPTY{{else}}EMPTY{{end}}", "NON-EMPTY", tVal, true},
	{"if emptymap", "{{if .MSIEmpty}}NON-EMPTY{{else}}EMPTY{{end}}", "EMPTY", tVal, true},
	{"if map", "{{if .MSI}}NON-EMPTY{{else}}EMPTY{{end}}", "NON-EMPTY", tVal, true},
	{"if map unset", "{{if .MXI.none}}NON-ZERO{{else}}ZERO{{end}}", "ZERO", tVal, true},
	{"if map not unset", "{{if not .MXI.none}}ZERO{{else}}NON-ZERO{{end}}", "ZERO", tVal, true},
	{"if $x with $y int", "{{if $x := true}}{{with $y := .I}}{{$x}},{{$y}}{{end}}{{end}}", "true,17", tVal, true},
	{"if $x with $x int", "{{if $x := true}}{{with $x := .I}}{{$x}},{{end}}{{$x}}{{end}}", "17,true", tVal, true},

	// Print etc.
	{"print", `{{print "hello, print"}}`, "hello, print", tVal, true},
	{"print 123", `{{print 1 2 3}}`, "1 2 3", tVal, true},
	{"print nil", `{{print nil}}`, "<nil>", tVal, true},
	{"println", `{{println 1 2 3}}`, "1 2 3\n", tVal, true},
	{"printf int", `{{printf "%04x" 127}}`, "007f", tVal, true},
	{"printf float", `{{printf "%g" 3.5}}`, "3.5", tVal, true},
	{"printf complex", `{{printf "%g" 1+7i}}`, "(1+7i)", tVal, true},
	{"printf string", `{{printf "%s" "hello"}}`, "hello", tVal, true},
	{"printf function", `{{printf "%#q" zeroArgs}}`, "`zeroArgs`", tVal, true},
	{"printf field", `{{printf "%s" .U.V}}`, "v", tVal, true},
	{"printf method", `{{printf "%s" .Method0}}`, "M0", tVal, true},
	{"printf dot", `{{with .I}}{{printf "%d" .}}{{end}}`, "17", tVal, true},
	{"printf var", `{{with $x := .I}}{{printf "%d" $x}}{{end}}`, "17", tVal, true},
	{"printf lots", `{{printf "%d %s %g %s" 127 "hello" 7-3i .Method0}}`, "127 hello (7-3i) M0", tVal, true},

	// HTML.
	{"html", `{{html "<script>alert(\"XSS\");</script>"}}`,
		"&lt;script&gt;alert(&#34;XSS&#34;);&lt;/script&gt;", nil, true},
	{"html pipeline", `{{printf "<script>alert(\"XSS\");</script>" | html}}`,
		"&lt;script&gt;alert(&#34;XSS&#34;);&lt;/script&gt;", nil, true},

	// JavaScript.
	{"js", `{{js .}}`, `It\'d be nice.`, `It'd be nice.`, true},

	// URL query.
	{"urlquery", `{{"http://www.example.org/"|urlquery}}`, "http%3A%2F%2Fwww.example.org%2F", nil, true},

	// Booleans
	{"not", "{{not true}} {{not false}}", "false true", nil, true},
	{"and", "{{and false 0}} {{and 1 0}} {{and 0 true}} {{and 1 1}}", "false 0 0 1", nil, true},
	{"or", "{{or 0 0}} {{or 1 0}} {{or 0 true}} {{or 1 1}}", "0 1 true 1", nil, true},
	{"boolean if", "{{if and true 1 `hi`}}TRUE{{else}}FALSE{{end}}", "TRUE", tVal, true},
	{"boolean if not", "{{if and true 1 `hi` | not}}TRUE{{else}}FALSE{{end}}", "FALSE", nil, true},

	// Indexing.
	{"slice[0]", "{{index .SI 0}}", "3", tVal, true},
	{"slice[1]", "{{index .SI 1}}", "4", tVal, true},
	{"slice[HUGE]", "{{index .SI 10}}", "", tVal, false},
	{"slice[WRONG]", "{{index .SI `hello`}}", "", tVal, false},
	{"map[one]", "{{index .MSI `one`}}", "1", tVal, true},
	{"map[two]", "{{index .MSI `two`}}", "2", tVal, true},
	{"map[NO]", "{{index .MSI `XXX`}}", "0", tVal, true},
<<<<<<< HEAD
=======
	{"map[nil]", "{{index .MSI nil}}", "0", tVal, true},
>>>>>>> 747e4b8f
	{"map[WRONG]", "{{index .MSI 10}}", "", tVal, false},
	{"double index", "{{index .SMSI 1 `eleven`}}", "11", tVal, true},

	// Len.
	{"slice", "{{len .SI}}", "3", tVal, true},
	{"map", "{{len .MSI }}", "3", tVal, true},
	{"len of int", "{{len 3}}", "", tVal, false},
	{"len of nothing", "{{len .Empty0}}", "", tVal, false},

	// With.
	{"with true", "{{with true}}{{.}}{{end}}", "true", tVal, true},
	{"with false", "{{with false}}{{.}}{{else}}FALSE{{end}}", "FALSE", tVal, true},
	{"with 1", "{{with 1}}{{.}}{{else}}ZERO{{end}}", "1", tVal, true},
	{"with 0", "{{with 0}}{{.}}{{else}}ZERO{{end}}", "ZERO", tVal, true},
	{"with 1.5", "{{with 1.5}}{{.}}{{else}}ZERO{{end}}", "1.5", tVal, true},
	{"with 0.0", "{{with .FloatZero}}{{.}}{{else}}ZERO{{end}}", "ZERO", tVal, true},
	{"with 1.5i", "{{with 1.5i}}{{.}}{{else}}ZERO{{end}}", "(0+1.5i)", tVal, true},
	{"with 0.0i", "{{with .ComplexZero}}{{.}}{{else}}ZERO{{end}}", "ZERO", tVal, true},
	{"with emptystring", "{{with ``}}{{.}}{{else}}EMPTY{{end}}", "EMPTY", tVal, true},
	{"with string", "{{with `notempty`}}{{.}}{{else}}EMPTY{{end}}", "notempty", tVal, true},
	{"with emptyslice", "{{with .SIEmpty}}{{.}}{{else}}EMPTY{{end}}", "EMPTY", tVal, true},
	{"with slice", "{{with .SI}}{{.}}{{else}}EMPTY{{end}}", "[3 4 5]", tVal, true},
	{"with emptymap", "{{with .MSIEmpty}}{{.}}{{else}}EMPTY{{end}}", "EMPTY", tVal, true},
	{"with map", "{{with .MSIone}}{{.}}{{else}}EMPTY{{end}}", "map[one:1]", tVal, true},
	{"with empty interface, struct field", "{{with .Empty4}}{{.V}}{{end}}", "UinEmpty", tVal, true},
	{"with $x int", "{{with $x := .I}}{{$x}}{{end}}", "17", tVal, true},
	{"with $x struct.U.V", "{{with $x := $}}{{$x.U.V}}{{end}}", "v", tVal, true},
	{"with variable and action", "{{with $x := $}}{{$y := $.U.V}}{{$y}}{{end}}", "v", tVal, true},

	// Range.
	{"range []int", "{{range .SI}}-{{.}}-{{end}}", "-3--4--5-", tVal, true},
	{"range empty no else", "{{range .SIEmpty}}-{{.}}-{{end}}", "", tVal, true},
	{"range []int else", "{{range .SI}}-{{.}}-{{else}}EMPTY{{end}}", "-3--4--5-", tVal, true},
	{"range empty else", "{{range .SIEmpty}}-{{.}}-{{else}}EMPTY{{end}}", "EMPTY", tVal, true},
	{"range []bool", "{{range .SB}}-{{.}}-{{end}}", "-true--false-", tVal, true},
	{"range []int method", "{{range .SI | .MAdd .I}}-{{.}}-{{end}}", "-20--21--22-", tVal, true},
	{"range map", "{{range .MSI}}-{{.}}-{{end}}", "-1--3--2-", tVal, true},
	{"range empty map no else", "{{range .MSIEmpty}}-{{.}}-{{end}}", "", tVal, true},
	{"range map else", "{{range .MSI}}-{{.}}-{{else}}EMPTY{{end}}", "-1--3--2-", tVal, true},
	{"range empty map else", "{{range .MSIEmpty}}-{{.}}-{{else}}EMPTY{{end}}", "EMPTY", tVal, true},
	{"range empty interface", "{{range .Empty3}}-{{.}}-{{else}}EMPTY{{end}}", "-7--8-", tVal, true},
	{"range empty nil", "{{range .Empty0}}-{{.}}-{{end}}", "", tVal, true},
	{"range $x SI", "{{range $x := .SI}}<{{$x}}>{{end}}", "<3><4><5>", tVal, true},
	{"range $x $y SI", "{{range $x, $y := .SI}}<{{$x}}={{$y}}>{{end}}", "<0=3><1=4><2=5>", tVal, true},
	{"range $x MSIone", "{{range $x := .MSIone}}<{{$x}}>{{end}}", "<1>", tVal, true},
	{"range $x $y MSIone", "{{range $x, $y := .MSIone}}<{{$x}}={{$y}}>{{end}}", "<one=1>", tVal, true},
	{"range $x PSI", "{{range $x := .PSI}}<{{$x}}>{{end}}", "<21><22><23>", tVal, true},
	{"declare in range", "{{range $x := .PSI}}<{{$foo:=$x}}{{$x}}>{{end}}", "<21><22><23>", tVal, true},
	{"range count", `{{range $i, $x := count 5}}[{{$i}}]{{$x}}{{end}}`, "[0]a[1]b[2]c[3]d[4]e", tVal, true},
	{"range nil count", `{{range $i, $x := count 0}}{{else}}empty{{end}}`, "empty", tVal, true},

	// Cute examples.
	{"or as if true", `{{or .SI "slice is empty"}}`, "[3 4 5]", tVal, true},
	{"or as if false", `{{or .SIEmpty "slice is empty"}}`, "slice is empty", tVal, true},

	// Error handling.
	{"error method, error", "{{.MyError true}}", "", tVal, false},
	{"error method, no error", "{{.MyError false}}", "false", tVal, true},

	// Fixed bugs.
	// Must separate dot and receiver; otherwise args are evaluated with dot set to variable.
	{"bug0", "{{range .MSIone}}{{if $.Method1 .}}X{{end}}{{end}}", "X", tVal, true},
	// Do not loop endlessly in indirect for non-empty interfaces.
	// The bug appears with *interface only; looped forever.
	{"bug1", "{{.Method0}}", "M0", &iVal, true},
	// Was taking address of interface field, so method set was empty.
	{"bug2", "{{$.NonEmptyInterface.Method0}}", "M0", tVal, true},
	// Struct values were not legal in with - mere oversight.
	{"bug3", "{{with $}}{{.Method0}}{{end}}", "M0", tVal, true},
	// Nil interface values in if.
	{"bug4", "{{if .Empty0}}non-nil{{else}}nil{{end}}", "nil", tVal, true},
	// Stringer.
	{"bug5", "{{.Str}}", "foozle", tVal, true},
	{"bug5a", "{{.Err}}", "erroozle", tVal, true},
	// Args need to be indirected and dereferenced sometimes.
	{"bug6a", "{{vfunc .V0 .V1}}", "vfunc", tVal, true},
	{"bug6b", "{{vfunc .V0 .V0}}", "vfunc", tVal, true},
	{"bug6c", "{{vfunc .V1 .V0}}", "vfunc", tVal, true},
	{"bug6d", "{{vfunc .V1 .V1}}", "vfunc", tVal, true},
	// Legal parse but illegal execution: non-function should have no arguments.
	{"bug7a", "{{3 2}}", "", tVal, false},
	{"bug7b", "{{$x := 1}}{{$x 2}}", "", tVal, false},
	{"bug7c", "{{$x := 1}}{{3 | $x}}", "", tVal, false},
	// Pipelined arg was not being type-checked.
	{"bug8a", "{{3|oneArg}}", "", tVal, false},
	{"bug8b", "{{4|dddArg 3}}", "", tVal, false},
<<<<<<< HEAD
=======
	// A bug was introduced that broke map lookups for lower-case names.
	{"bug9", "{{.cause}}", "neglect", map[string]string{"cause": "neglect"}, true},
>>>>>>> 747e4b8f
}

func zeroArgs() string {
	return "zeroArgs"
}

func oneArg(a string) string {
	return "oneArg=" + a
}

func dddArg(a int, b ...string) string {
	return fmt.Sprintln(a, b)
}

// count returns a channel that will deliver n sequential 1-letter strings starting at "a"
func count(n int) chan string {
	if n == 0 {
		return nil
	}
	c := make(chan string)
	go func() {
		for i := 0; i < n; i++ {
			c <- "abcdefghijklmnop"[i : i+1]
		}
		close(c)
	}()
	return c
}

// vfunc takes a *V and a V
func vfunc(V, *V) string {
	return "vfunc"
}

<<<<<<< HEAD
=======
func add(args ...int) int {
	sum := 0
	for _, x := range args {
		sum += x
	}
	return sum
}

func echo(arg interface{}) interface{} {
	return arg
}

func makemap(arg ...string) map[string]string {
	if len(arg)%2 != 0 {
		panic("bad makemap")
	}
	m := make(map[string]string)
	for i := 0; i < len(arg); i += 2 {
		m[arg[i]] = arg[i+1]
	}
	return m
}

>>>>>>> 747e4b8f
func stringer(s fmt.Stringer) string {
	return s.String()
}

func testExecute(execTests []execTest, template *Template, t *testing.T) {
	b := new(bytes.Buffer)
	funcs := FuncMap{
		"add":      add,
		"count":    count,
		"dddArg":   dddArg,
<<<<<<< HEAD
=======
		"echo":     echo,
		"makemap":  makemap,
>>>>>>> 747e4b8f
		"oneArg":   oneArg,
		"typeOf":   typeOf,
		"vfunc":    vfunc,
		"zeroArgs": zeroArgs,
		"stringer": stringer,
	}
	for _, test := range execTests {
		var tmpl *Template
		var err error
		if template == nil {
			tmpl, err = New(test.name).Funcs(funcs).Parse(test.input)
		} else {
			tmpl, err = template.New(test.name).Funcs(funcs).Parse(test.input)
		}
		if err != nil {
			t.Errorf("%s: parse error: %s", test.name, err)
			continue
		}
		b.Reset()
		err = tmpl.Execute(b, test.data)
		switch {
		case !test.ok && err == nil:
			t.Errorf("%s: expected error; got none", test.name)
			continue
		case test.ok && err != nil:
			t.Errorf("%s: unexpected execute error: %s", test.name, err)
			continue
		case !test.ok && err != nil:
			// expected error, got one
			if *debug {
				fmt.Printf("%s: %s\n\t%s\n", test.name, test.input, err)
			}
		}
		result := b.String()
		if result != test.output {
			t.Errorf("%s: expected\n\t%q\ngot\n\t%q", test.name, test.output, result)
		}
	}
}

func TestExecute(t *testing.T) {
	testExecute(execTests, nil, t)
}

var delimPairs = []string{
	"", "", // default
	"{{", "}}", // same as default
	"<<", ">>", // distinct
	"|", "|", // same
	"(日)", "(本)", // peculiar
}

func TestDelims(t *testing.T) {
	const hello = "Hello, world"
	var value = struct{ Str string }{hello}
	for i := 0; i < len(delimPairs); i += 2 {
		text := ".Str"
		left := delimPairs[i+0]
		trueLeft := left
		right := delimPairs[i+1]
		trueRight := right
		if left == "" { // default case
			trueLeft = "{{"
		}
		if right == "" { // default case
			trueRight = "}}"
		}
		text = trueLeft + text + trueRight
		// Now add a comment
		text += trueLeft + "/*comment*/" + trueRight
		// Now add  an action containing a string.
		text += trueLeft + `"` + trueLeft + `"` + trueRight
		// At this point text looks like `{{.Str}}{{/*comment*/}}{{"{{"}}`.
		tmpl, err := New("delims").Delims(left, right).Parse(text)
		if err != nil {
			t.Fatalf("delim %q text %q parse err %s", left, text, err)
		}
		var b = new(bytes.Buffer)
		err = tmpl.Execute(b, value)
		if err != nil {
			t.Fatalf("delim %q exec err %s", left, err)
		}
		if b.String() != hello+trueLeft {
			t.Errorf("expected %q got %q", hello+trueLeft, b.String())
		}
	}
}

// Check that an error from a method flows back to the top.
func TestExecuteError(t *testing.T) {
	b := new(bytes.Buffer)
	tmpl := New("error")
	_, err := tmpl.Parse("{{.MyError true}}")
	if err != nil {
		t.Fatalf("parse error: %s", err)
	}
	err = tmpl.Execute(b, tVal)
	if err == nil {
		t.Errorf("expected error; got none")
	} else if !strings.Contains(err.Error(), myError.Error()) {
		if *debug {
			fmt.Printf("test execute error: %s\n", err)
		}
		t.Errorf("expected myError; got %s", err)
	}
}

const execErrorText = `line 1
line 2
line 3
{{template "one" .}}
{{define "one"}}{{template "two" .}}{{end}}
{{define "two"}}{{template "three" .}}{{end}}
{{define "three"}}{{index "hi" $}}{{end}}`

// Check that an error from a nested template contains all the relevant information.
func TestExecError(t *testing.T) {
	tmpl, err := New("top").Parse(execErrorText)
	if err != nil {
		t.Fatal("parse error:", err)
	}
	var b bytes.Buffer
	err = tmpl.Execute(&b, 5) // 5 is out of range indexing "hi"
	if err == nil {
		t.Fatal("expected error")
	}
	const want = `template: top:7:20: executing "three" at <index "hi" $>: error calling index: index out of range: 5`
	got := err.Error()
	if got != want {
		t.Errorf("expected\n%q\ngot\n%q", want, got)
	}
}

func TestJSEscaping(t *testing.T) {
	testCases := []struct {
		in, exp string
	}{
		{`a`, `a`},
		{`'foo`, `\'foo`},
		{`Go "jump" \`, `Go \"jump\" \\`},
		{`Yukihiro says "今日は世界"`, `Yukihiro says \"今日は世界\"`},
		{"unprintable \uFDFF", `unprintable \uFDFF`},
		{`<html>`, `\x3Chtml\x3E`},
	}
	for _, tc := range testCases {
		s := JSEscapeString(tc.in)
		if s != tc.exp {
			t.Errorf("JS escaping [%s] got [%s] want [%s]", tc.in, s, tc.exp)
		}
	}
}

// A nice example: walk a binary tree.

type Tree struct {
	Val         int
	Left, Right *Tree
}

// Use different delimiters to test Set.Delims.
const treeTemplate = `
	(define "tree")
	[
		(.Val)
		(with .Left)
			(template "tree" .)
		(end)
		(with .Right)
			(template "tree" .)
		(end)
	]
	(end)
`

func TestTree(t *testing.T) {
	var tree = &Tree{
		1,
		&Tree{
			2, &Tree{
				3,
				&Tree{
					4, nil, nil,
				},
				nil,
			},
			&Tree{
				5,
				&Tree{
					6, nil, nil,
				},
				nil,
			},
		},
		&Tree{
			7,
			&Tree{
				8,
				&Tree{
					9, nil, nil,
				},
				nil,
			},
			&Tree{
				10,
				&Tree{
					11, nil, nil,
				},
				nil,
			},
		},
	}
	tmpl, err := New("root").Delims("(", ")").Parse(treeTemplate)
	if err != nil {
		t.Fatal("parse error:", err)
	}
	var b bytes.Buffer
	stripSpace := func(r rune) rune {
		if r == '\t' || r == '\n' {
			return -1
		}
		return r
	}
	const expect = "[1[2[3[4]][5[6]]][7[8[9]][10[11]]]]"
	// First by looking up the template.
	err = tmpl.Lookup("tree").Execute(&b, tree)
	if err != nil {
		t.Fatal("exec error:", err)
	}
	result := strings.Map(stripSpace, b.String())
	if result != expect {
		t.Errorf("expected %q got %q", expect, result)
	}
	// Then direct to execution.
	b.Reset()
	err = tmpl.ExecuteTemplate(&b, "tree", tree)
	if err != nil {
		t.Fatal("exec error:", err)
	}
	result = strings.Map(stripSpace, b.String())
	if result != expect {
		t.Errorf("expected %q got %q", expect, result)
	}
}

func TestExecuteOnNewTemplate(t *testing.T) {
	// This is issue 3872.
	_ = New("Name").Templates()
}<|MERGE_RESOLUTION|>--- conflicted
+++ resolved
@@ -410,10 +410,7 @@
 	{"map[one]", "{{index .MSI `one`}}", "1", tVal, true},
 	{"map[two]", "{{index .MSI `two`}}", "2", tVal, true},
 	{"map[NO]", "{{index .MSI `XXX`}}", "0", tVal, true},
-<<<<<<< HEAD
-=======
 	{"map[nil]", "{{index .MSI nil}}", "0", tVal, true},
->>>>>>> 747e4b8f
 	{"map[WRONG]", "{{index .MSI 10}}", "", tVal, false},
 	{"double index", "{{index .SMSI 1 `eleven`}}", "11", tVal, true},
 
@@ -500,11 +497,8 @@
 	// Pipelined arg was not being type-checked.
 	{"bug8a", "{{3|oneArg}}", "", tVal, false},
 	{"bug8b", "{{4|dddArg 3}}", "", tVal, false},
-<<<<<<< HEAD
-=======
 	// A bug was introduced that broke map lookups for lower-case names.
 	{"bug9", "{{.cause}}", "neglect", map[string]string{"cause": "neglect"}, true},
->>>>>>> 747e4b8f
 }
 
 func zeroArgs() string {
@@ -539,8 +533,6 @@
 	return "vfunc"
 }
 
-<<<<<<< HEAD
-=======
 func add(args ...int) int {
 	sum := 0
 	for _, x := range args {
@@ -564,7 +556,6 @@
 	return m
 }
 
->>>>>>> 747e4b8f
 func stringer(s fmt.Stringer) string {
 	return s.String()
 }
@@ -575,11 +566,8 @@
 		"add":      add,
 		"count":    count,
 		"dddArg":   dddArg,
-<<<<<<< HEAD
-=======
 		"echo":     echo,
 		"makemap":  makemap,
->>>>>>> 747e4b8f
 		"oneArg":   oneArg,
 		"typeOf":   typeOf,
 		"vfunc":    vfunc,

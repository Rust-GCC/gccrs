--- conflicted
+++ resolved
@@ -16,36 +16,21 @@
 
 import "unsafe"
 
-<<<<<<< HEAD
-// StringByteSlice returns a NUL-terminated slice of bytes containing the text of s.
-// If s contains a NUL byte this function panics instead of
-// returning an error.
-func StringByteSlice(s string) []byte {
-	a, err := byteSliceFromString(s)
-=======
 // StringByteSlice is deprecated. Use ByteSliceFromString instead.
 // If s contains a NUL byte this function panics instead of
 // returning an error.
 func StringByteSlice(s string) []byte {
 	a, err := ByteSliceFromString(s)
->>>>>>> 747e4b8f
 	if err != nil {
 		panic("syscall: string with NUL passed to StringByteSlice")
 	}
 	return a
 }
 
-<<<<<<< HEAD
-// byteSliceFromString returns a NUL-terminated slice of bytes
-// containing the text of s. If s contains a NUL byte at any
-// location, it returns (nil, EINVAL).
-func byteSliceFromString(s string) ([]byte, error) {
-=======
 // ByteSliceFromString returns a NUL-terminated slice of bytes
 // containing the text of s. If s contains a NUL byte at any
 // location, it returns (nil, EINVAL).
 func ByteSliceFromString(s string) ([]byte, error) {
->>>>>>> 747e4b8f
 	for i := 0; i < len(s); i++ {
 		if s[i] == 0 {
 			return nil, EINVAL
@@ -56,28 +41,16 @@
 	return a, nil
 }
 
-<<<<<<< HEAD
-// StringBytePtr returns a pointer to a NUL-terminated array of bytes containing the text of s.
-=======
 // StringBytePtr is deprecated. Use BytePtrFromString instead.
->>>>>>> 747e4b8f
 // If s contains a NUL byte this function panics instead of
 // returning an error.
 func StringBytePtr(s string) *byte { return &StringByteSlice(s)[0] }
 
-<<<<<<< HEAD
-// bytePtrFromString returns a pointer to a NUL-terminated array of
-// bytes containing the text of s. If s contains a NUL byte at any
-// location, it returns (nil, EINVAL).
-func bytePtrFromString(s string) (*byte, error) {
-	a, err := byteSliceFromString(s)
-=======
 // BytePtrFromString returns a pointer to a NUL-terminated array of
 // bytes containing the text of s. If s contains a NUL byte at any
 // location, it returns (nil, EINVAL).
 func BytePtrFromString(s string) (*byte, error) {
 	a, err := ByteSliceFromString(s)
->>>>>>> 747e4b8f
 	if err != nil {
 		return nil, err
 	}

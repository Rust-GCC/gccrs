--- conflicted
+++ resolved
@@ -12,11 +12,7 @@
 )
 
 func Getenv(key string) (value string, found bool) {
-<<<<<<< HEAD
-	keyp, err := utf16PtrFromString(key)
-=======
 	keyp, err := UTF16PtrFromString(key)
->>>>>>> 747e4b8f
 	if err != nil {
 		return "", false
 	}
@@ -42,20 +38,12 @@
 	var v *uint16
 	var err error
 	if len(value) > 0 {
-<<<<<<< HEAD
-		v, err = utf16PtrFromString(value)
-=======
 		v, err = UTF16PtrFromString(value)
->>>>>>> 747e4b8f
 		if err != nil {
 			return err
 		}
 	}
-<<<<<<< HEAD
-	keyp, err := utf16PtrFromString(key)
-=======
 	keyp, err := UTF16PtrFromString(key)
->>>>>>> 747e4b8f
 	if err != nil {
 		return err
 	}

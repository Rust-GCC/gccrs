--- conflicted
+++ resolved
@@ -95,17 +95,6 @@
 func mergePAX(hdr *Header, headers map[string]string) error {
 	for k, v := range headers {
 		switch k {
-<<<<<<< HEAD
-		case "path":
-			hdr.Name = v
-		case "linkpath":
-			hdr.Linkname = v
-		case "gname":
-			hdr.Gname = v
-		case "uname":
-			hdr.Uname = v
-		case "uid":
-=======
 		case paxPath:
 			hdr.Name = v
 		case paxLinkpath:
@@ -115,57 +104,36 @@
 		case paxUname:
 			hdr.Uname = v
 		case paxUid:
->>>>>>> 4d0aec87
 			uid, err := strconv.ParseInt(v, 10, 0)
 			if err != nil {
 				return err
 			}
 			hdr.Uid = int(uid)
-<<<<<<< HEAD
-		case "gid":
-=======
 		case paxGid:
->>>>>>> 4d0aec87
 			gid, err := strconv.ParseInt(v, 10, 0)
 			if err != nil {
 				return err
 			}
 			hdr.Gid = int(gid)
-<<<<<<< HEAD
-		case "atime":
-=======
 		case paxAtime:
->>>>>>> 4d0aec87
 			t, err := parsePAXTime(v)
 			if err != nil {
 				return err
 			}
 			hdr.AccessTime = t
-<<<<<<< HEAD
-		case "mtime":
-=======
 		case paxMtime:
->>>>>>> 4d0aec87
 			t, err := parsePAXTime(v)
 			if err != nil {
 				return err
 			}
 			hdr.ModTime = t
-<<<<<<< HEAD
-		case "ctime":
-=======
 		case paxCtime:
->>>>>>> 4d0aec87
 			t, err := parsePAXTime(v)
 			if err != nil {
 				return err
 			}
 			hdr.ChangeTime = t
-<<<<<<< HEAD
-		case "size":
-=======
 		case paxSize:
->>>>>>> 4d0aec87
 			size, err := strconv.ParseInt(v, 10, 0)
 			if err != nil {
 				return err

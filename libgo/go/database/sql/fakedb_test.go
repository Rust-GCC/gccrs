--- conflicted
+++ resolved
@@ -38,11 +38,8 @@
 	mu         sync.Mutex // guards 3 following fields
 	openCount  int        // conn opens
 	closeCount int        // conn closes
-<<<<<<< HEAD
-=======
 	waitCh     chan struct{}
 	waitingCh  chan struct{}
->>>>>>> 4d0aec87
 	dbs        map[string]*fakeDB
 }
 

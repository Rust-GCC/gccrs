--- conflicted
+++ resolved
@@ -1462,8 +1462,6 @@
 	shouldPanic(t, "StoreUint64", func() { StoreUint64(p, 1) })
 	shouldPanic(t, "CompareAndSwapUint64", func() { CompareAndSwapUint64(p, 1, 2) })
 	shouldPanic(t, "AddUint64", func() { AddUint64(p, 3) })
-<<<<<<< HEAD
-=======
 }
 
 func TestNilDeref(t *testing.T) {
@@ -1507,5 +1505,4 @@
 			f()
 		}()
 	}
->>>>>>> 4d0aec87
 }
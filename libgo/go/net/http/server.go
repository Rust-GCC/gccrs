// Copyright 2009 The Go Authors. All rights reserved.
// Use of this source code is governed by a BSD-style
// license that can be found in the LICENSE file.

// HTTP server.  See RFC 2616.

package http

import (
	"bufio"
	"crypto/tls"
	"errors"
	"fmt"
	"io"
	"io/ioutil"
	"log"
	"net"
	"net/url"
	"os"
	"path"
	"runtime"
	"strconv"
	"strings"
	"sync"
	"time"
)

// Errors introduced by the HTTP server.
var (
	ErrWriteAfterFlush = errors.New("Conn.Write called after Flush")
	ErrBodyNotAllowed  = errors.New("http: request method or response status code does not allow body")
	ErrHijacked        = errors.New("Conn has been hijacked")
	ErrContentLength   = errors.New("Conn.Write wrote more than the declared Content-Length")
)

// Objects implementing the Handler interface can be
// registered to serve a particular path or subtree
// in the HTTP server.
//
// ServeHTTP should write reply headers and data to the ResponseWriter
// and then return.  Returning signals that the request is finished
// and that the HTTP server can move on to the next request on
// the connection.
type Handler interface {
	ServeHTTP(ResponseWriter, *Request)
}

// A ResponseWriter interface is used by an HTTP handler to
// construct an HTTP response.
type ResponseWriter interface {
	// Header returns the header map that will be sent by WriteHeader.
	// Changing the header after a call to WriteHeader (or Write) has
	// no effect.
	Header() Header

	// Write writes the data to the connection as part of an HTTP reply.
	// If WriteHeader has not yet been called, Write calls WriteHeader(http.StatusOK)
	// before writing the data.  If the Header does not contain a
	// Content-Type line, Write adds a Content-Type set to the result of passing
	// the initial 512 bytes of written data to DetectContentType.
	Write([]byte) (int, error)

	// WriteHeader sends an HTTP response header with status code.
	// If WriteHeader is not called explicitly, the first call to Write
	// will trigger an implicit WriteHeader(http.StatusOK).
	// Thus explicit calls to WriteHeader are mainly used to
	// send error codes.
	WriteHeader(int)
}

// The Flusher interface is implemented by ResponseWriters that allow
// an HTTP handler to flush buffered data to the client.
//
// Note that even for ResponseWriters that support Flush,
// if the client is connected through an HTTP proxy,
// the buffered data may not reach the client until the response
// completes.
type Flusher interface {
	// Flush sends any buffered data to the client.
	Flush()
}

// The Hijacker interface is implemented by ResponseWriters that allow
// an HTTP handler to take over the connection.
type Hijacker interface {
	// Hijack lets the caller take over the connection.
	// After a call to Hijack(), the HTTP server library
	// will not do anything else with the connection.
	// It becomes the caller's responsibility to manage
	// and close the connection.
	Hijack() (net.Conn, *bufio.ReadWriter, error)
}

// The CloseNotifier interface is implemented by ResponseWriters which
// allow detecting when the underlying connection has gone away.
//
// This mechanism can be used to cancel long operations on the server
// if the client has disconnected before the response is ready.
type CloseNotifier interface {
	// CloseNotify returns a channel that receives a single value
	// when the client connection has gone away.
	CloseNotify() <-chan bool
}

// A conn represents the server side of an HTTP connection.
type conn struct {
	remoteAddr string               // network address of remote side
	server     *Server              // the Server on which the connection arrived
	rwc        net.Conn             // i/o connection
	sr         liveSwitchReader     // where the LimitReader reads from; usually the rwc
	lr         *io.LimitedReader    // io.LimitReader(sr)
	buf        *bufio.ReadWriter    // buffered(lr,rwc), reading from bufio->limitReader->sr->rwc
	bufswr     *switchReader        // the *switchReader io.Reader source of buf
	bufsww     *switchWriter        // the *switchWriter io.Writer dest of buf
	tlsState   *tls.ConnectionState // or nil when not using TLS

	mu           sync.Mutex // guards the following
	clientGone   bool       // if client has disconnected mid-request
	closeNotifyc chan bool  // made lazily
	hijackedv    bool       // connection has been hijacked by handler
}

func (c *conn) hijacked() bool {
	c.mu.Lock()
	defer c.mu.Unlock()
	return c.hijackedv
}

func (c *conn) hijack() (rwc net.Conn, buf *bufio.ReadWriter, err error) {
	c.mu.Lock()
	defer c.mu.Unlock()
	if c.hijackedv {
		return nil, nil, ErrHijacked
	}
	if c.closeNotifyc != nil {
		return nil, nil, errors.New("http: Hijack is incompatible with use of CloseNotifier")
	}
	c.hijackedv = true
	rwc = c.rwc
	buf = c.buf
	c.rwc = nil
	c.buf = nil
	return
}

func (c *conn) closeNotify() <-chan bool {
	c.mu.Lock()
	defer c.mu.Unlock()
	if c.closeNotifyc == nil {
		c.closeNotifyc = make(chan bool, 1)
		if c.hijackedv {
			// to obey the function signature, even though
			// it'll never receive a value.
			return c.closeNotifyc
		}
		pr, pw := io.Pipe()

		readSource := c.sr.r
		c.sr.Lock()
		c.sr.r = pr
		c.sr.Unlock()
		go func() {
			_, err := io.Copy(pw, readSource)
			if err == nil {
				err = io.EOF
			}
			pw.CloseWithError(err)
			c.noteClientGone()
		}()
	}
	return c.closeNotifyc
}

func (c *conn) noteClientGone() {
	c.mu.Lock()
	defer c.mu.Unlock()
	if c.closeNotifyc != nil && !c.clientGone {
		c.closeNotifyc <- true
	}
	c.clientGone = true
}

// A switchReader can have its Reader changed at runtime.
// It's not safe for concurrent Reads and switches.
type switchReader struct {
	io.Reader
}

// A switchWriter can have its Writer changed at runtime.
// It's not safe for concurrent Writes and switches.
type switchWriter struct {
	io.Writer
}

// A liveSwitchReader is a switchReader that's safe for concurrent
// reads and switches, if its mutex is held.
type liveSwitchReader struct {
	sync.Mutex
	r io.Reader
}

func (sr *liveSwitchReader) Read(p []byte) (n int, err error) {
	sr.Lock()
	r := sr.r
	sr.Unlock()
	return r.Read(p)
}

// This should be >= 512 bytes for DetectContentType,
// but otherwise it's somewhat arbitrary.
const bufferBeforeChunkingSize = 2048

// chunkWriter writes to a response's conn buffer, and is the writer
// wrapped by the response.bufw buffered writer.
//
// chunkWriter also is responsible for finalizing the Header, including
// conditionally setting the Content-Type and setting a Content-Length
// in cases where the handler's final output is smaller than the buffer
// size. It also conditionally adds chunk headers, when in chunking mode.
//
// See the comment above (*response).Write for the entire write flow.
type chunkWriter struct {
	res *response

	// header is either nil or a deep clone of res.handlerHeader
	// at the time of res.WriteHeader, if res.WriteHeader is
	// called and extra buffering is being done to calculate
	// Content-Type and/or Content-Length.
	header Header

	// wroteHeader tells whether the header's been written to "the
	// wire" (or rather: w.conn.buf). this is unlike
	// (*response).wroteHeader, which tells only whether it was
	// logically written.
	wroteHeader bool

	// set by the writeHeader method:
	chunking bool // using chunked transfer encoding for reply body
}

var (
	crlf       = []byte("\r\n")
	colonSpace = []byte(": ")
)

func (cw *chunkWriter) Write(p []byte) (n int, err error) {
	if !cw.wroteHeader {
		cw.writeHeader(p)
	}
	if cw.res.req.Method == "HEAD" {
		// Eat writes.
		return len(p), nil
	}
	if cw.chunking {
		_, err = fmt.Fprintf(cw.res.conn.buf, "%x\r\n", len(p))
		if err != nil {
			cw.res.conn.rwc.Close()
			return
		}
	}
	n, err = cw.res.conn.buf.Write(p)
	if cw.chunking && err == nil {
		_, err = cw.res.conn.buf.Write(crlf)
	}
	if err != nil {
		cw.res.conn.rwc.Close()
	}
	return
}

func (cw *chunkWriter) flush() {
	if !cw.wroteHeader {
		cw.writeHeader(nil)
	}
	cw.res.conn.buf.Flush()
}

func (cw *chunkWriter) close() {
	if !cw.wroteHeader {
		cw.writeHeader(nil)
	}
	if cw.chunking {
		// zero EOF chunk, trailer key/value pairs (currently
		// unsupported in Go's server), followed by a blank
		// line.
		cw.res.conn.buf.WriteString("0\r\n\r\n")
	}
}

// A response represents the server side of an HTTP response.
type response struct {
	conn          *conn
	req           *Request // request for this response
	wroteHeader   bool     // reply header has been (logically) written
	wroteContinue bool     // 100 Continue response was written

	w  *bufio.Writer // buffers output in chunks to chunkWriter
	cw chunkWriter
	sw *switchWriter // of the bufio.Writer, for return to putBufioWriter

	// handlerHeader is the Header that Handlers get access to,
	// which may be retained and mutated even after WriteHeader.
	// handlerHeader is copied into cw.header at WriteHeader
	// time, and privately mutated thereafter.
	handlerHeader Header
	calledHeader  bool // handler accessed handlerHeader via Header

	written       int64 // number of bytes written in body
	contentLength int64 // explicitly-declared Content-Length; or -1
	status        int   // status code passed to WriteHeader

	// close connection after this reply.  set on request and
	// updated after response from handler if there's a
	// "Connection: keep-alive" response header and a
	// Content-Length.
	closeAfterReply bool

	// requestBodyLimitHit is set by requestTooLarge when
	// maxBytesReader hits its max size. It is checked in
	// WriteHeader, to make sure we don't consume the
	// remaining request body to try to advance to the next HTTP
	// request. Instead, when this is set, we stop reading
	// subsequent requests on this connection and stop reading
	// input from it.
	requestBodyLimitHit bool

	handlerDone bool // set true when the handler exits

	// Buffers for Date and Content-Length
	dateBuf [len(TimeFormat)]byte
	clenBuf [10]byte
}

// requestTooLarge is called by maxBytesReader when too much input has
// been read from the client.
func (w *response) requestTooLarge() {
	w.closeAfterReply = true
	w.requestBodyLimitHit = true
	if !w.wroteHeader {
		w.Header().Set("Connection", "close")
	}
}

// needsSniff reports whether a Content-Type still needs to be sniffed.
func (w *response) needsSniff() bool {
	_, haveType := w.handlerHeader["Content-Type"]
	return !w.cw.wroteHeader && !haveType && w.written < sniffLen
}

// writerOnly hides an io.Writer value's optional ReadFrom method
// from io.Copy.
type writerOnly struct {
	io.Writer
}

func srcIsRegularFile(src io.Reader) (isRegular bool, err error) {
	switch v := src.(type) {
	case *os.File:
		fi, err := v.Stat()
		if err != nil {
			return false, err
		}
		return fi.Mode().IsRegular(), nil
	case *io.LimitedReader:
		return srcIsRegularFile(v.R)
	default:
		return
	}
}

// ReadFrom is here to optimize copying from an *os.File regular file
// to a *net.TCPConn with sendfile.
func (w *response) ReadFrom(src io.Reader) (n int64, err error) {
	// Our underlying w.conn.rwc is usually a *TCPConn (with its
	// own ReadFrom method). If not, or if our src isn't a regular
	// file, just fall back to the normal copy method.
	rf, ok := w.conn.rwc.(io.ReaderFrom)
	regFile, err := srcIsRegularFile(src)
	if err != nil {
		return 0, err
	}
	if !ok || !regFile {
		return io.Copy(writerOnly{w}, src)
	}

	// sendfile path:

	if !w.wroteHeader {
		w.WriteHeader(StatusOK)
	}

	if w.needsSniff() {
		n0, err := io.Copy(writerOnly{w}, io.LimitReader(src, sniffLen))
		n += n0
		if err != nil {
			return n, err
		}
	}

	w.w.Flush()  // get rid of any previous writes
	w.cw.flush() // make sure Header is written; flush data to rwc

	// Now that cw has been flushed, its chunking field is guaranteed initialized.
	if !w.cw.chunking && w.bodyAllowed() {
		n0, err := rf.ReadFrom(src)
		n += n0
		w.written += n0
		return n, err
	}

	n0, err := io.Copy(writerOnly{w}, src)
	n += n0
	return n, err
}

// noLimit is an effective infinite upper bound for io.LimitedReader
const noLimit int64 = (1 << 63) - 1

// debugServerConnections controls whether all server connections are wrapped
// with a verbose logging wrapper.
const debugServerConnections = false

// Create new connection from rwc.
func (srv *Server) newConn(rwc net.Conn) (c *conn, err error) {
	c = new(conn)
	c.remoteAddr = rwc.RemoteAddr().String()
	c.server = srv
	c.rwc = rwc
	if debugServerConnections {
		c.rwc = newLoggingConn("server", c.rwc)
	}
	c.sr = liveSwitchReader{r: c.rwc}
	c.lr = io.LimitReader(&c.sr, noLimit).(*io.LimitedReader)
<<<<<<< HEAD
	br, sr := newBufioReader(c.lr)
	bw, sw := newBufioWriterSize(c.rwc, 4<<10)
=======
	br := newBufioReader(c.lr)
	bw := newBufioWriterSize(c.rwc, 4<<10)
>>>>>>> 4d0aec87
	c.buf = bufio.NewReadWriter(br, bw)
	c.bufswr = sr
	c.bufsww = sw
	return c, nil
}

<<<<<<< HEAD
// TODO: remove this, if issue 5100 is fixed
type bufioReaderPair struct {
	br *bufio.Reader
	sr *switchReader // from which the bufio.Reader is reading
}

// TODO: remove this, if issue 5100 is fixed
type bufioWriterPair struct {
	bw *bufio.Writer
	sw *switchWriter // to which the bufio.Writer is writing
}

// TODO: use a sync.Cache instead
var (
	bufioReaderCache   = make(chan bufioReaderPair, 4)
	bufioWriterCache2k = make(chan bufioWriterPair, 4)
	bufioWriterCache4k = make(chan bufioWriterPair, 4)
)

func bufioWriterCache(size int) chan bufioWriterPair {
=======
// TODO: use a sync.Cache instead
var (
	bufioReaderCache   = make(chan *bufio.Reader, 4)
	bufioWriterCache2k = make(chan *bufio.Writer, 4)
	bufioWriterCache4k = make(chan *bufio.Writer, 4)
)

func bufioWriterCache(size int) chan *bufio.Writer {
>>>>>>> 4d0aec87
	switch size {
	case 2 << 10:
		return bufioWriterCache2k
	case 4 << 10:
		return bufioWriterCache4k
	}
	return nil
}

<<<<<<< HEAD
func newBufioReader(r io.Reader) (*bufio.Reader, *switchReader) {
	select {
	case p := <-bufioReaderCache:
		p.sr.Reader = r
		return p.br, p.sr
	default:
		sr := &switchReader{r}
		return bufio.NewReader(sr), sr
	}
}

func putBufioReader(br *bufio.Reader, sr *switchReader) {
	if n := br.Buffered(); n > 0 {
		io.CopyN(ioutil.Discard, br, int64(n))
	}
	br.Read(nil) // clears br.err
	sr.Reader = nil
	select {
	case bufioReaderCache <- bufioReaderPair{br, sr}:
=======
func newBufioReader(r io.Reader) *bufio.Reader {
	select {
	case p := <-bufioReaderCache:
		p.Reset(r)
		return p
	default:
		return bufio.NewReader(r)
	}
}

func putBufioReader(br *bufio.Reader) {
	br.Reset(nil)
	select {
	case bufioReaderCache <- br:
>>>>>>> 4d0aec87
	default:
	}
}

<<<<<<< HEAD
func newBufioWriterSize(w io.Writer, size int) (*bufio.Writer, *switchWriter) {
	select {
	case p := <-bufioWriterCache(size):
		p.sw.Writer = w
		return p.bw, p.sw
	default:
		sw := &switchWriter{w}
		return bufio.NewWriterSize(sw, size), sw
	}
}

func putBufioWriter(bw *bufio.Writer, sw *switchWriter) {
	if bw.Buffered() > 0 {
		// It must have failed to flush to its target
		// earlier. We can't reuse this bufio.Writer.
		return
	}
	if err := bw.Flush(); err != nil {
		// Its sticky error field is set, which is returned by
		// Flush even when there's no data buffered.  This
		// bufio Writer is dead to us.  Don't reuse it.
		return
	}
	sw.Writer = nil
	select {
	case bufioWriterCache(bw.Available()) <- bufioWriterPair{bw, sw}:
=======
func newBufioWriterSize(w io.Writer, size int) *bufio.Writer {
	select {
	case p := <-bufioWriterCache(size):
		p.Reset(w)
		return p
	default:
		return bufio.NewWriterSize(w, size)
	}
}

func putBufioWriter(bw *bufio.Writer) {
	bw.Reset(nil)
	select {
	case bufioWriterCache(bw.Available()) <- bw:
>>>>>>> 4d0aec87
	default:
	}
}

// DefaultMaxHeaderBytes is the maximum permitted size of the headers
// in an HTTP request.
// This can be overridden by setting Server.MaxHeaderBytes.
const DefaultMaxHeaderBytes = 1 << 20 // 1 MB

func (srv *Server) maxHeaderBytes() int {
	if srv.MaxHeaderBytes > 0 {
		return srv.MaxHeaderBytes
	}
	return DefaultMaxHeaderBytes
}

// wrapper around io.ReaderCloser which on first read, sends an
// HTTP/1.1 100 Continue header
type expectContinueReader struct {
	resp       *response
	readCloser io.ReadCloser
	closed     bool
}

func (ecr *expectContinueReader) Read(p []byte) (n int, err error) {
	if ecr.closed {
		return 0, ErrBodyReadAfterClose
	}
	if !ecr.resp.wroteContinue && !ecr.resp.conn.hijacked() {
		ecr.resp.wroteContinue = true
		ecr.resp.conn.buf.WriteString("HTTP/1.1 100 Continue\r\n\r\n")
		ecr.resp.conn.buf.Flush()
	}
	return ecr.readCloser.Read(p)
}

func (ecr *expectContinueReader) Close() error {
	ecr.closed = true
	return ecr.readCloser.Close()
}

// TimeFormat is the time format to use with
// time.Parse and time.Time.Format when parsing
// or generating times in HTTP headers.
// It is like time.RFC1123 but hard codes GMT as the time zone.
const TimeFormat = "Mon, 02 Jan 2006 15:04:05 GMT"

// appendTime is a non-allocating version of []byte(t.UTC().Format(TimeFormat))
func appendTime(b []byte, t time.Time) []byte {
	const days = "SunMonTueWedThuFriSat"
	const months = "JanFebMarAprMayJunJulAugSepOctNovDec"

	t = t.UTC()
	yy, mm, dd := t.Date()
	hh, mn, ss := t.Clock()
	day := days[3*t.Weekday():]
	mon := months[3*(mm-1):]

	return append(b,
		day[0], day[1], day[2], ',', ' ',
		byte('0'+dd/10), byte('0'+dd%10), ' ',
		mon[0], mon[1], mon[2], ' ',
		byte('0'+yy/1000), byte('0'+(yy/100)%10), byte('0'+(yy/10)%10), byte('0'+yy%10), ' ',
		byte('0'+hh/10), byte('0'+hh%10), ':',
		byte('0'+mn/10), byte('0'+mn%10), ':',
		byte('0'+ss/10), byte('0'+ss%10), ' ',
		'G', 'M', 'T')
}

var errTooLarge = errors.New("http: request too large")

// Read next request from connection.
func (c *conn) readRequest() (w *response, err error) {
	if c.hijacked() {
		return nil, ErrHijacked
	}

	if d := c.server.ReadTimeout; d != 0 {
		c.rwc.SetReadDeadline(time.Now().Add(d))
	}
	if d := c.server.WriteTimeout; d != 0 {
		defer func() {
			c.rwc.SetWriteDeadline(time.Now().Add(d))
		}()
	}

	c.lr.N = int64(c.server.maxHeaderBytes()) + 4096 /* bufio slop */
	var req *Request
	if req, err = ReadRequest(c.buf.Reader); err != nil {
		if c.lr.N == 0 {
			return nil, errTooLarge
		}
		return nil, err
	}
	c.lr.N = noLimit

	req.RemoteAddr = c.remoteAddr
	req.TLS = c.tlsState

	w = &response{
		conn:          c,
		req:           req,
		handlerHeader: make(Header),
		contentLength: -1,
	}
	w.cw.res = w
<<<<<<< HEAD
	w.w, w.sw = newBufioWriterSize(&w.cw, bufferBeforeChunkingSize)
=======
	w.w = newBufioWriterSize(&w.cw, bufferBeforeChunkingSize)
>>>>>>> 4d0aec87
	return w, nil
}

func (w *response) Header() Header {
	if w.cw.header == nil && w.wroteHeader && !w.cw.wroteHeader {
		// Accessing the header between logically writing it
		// and physically writing it means we need to allocate
		// a clone to snapshot the logically written state.
		w.cw.header = w.handlerHeader.clone()
	}
	w.calledHeader = true
	return w.handlerHeader
}

// maxPostHandlerReadBytes is the max number of Request.Body bytes not
// consumed by a handler that the server will read from the client
// in order to keep a connection alive.  If there are more bytes than
// this then the server to be paranoid instead sends a "Connection:
// close" response.
//
// This number is approximately what a typical machine's TCP buffer
// size is anyway.  (if we have the bytes on the machine, we might as
// well read them)
const maxPostHandlerReadBytes = 256 << 10

func (w *response) WriteHeader(code int) {
	if w.conn.hijacked() {
		log.Print("http: response.WriteHeader on hijacked connection")
		return
	}
	if w.wroteHeader {
		log.Print("http: multiple response.WriteHeader calls")
		return
	}
	w.wroteHeader = true
	w.status = code

	if w.calledHeader && w.cw.header == nil {
		w.cw.header = w.handlerHeader.clone()
	}

	if cl := w.handlerHeader.get("Content-Length"); cl != "" {
		v, err := strconv.ParseInt(cl, 10, 64)
		if err == nil && v >= 0 {
			w.contentLength = v
		} else {
			log.Printf("http: invalid Content-Length of %q", cl)
			w.handlerHeader.Del("Content-Length")
		}
	}
}

// extraHeader is the set of headers sometimes added by chunkWriter.writeHeader.
// This type is used to avoid extra allocations from cloning and/or populating
// the response Header map and all its 1-element slices.
type extraHeader struct {
	contentType      string
<<<<<<< HEAD
	contentLength    string
	connection       string
	date             string
	transferEncoding string
=======
	connection       string
	transferEncoding string
	date             []byte // written if not nil
	contentLength    []byte // written if not nil
>>>>>>> 4d0aec87
}

// Sorted the same as extraHeader.Write's loop.
var extraHeaderKeys = [][]byte{
<<<<<<< HEAD
	[]byte("Content-Type"), []byte("Content-Length"),
	[]byte("Connection"), []byte("Date"), []byte("Transfer-Encoding"),
}

// The value receiver, despite copying 5 strings to the stack,
// prevents an extra allocation. The escape analysis isn't smart
// enough to realize this doesn't mutate h.
func (h extraHeader) Write(w io.Writer) {
	for i, v := range []string{h.contentType, h.contentLength, h.connection, h.date, h.transferEncoding} {
		if v != "" {
			w.Write(extraHeaderKeys[i])
			w.Write(colonSpace)
			io.WriteString(w, v)
=======
	[]byte("Content-Type"),
	[]byte("Connection"),
	[]byte("Transfer-Encoding"),
}

var (
	headerContentLength = []byte("Content-Length: ")
	headerDate          = []byte("Date: ")
)

// Write writes the headers described in h to w.
//
// This method has a value receiver, despite the somewhat large size
// of h, because it prevents an allocation. The escape analysis isn't
// smart enough to realize this function doesn't mutate h.
func (h extraHeader) Write(w *bufio.Writer) {
	if h.date != nil {
		w.Write(headerDate)
		w.Write(h.date)
		w.Write(crlf)
	}
	if h.contentLength != nil {
		w.Write(headerContentLength)
		w.Write(h.contentLength)
		w.Write(crlf)
	}
	for i, v := range []string{h.contentType, h.connection, h.transferEncoding} {
		if v != "" {
			w.Write(extraHeaderKeys[i])
			w.Write(colonSpace)
			w.WriteString(v)
>>>>>>> 4d0aec87
			w.Write(crlf)
		}
	}
}

// writeHeader finalizes the header sent to the client and writes it
// to cw.res.conn.buf.
//
// p is not written by writeHeader, but is the first chunk of the body
// that will be written.  It is sniffed for a Content-Type if none is
// set explicitly.  It's also used to set the Content-Length, if the
// total body size was small and the handler has already finished
// running.
func (cw *chunkWriter) writeHeader(p []byte) {
	if cw.wroteHeader {
		return
	}
	cw.wroteHeader = true

	w := cw.res
<<<<<<< HEAD
=======
	isHEAD := w.req.Method == "HEAD"
>>>>>>> 4d0aec87

	// header is written out to w.conn.buf below. Depending on the
	// state of the handler, we either own the map or not. If we
	// don't own it, the exclude map is created lazily for
	// WriteSubset to remove headers. The setHeader struct holds
	// headers we need to add.
	header := cw.header
	owned := header != nil
	if !owned {
		header = w.handlerHeader
	}
	var excludeHeader map[string]bool
	delHeader := func(key string) {
		if owned {
			header.Del(key)
			return
		}
		if _, ok := header[key]; !ok {
			return
		}
		if excludeHeader == nil {
			excludeHeader = make(map[string]bool)
		}
		excludeHeader[key] = true
	}
	var setHeader extraHeader

	// If the handler is done but never sent a Content-Length
	// response header and this is our first (and last) write, set
	// it, even to zero. This helps HTTP/1.0 clients keep their
	// "keep-alive" connections alive.
<<<<<<< HEAD
	if w.handlerDone && header.get("Content-Length") == "" && w.req.Method != "HEAD" {
		w.contentLength = int64(len(p))
		setHeader.contentLength = strconv.Itoa(len(p))
=======
	// Exceptions: 304 responses never get Content-Length, and if
	// it was a HEAD request, we don't know the difference between
	// 0 actual bytes and 0 bytes because the handler noticed it
	// was a HEAD request and chose not to write anything.  So for
	// HEAD, the handler should either write the Content-Length or
	// write non-zero bytes.  If it's actually 0 bytes and the
	// handler never looked at the Request.Method, we just don't
	// send a Content-Length header.
	if w.handlerDone && w.status != StatusNotModified && header.get("Content-Length") == "" && (!isHEAD || len(p) > 0) {
		w.contentLength = int64(len(p))
		setHeader.contentLength = strconv.AppendInt(cw.res.clenBuf[:0], int64(len(p)), 10)
>>>>>>> 4d0aec87
	}

	// If this was an HTTP/1.0 request with keep-alive and we sent a
	// Content-Length back, we can make this a keep-alive response ...
	if w.req.wantsHttp10KeepAlive() {
		sentLength := header.get("Content-Length") != ""
		if sentLength && header.get("Connection") == "keep-alive" {
			w.closeAfterReply = false
		}
	}

	// Check for a explicit (and valid) Content-Length header.
	hasCL := w.contentLength != -1

<<<<<<< HEAD
	if w.req.wantsHttp10KeepAlive() && (w.req.Method == "HEAD" || hasCL) {
=======
	if w.req.wantsHttp10KeepAlive() && (isHEAD || hasCL) {
>>>>>>> 4d0aec87
		_, connectionHeaderSet := header["Connection"]
		if !connectionHeaderSet {
			setHeader.connection = "keep-alive"
		}
	} else if !w.req.ProtoAtLeast(1, 1) || w.req.wantsClose() {
		w.closeAfterReply = true
	}

	if header.get("Connection") == "close" {
		w.closeAfterReply = true
	}

	// Per RFC 2616, we should consume the request body before
	// replying, if the handler hasn't already done so.  But we
	// don't want to do an unbounded amount of reading here for
	// DoS reasons, so we only try up to a threshold.
	if w.req.ContentLength != 0 && !w.closeAfterReply {
		ecr, isExpecter := w.req.Body.(*expectContinueReader)
		if !isExpecter || ecr.resp.wroteContinue {
			n, _ := io.CopyN(ioutil.Discard, w.req.Body, maxPostHandlerReadBytes+1)
			if n >= maxPostHandlerReadBytes {
				w.requestTooLarge()
				delHeader("Connection")
				setHeader.connection = "close"
			} else {
				w.req.Body.Close()
			}
		}
	}

	code := w.status
	if code == StatusNotModified {
		// Must not have body.
		// RFC 2616 section 10.3.5: "the response MUST NOT include other entity-headers"
		for _, k := range []string{"Content-Type", "Content-Length", "Transfer-Encoding"} {
			delHeader(k)
		}
	} else {
		// If no content type, apply sniffing algorithm to body.
<<<<<<< HEAD
		if header.get("Content-Type") == "" && w.req.Method != "HEAD" {
=======
		_, haveType := header["Content-Type"]
		if !haveType {
>>>>>>> 4d0aec87
			setHeader.contentType = DetectContentType(p)
		}
	}

	if _, ok := header["Date"]; !ok {
<<<<<<< HEAD
		setHeader.date = time.Now().UTC().Format(TimeFormat)
=======
		setHeader.date = appendTime(cw.res.dateBuf[:0], time.Now())
>>>>>>> 4d0aec87
	}

	te := header.get("Transfer-Encoding")
	hasTE := te != ""
	if hasCL && hasTE && te != "identity" {
		// TODO: return an error if WriteHeader gets a return parameter
		// For now just ignore the Content-Length.
		log.Printf("http: WriteHeader called with both Transfer-Encoding of %q and a Content-Length of %d",
			te, w.contentLength)
		delHeader("Content-Length")
		hasCL = false
	}

	if w.req.Method == "HEAD" || code == StatusNotModified {
		// do nothing
	} else if code == StatusNoContent {
		delHeader("Transfer-Encoding")
	} else if hasCL {
		delHeader("Transfer-Encoding")
	} else if w.req.ProtoAtLeast(1, 1) {
		// HTTP/1.1 or greater: use chunked transfer encoding
		// to avoid closing the connection at EOF.
		// TODO: this blows away any custom or stacked Transfer-Encoding they
		// might have set.  Deal with that as need arises once we have a valid
		// use case.
		cw.chunking = true
		setHeader.transferEncoding = "chunked"
	} else {
		// HTTP version < 1.1: cannot do chunked transfer
		// encoding and we don't know the Content-Length so
		// signal EOF by closing connection.
		w.closeAfterReply = true
		delHeader("Transfer-Encoding") // in case already set
	}

	// Cannot use Content-Length with non-identity Transfer-Encoding.
	if cw.chunking {
		delHeader("Content-Length")
	}
	if !w.req.ProtoAtLeast(1, 0) {
		return
	}

	if w.closeAfterReply && !hasToken(cw.header.get("Connection"), "close") {
		delHeader("Connection")
<<<<<<< HEAD
		setHeader.connection = "close"
	}

	io.WriteString(w.conn.buf, statusLine(w.req, code))
	cw.header.WriteSubset(w.conn.buf, excludeHeader)
	setHeader.Write(w.conn.buf)
=======
		if w.req.ProtoAtLeast(1, 1) {
			setHeader.connection = "close"
		}
	}

	w.conn.buf.WriteString(statusLine(w.req, code))
	cw.header.WriteSubset(w.conn.buf, excludeHeader)
	setHeader.Write(w.conn.buf.Writer)
>>>>>>> 4d0aec87
	w.conn.buf.Write(crlf)
}

// statusLines is a cache of Status-Line strings, keyed by code (for
// HTTP/1.1) or negative code (for HTTP/1.0). This is faster than a
// map keyed by struct of two fields. This map's max size is bounded
// by 2*len(statusText), two protocol types for each known official
// status code in the statusText map.
var (
	statusMu    sync.RWMutex
	statusLines = make(map[int]string)
)

// statusLine returns a response Status-Line (RFC 2616 Section 6.1)
// for the given request and response status code.
func statusLine(req *Request, code int) string {
	// Fast path:
	key := code
	proto11 := req.ProtoAtLeast(1, 1)
	if !proto11 {
		key = -key
	}
	statusMu.RLock()
	line, ok := statusLines[key]
	statusMu.RUnlock()
	if ok {
		return line
	}

	// Slow path:
	proto := "HTTP/1.0"
	if proto11 {
		proto = "HTTP/1.1"
	}
	codestring := strconv.Itoa(code)
	text, ok := statusText[code]
	if !ok {
		text = "status code " + codestring
	}
	line = proto + " " + codestring + " " + text + "\r\n"
	if ok {
		statusMu.Lock()
		defer statusMu.Unlock()
		statusLines[key] = line
	}
	return line
}

// bodyAllowed returns true if a Write is allowed for this response type.
// It's illegal to call this before the header has been flushed.
func (w *response) bodyAllowed() bool {
	if !w.wroteHeader {
		panic("")
	}
	return w.status != StatusNotModified
}

// The Life Of A Write is like this:
//
// Handler starts. No header has been sent. The handler can either
// write a header, or just start writing.  Writing before sending a header
// sends an implicitly empty 200 OK header.
//
// If the handler didn't declare a Content-Length up front, we either
// go into chunking mode or, if the handler finishes running before
// the chunking buffer size, we compute a Content-Length and send that
// in the header instead.
//
// Likewise, if the handler didn't set a Content-Type, we sniff that
// from the initial chunk of output.
//
// The Writers are wired together like:
//
// 1. *response (the ResponseWriter) ->
// 2. (*response).w, a *bufio.Writer of bufferBeforeChunkingSize bytes
// 3. chunkWriter.Writer (whose writeHeader finalizes Content-Length/Type)
//    and which writes the chunk headers, if needed.
// 4. conn.buf, a bufio.Writer of default (4kB) bytes
// 5. the rwc, the net.Conn.
//
// TODO(bradfitz): short-circuit some of the buffering when the
// initial header contains both a Content-Type and Content-Length.
// Also short-circuit in (1) when the header's been sent and not in
// chunking mode, writing directly to (4) instead, if (2) has no
// buffered data.  More generally, we could short-circuit from (1) to
// (3) even in chunking mode if the write size from (1) is over some
// threshold and nothing is in (2).  The answer might be mostly making
// bufferBeforeChunkingSize smaller and having bufio's fast-paths deal
// with this instead.
func (w *response) Write(data []byte) (n int, err error) {
	return w.write(len(data), data, "")
}

func (w *response) WriteString(data string) (n int, err error) {
	return w.write(len(data), nil, data)
}

// either dataB or dataS is non-zero.
func (w *response) write(lenData int, dataB []byte, dataS string) (n int, err error) {
	if w.conn.hijacked() {
		log.Print("http: response.Write on hijacked connection")
		return 0, ErrHijacked
	}
	if !w.wroteHeader {
		w.WriteHeader(StatusOK)
	}
	if lenData == 0 {
		return 0, nil
	}
	if !w.bodyAllowed() {
		return 0, ErrBodyNotAllowed
	}

	w.written += int64(lenData) // ignoring errors, for errorKludge
	if w.contentLength != -1 && w.written > w.contentLength {
		return 0, ErrContentLength
	}
	if dataB != nil {
		return w.w.Write(dataB)
	} else {
		return w.w.WriteString(dataS)
	}
}

func (w *response) finishRequest() {
	w.handlerDone = true

	if !w.wroteHeader {
		w.WriteHeader(StatusOK)
	}

	w.w.Flush()
<<<<<<< HEAD
	putBufioWriter(w.w, w.sw)
=======
	putBufioWriter(w.w)
>>>>>>> 4d0aec87
	w.cw.close()
	w.conn.buf.Flush()

	// Close the body, unless we're about to close the whole TCP connection
	// anyway.
	if !w.closeAfterReply {
		w.req.Body.Close()
	}
	if w.req.MultipartForm != nil {
		w.req.MultipartForm.RemoveAll()
	}

	if w.req.Method != "HEAD" && w.contentLength != -1 && w.bodyAllowed() && w.contentLength != w.written {
		// Did not write enough. Avoid getting out of sync.
		w.closeAfterReply = true
	}
}

func (w *response) Flush() {
	if !w.wroteHeader {
		w.WriteHeader(StatusOK)
	}
	w.w.Flush()
	w.cw.flush()
}

func (c *conn) finalFlush() {
	if c.buf != nil {
		c.buf.Flush()

		// Steal the bufio.Reader (~4KB worth of memory) and its associated
		// reader for a future connection.
<<<<<<< HEAD
		putBufioReader(c.buf.Reader, c.bufswr)

		// Steal the bufio.Writer (~4KB worth of memory) and its associated
		// writer for a future connection.
		putBufioWriter(c.buf.Writer, c.bufsww)
=======
		putBufioReader(c.buf.Reader)

		// Steal the bufio.Writer (~4KB worth of memory) and its associated
		// writer for a future connection.
		putBufioWriter(c.buf.Writer)
>>>>>>> 4d0aec87

		c.buf = nil
	}
}

// Close the connection.
func (c *conn) close() {
	c.finalFlush()
	if c.rwc != nil {
		c.rwc.Close()
		c.rwc = nil
	}
}

// rstAvoidanceDelay is the amount of time we sleep after closing the
// write side of a TCP connection before closing the entire socket.
// By sleeping, we increase the chances that the client sees our FIN
// and processes its final data before they process the subsequent RST
// from closing a connection with known unread data.
// This RST seems to occur mostly on BSD systems. (And Windows?)
// This timeout is somewhat arbitrary (~latency around the planet).
const rstAvoidanceDelay = 500 * time.Millisecond

// closeWrite flushes any outstanding data and sends a FIN packet (if
// client is connected via TCP), signalling that we're done.  We then
// pause for a bit, hoping the client processes it before `any
// subsequent RST.
//
// See http://golang.org/issue/3595
func (c *conn) closeWriteAndWait() {
	c.finalFlush()
	if tcp, ok := c.rwc.(*net.TCPConn); ok {
		tcp.CloseWrite()
	}
	time.Sleep(rstAvoidanceDelay)
}

<<<<<<< HEAD
// validNPN returns whether the proto is not a blacklisted Next
=======
// validNPN reports whether the proto is not a blacklisted Next
>>>>>>> 4d0aec87
// Protocol Negotiation protocol.  Empty and built-in protocol types
// are blacklisted and can't be overridden with alternate
// implementations.
func validNPN(proto string) bool {
	switch proto {
	case "", "http/1.1", "http/1.0":
		return false
	}
	return true
}

// Serve a new connection.
func (c *conn) serve() {
	defer func() {
		if err := recover(); err != nil {
			const size = 4096
			buf := make([]byte, size)
			buf = buf[:runtime.Stack(buf, false)]
			log.Printf("http: panic serving %v: %v\n%s", c.remoteAddr, err, buf)
		}
		if !c.hijacked() {
			c.close()
		}
	}()

	if tlsConn, ok := c.rwc.(*tls.Conn); ok {
		if d := c.server.ReadTimeout; d != 0 {
			c.rwc.SetReadDeadline(time.Now().Add(d))
		}
		if d := c.server.WriteTimeout; d != 0 {
			c.rwc.SetWriteDeadline(time.Now().Add(d))
		}
		if err := tlsConn.Handshake(); err != nil {
			return
		}
		c.tlsState = new(tls.ConnectionState)
		*c.tlsState = tlsConn.ConnectionState()
		if proto := c.tlsState.NegotiatedProtocol; validNPN(proto) {
			if fn := c.server.TLSNextProto[proto]; fn != nil {
				h := initNPNRequest{tlsConn, serverHandler{c.server}}
				fn(c.server, tlsConn, h)
			}
			return
		}
	}

	for {
		w, err := c.readRequest()
		if err != nil {
			if err == errTooLarge {
				// Their HTTP client may or may not be
				// able to read this if we're
				// responding to them and hanging up
				// while they're still writing their
				// request.  Undefined behavior.
				io.WriteString(c.rwc, "HTTP/1.1 413 Request Entity Too Large\r\n\r\n")
				c.closeWriteAndWait()
				break
			} else if err == io.EOF {
				break // Don't reply
			} else if neterr, ok := err.(net.Error); ok && neterr.Timeout() {
				break // Don't reply
			}
			io.WriteString(c.rwc, "HTTP/1.1 400 Bad Request\r\n\r\n")
			break
		}

		// Expect 100 Continue support
		req := w.req
		if req.expectsContinue() {
			if req.ProtoAtLeast(1, 1) {
				// Wrap the Body reader with one that replies on the connection
				req.Body = &expectContinueReader{readCloser: req.Body, resp: w}
			}
			if req.ContentLength == 0 {
				w.Header().Set("Connection", "close")
				w.WriteHeader(StatusBadRequest)
				w.finishRequest()
				break
			}
			req.Header.Del("Expect")
		} else if req.Header.get("Expect") != "" {
			w.sendExpectationFailed()
			break
		}

		// HTTP cannot have multiple simultaneous active requests.[*]
		// Until the server replies to this request, it can't read another,
		// so we might as well run the handler in this goroutine.
		// [*] Not strictly true: HTTP pipelining.  We could let them all process
		// in parallel even if their responses need to be serialized.
		serverHandler{c.server}.ServeHTTP(w, w.req)
		if c.hijacked() {
			return
		}
		w.finishRequest()
		if w.closeAfterReply {
			if w.requestBodyLimitHit {
				c.closeWriteAndWait()
			}
			break
		}
	}
}

func (w *response) sendExpectationFailed() {
	// TODO(bradfitz): let ServeHTTP handlers handle
	// requests with non-standard expectation[s]? Seems
	// theoretical at best, and doesn't fit into the
	// current ServeHTTP model anyway.  We'd need to
	// make the ResponseWriter an optional
	// "ExpectReplier" interface or something.
	//
	// For now we'll just obey RFC 2616 14.20 which says
	// "If a server receives a request containing an
	// Expect field that includes an expectation-
	// extension that it does not support, it MUST
	// respond with a 417 (Expectation Failed) status."
	w.Header().Set("Connection", "close")
	w.WriteHeader(StatusExpectationFailed)
	w.finishRequest()
}

// Hijack implements the Hijacker.Hijack method. Our response is both a ResponseWriter
// and a Hijacker.
func (w *response) Hijack() (rwc net.Conn, buf *bufio.ReadWriter, err error) {
	if w.wroteHeader {
		w.cw.flush()
	}
	return w.conn.hijack()
}

func (w *response) CloseNotify() <-chan bool {
	return w.conn.closeNotify()
}

// The HandlerFunc type is an adapter to allow the use of
// ordinary functions as HTTP handlers.  If f is a function
// with the appropriate signature, HandlerFunc(f) is a
// Handler object that calls f.
type HandlerFunc func(ResponseWriter, *Request)

// ServeHTTP calls f(w, r).
func (f HandlerFunc) ServeHTTP(w ResponseWriter, r *Request) {
	f(w, r)
}

// Helper handlers

// Error replies to the request with the specified error message and HTTP code.
// The error message should be plain text.
func Error(w ResponseWriter, error string, code int) {
	w.Header().Set("Content-Type", "text/plain; charset=utf-8")
	w.WriteHeader(code)
	fmt.Fprintln(w, error)
}

// NotFound replies to the request with an HTTP 404 not found error.
func NotFound(w ResponseWriter, r *Request) { Error(w, "404 page not found", StatusNotFound) }

// NotFoundHandler returns a simple request handler
// that replies to each request with a ``404 page not found'' reply.
func NotFoundHandler() Handler { return HandlerFunc(NotFound) }

// StripPrefix returns a handler that serves HTTP requests
// by removing the given prefix from the request URL's Path
// and invoking the handler h. StripPrefix handles a
// request for a path that doesn't begin with prefix by
// replying with an HTTP 404 not found error.
func StripPrefix(prefix string, h Handler) Handler {
	if prefix == "" {
		return h
	}
	return HandlerFunc(func(w ResponseWriter, r *Request) {
		if p := strings.TrimPrefix(r.URL.Path, prefix); len(p) < len(r.URL.Path) {
			r.URL.Path = p
			h.ServeHTTP(w, r)
		} else {
			NotFound(w, r)
		}
	})
}

// Redirect replies to the request with a redirect to url,
// which may be a path relative to the request path.
func Redirect(w ResponseWriter, r *Request, urlStr string, code int) {
	if u, err := url.Parse(urlStr); err == nil {
		// If url was relative, make absolute by
		// combining with request path.
		// The browser would probably do this for us,
		// but doing it ourselves is more reliable.

		// NOTE(rsc): RFC 2616 says that the Location
		// line must be an absolute URI, like
		// "http://www.google.com/redirect/",
		// not a path like "/redirect/".
		// Unfortunately, we don't know what to
		// put in the host name section to get the
		// client to connect to us again, so we can't
		// know the right absolute URI to send back.
		// Because of this problem, no one pays attention
		// to the RFC; they all send back just a new path.
		// So do we.
		oldpath := r.URL.Path
		if oldpath == "" { // should not happen, but avoid a crash if it does
			oldpath = "/"
		}
		if u.Scheme == "" {
			// no leading http://server
			if urlStr == "" || urlStr[0] != '/' {
				// make relative path absolute
				olddir, _ := path.Split(oldpath)
				urlStr = olddir + urlStr
			}

			var query string
			if i := strings.Index(urlStr, "?"); i != -1 {
				urlStr, query = urlStr[:i], urlStr[i:]
			}

			// clean up but preserve trailing slash
			trailing := strings.HasSuffix(urlStr, "/")
			urlStr = path.Clean(urlStr)
			if trailing && !strings.HasSuffix(urlStr, "/") {
				urlStr += "/"
			}
			urlStr += query
		}
	}

	w.Header().Set("Location", urlStr)
	w.WriteHeader(code)

	// RFC2616 recommends that a short note "SHOULD" be included in the
	// response because older user agents may not understand 301/307.
	// Shouldn't send the response for POST or HEAD; that leaves GET.
	if r.Method == "GET" {
		note := "<a href=\"" + htmlEscape(urlStr) + "\">" + statusText[code] + "</a>.\n"
		fmt.Fprintln(w, note)
	}
}

var htmlReplacer = strings.NewReplacer(
	"&", "&amp;",
	"<", "&lt;",
	">", "&gt;",
	// "&#34;" is shorter than "&quot;".
	`"`, "&#34;",
	// "&#39;" is shorter than "&apos;" and apos was not in HTML until HTML5.
	"'", "&#39;",
)

func htmlEscape(s string) string {
	return htmlReplacer.Replace(s)
}

// Redirect to a fixed URL
type redirectHandler struct {
	url  string
	code int
}

func (rh *redirectHandler) ServeHTTP(w ResponseWriter, r *Request) {
	Redirect(w, r, rh.url, rh.code)
}

// RedirectHandler returns a request handler that redirects
// each request it receives to the given url using the given
// status code.
func RedirectHandler(url string, code int) Handler {
	return &redirectHandler{url, code}
}

// ServeMux is an HTTP request multiplexer.
// It matches the URL of each incoming request against a list of registered
// patterns and calls the handler for the pattern that
// most closely matches the URL.
//
// Patterns name fixed, rooted paths, like "/favicon.ico",
// or rooted subtrees, like "/images/" (note the trailing slash).
// Longer patterns take precedence over shorter ones, so that
// if there are handlers registered for both "/images/"
// and "/images/thumbnails/", the latter handler will be
// called for paths beginning "/images/thumbnails/" and the
// former will receive requests for any other paths in the
// "/images/" subtree.
//
// Note that since a pattern ending in a slash names a rooted subtree,
// the pattern "/" matches all paths not matched by other registered
// patterns, not just the URL with Path == "/".
//
// Patterns may optionally begin with a host name, restricting matches to
// URLs on that host only.  Host-specific patterns take precedence over
// general patterns, so that a handler might register for the two patterns
// "/codesearch" and "codesearch.google.com/" without also taking over
// requests for "http://www.google.com/".
//
// ServeMux also takes care of sanitizing the URL request path,
// redirecting any request containing . or .. elements to an
// equivalent .- and ..-free URL.
type ServeMux struct {
	mu    sync.RWMutex
	m     map[string]muxEntry
	hosts bool // whether any patterns contain hostnames
}

type muxEntry struct {
	explicit bool
	h        Handler
	pattern  string
}

// NewServeMux allocates and returns a new ServeMux.
func NewServeMux() *ServeMux { return &ServeMux{m: make(map[string]muxEntry)} }

// DefaultServeMux is the default ServeMux used by Serve.
var DefaultServeMux = NewServeMux()

// Does path match pattern?
func pathMatch(pattern, path string) bool {
	if len(pattern) == 0 {
		// should not happen
		return false
	}
	n := len(pattern)
	if pattern[n-1] != '/' {
		return pattern == path
	}
	return len(path) >= n && path[0:n] == pattern
}

// Return the canonical path for p, eliminating . and .. elements.
func cleanPath(p string) string {
	if p == "" {
		return "/"
	}
	if p[0] != '/' {
		p = "/" + p
	}
	np := path.Clean(p)
	// path.Clean removes trailing slash except for root;
	// put the trailing slash back if necessary.
	if p[len(p)-1] == '/' && np != "/" {
		np += "/"
	}
	return np
}

// Find a handler on a handler map given a path string
// Most-specific (longest) pattern wins
func (mux *ServeMux) match(path string) (h Handler, pattern string) {
	var n = 0
	for k, v := range mux.m {
		if !pathMatch(k, path) {
			continue
		}
		if h == nil || len(k) > n {
			n = len(k)
			h = v.h
			pattern = v.pattern
		}
	}
	return
}

// Handler returns the handler to use for the given request,
// consulting r.Method, r.Host, and r.URL.Path. It always returns
// a non-nil handler. If the path is not in its canonical form, the
// handler will be an internally-generated handler that redirects
// to the canonical path.
//
// Handler also returns the registered pattern that matches the
// request or, in the case of internally-generated redirects,
// the pattern that will match after following the redirect.
//
// If there is no registered handler that applies to the request,
// Handler returns a ``page not found'' handler and an empty pattern.
func (mux *ServeMux) Handler(r *Request) (h Handler, pattern string) {
	if r.Method != "CONNECT" {
		if p := cleanPath(r.URL.Path); p != r.URL.Path {
			_, pattern = mux.handler(r.Host, p)
			url := *r.URL
			url.Path = p
			return RedirectHandler(url.String(), StatusMovedPermanently), pattern
		}
	}

	return mux.handler(r.Host, r.URL.Path)
}

// handler is the main implementation of Handler.
// The path is known to be in canonical form, except for CONNECT methods.
func (mux *ServeMux) handler(host, path string) (h Handler, pattern string) {
	mux.mu.RLock()
	defer mux.mu.RUnlock()

	// Host-specific pattern takes precedence over generic ones
	if mux.hosts {
		h, pattern = mux.match(host + path)
	}
	if h == nil {
		h, pattern = mux.match(path)
	}
	if h == nil {
		h, pattern = NotFoundHandler(), ""
	}
	return
}

// ServeHTTP dispatches the request to the handler whose
// pattern most closely matches the request URL.
func (mux *ServeMux) ServeHTTP(w ResponseWriter, r *Request) {
	if r.RequestURI == "*" {
		if r.ProtoAtLeast(1, 1) {
			w.Header().Set("Connection", "close")
		}
		w.WriteHeader(StatusBadRequest)
		return
	}
	h, _ := mux.Handler(r)
	h.ServeHTTP(w, r)
}

// Handle registers the handler for the given pattern.
// If a handler already exists for pattern, Handle panics.
func (mux *ServeMux) Handle(pattern string, handler Handler) {
	mux.mu.Lock()
	defer mux.mu.Unlock()

	if pattern == "" {
		panic("http: invalid pattern " + pattern)
	}
	if handler == nil {
		panic("http: nil handler")
	}
	if mux.m[pattern].explicit {
		panic("http: multiple registrations for " + pattern)
	}

	mux.m[pattern] = muxEntry{explicit: true, h: handler, pattern: pattern}

	if pattern[0] != '/' {
		mux.hosts = true
	}

	// Helpful behavior:
	// If pattern is /tree/, insert an implicit permanent redirect for /tree.
	// It can be overridden by an explicit registration.
	n := len(pattern)
	if n > 0 && pattern[n-1] == '/' && !mux.m[pattern[0:n-1]].explicit {
		// If pattern contains a host name, strip it and use remaining
		// path for redirect.
		path := pattern
		if pattern[0] != '/' {
			// In pattern, at least the last character is a '/', so
			// strings.Index can't be -1.
			path = pattern[strings.Index(pattern, "/"):]
		}
		mux.m[pattern[0:n-1]] = muxEntry{h: RedirectHandler(path, StatusMovedPermanently), pattern: pattern}
	}
}

// HandleFunc registers the handler function for the given pattern.
func (mux *ServeMux) HandleFunc(pattern string, handler func(ResponseWriter, *Request)) {
	mux.Handle(pattern, HandlerFunc(handler))
}

// Handle registers the handler for the given pattern
// in the DefaultServeMux.
// The documentation for ServeMux explains how patterns are matched.
func Handle(pattern string, handler Handler) { DefaultServeMux.Handle(pattern, handler) }

// HandleFunc registers the handler function for the given pattern
// in the DefaultServeMux.
// The documentation for ServeMux explains how patterns are matched.
func HandleFunc(pattern string, handler func(ResponseWriter, *Request)) {
	DefaultServeMux.HandleFunc(pattern, handler)
}

// Serve accepts incoming HTTP connections on the listener l,
// creating a new service goroutine for each.  The service goroutines
// read requests and then call handler to reply to them.
// Handler is typically nil, in which case the DefaultServeMux is used.
func Serve(l net.Listener, handler Handler) error {
	srv := &Server{Handler: handler}
	return srv.Serve(l)
}

// A Server defines parameters for running an HTTP server.
type Server struct {
	Addr           string        // TCP address to listen on, ":http" if empty
	Handler        Handler       // handler to invoke, http.DefaultServeMux if nil
	ReadTimeout    time.Duration // maximum duration before timing out read of the request
	WriteTimeout   time.Duration // maximum duration before timing out write of the response
	MaxHeaderBytes int           // maximum size of request headers, DefaultMaxHeaderBytes if 0
	TLSConfig      *tls.Config   // optional TLS config, used by ListenAndServeTLS

	// TLSNextProto optionally specifies a function to take over
	// ownership of the provided TLS connection when an NPN
	// protocol upgrade has occurred.  The map key is the protocol
	// name negotiated. The Handler argument should be used to
	// handle HTTP requests and will initialize the Request's TLS
	// and RemoteAddr if not already set.  The connection is
	// automatically closed when the function returns.
	TLSNextProto map[string]func(*Server, *tls.Conn, Handler)
}

// serverHandler delegates to either the server's Handler or
// DefaultServeMux and also handles "OPTIONS *" requests.
type serverHandler struct {
	srv *Server
}

func (sh serverHandler) ServeHTTP(rw ResponseWriter, req *Request) {
	handler := sh.srv.Handler
	if handler == nil {
		handler = DefaultServeMux
	}
	if req.RequestURI == "*" && req.Method == "OPTIONS" {
		handler = globalOptionsHandler{}
	}
	handler.ServeHTTP(rw, req)
}

// ListenAndServe listens on the TCP network address srv.Addr and then
// calls Serve to handle requests on incoming connections.  If
// srv.Addr is blank, ":http" is used.
func (srv *Server) ListenAndServe() error {
	addr := srv.Addr
	if addr == "" {
		addr = ":http"
	}
	l, e := net.Listen("tcp", addr)
	if e != nil {
		return e
	}
	return srv.Serve(l)
}

// Serve accepts incoming connections on the Listener l, creating a
// new service goroutine for each.  The service goroutines read requests and
// then call srv.Handler to reply to them.
func (srv *Server) Serve(l net.Listener) error {
	defer l.Close()
	var tempDelay time.Duration // how long to sleep on accept failure
	for {
		rw, e := l.Accept()
		if e != nil {
			if ne, ok := e.(net.Error); ok && ne.Temporary() {
				if tempDelay == 0 {
					tempDelay = 5 * time.Millisecond
				} else {
					tempDelay *= 2
				}
				if max := 1 * time.Second; tempDelay > max {
					tempDelay = max
				}
				log.Printf("http: Accept error: %v; retrying in %v", e, tempDelay)
				time.Sleep(tempDelay)
				continue
			}
			return e
		}
		tempDelay = 0
		c, err := srv.newConn(rw)
		if err != nil {
			continue
		}
		go c.serve()
	}
}

// ListenAndServe listens on the TCP network address addr
// and then calls Serve with handler to handle requests
// on incoming connections.  Handler is typically nil,
// in which case the DefaultServeMux is used.
//
// A trivial example server is:
//
//	package main
//
//	import (
//		"io"
//		"net/http"
//		"log"
//	)
//
//	// hello world, the web server
//	func HelloServer(w http.ResponseWriter, req *http.Request) {
//		io.WriteString(w, "hello, world!\n")
//	}
//
//	func main() {
//		http.HandleFunc("/hello", HelloServer)
//		err := http.ListenAndServe(":12345", nil)
//		if err != nil {
//			log.Fatal("ListenAndServe: ", err)
//		}
//	}
func ListenAndServe(addr string, handler Handler) error {
	server := &Server{Addr: addr, Handler: handler}
	return server.ListenAndServe()
}

// ListenAndServeTLS acts identically to ListenAndServe, except that it
// expects HTTPS connections. Additionally, files containing a certificate and
// matching private key for the server must be provided. If the certificate
// is signed by a certificate authority, the certFile should be the concatenation
// of the server's certificate followed by the CA's certificate.
//
// A trivial example server is:
//
//	import (
//		"log"
//		"net/http"
//	)
//
//	func handler(w http.ResponseWriter, req *http.Request) {
//		w.Header().Set("Content-Type", "text/plain")
//		w.Write([]byte("This is an example server.\n"))
//	}
//
//	func main() {
//		http.HandleFunc("/", handler)
//		log.Printf("About to listen on 10443. Go to https://127.0.0.1:10443/")
//		err := http.ListenAndServeTLS(":10443", "cert.pem", "key.pem", nil)
//		if err != nil {
//			log.Fatal(err)
//		}
//	}
//
// One can use generate_cert.go in crypto/tls to generate cert.pem and key.pem.
func ListenAndServeTLS(addr string, certFile string, keyFile string, handler Handler) error {
	server := &Server{Addr: addr, Handler: handler}
	return server.ListenAndServeTLS(certFile, keyFile)
}

// ListenAndServeTLS listens on the TCP network address srv.Addr and
// then calls Serve to handle requests on incoming TLS connections.
//
// Filenames containing a certificate and matching private key for
// the server must be provided. If the certificate is signed by a
// certificate authority, the certFile should be the concatenation
// of the server's certificate followed by the CA's certificate.
//
// If srv.Addr is blank, ":https" is used.
func (srv *Server) ListenAndServeTLS(certFile, keyFile string) error {
	addr := srv.Addr
	if addr == "" {
		addr = ":https"
	}
	config := &tls.Config{}
	if srv.TLSConfig != nil {
		*config = *srv.TLSConfig
	}
	if config.NextProtos == nil {
		config.NextProtos = []string{"http/1.1"}
	}

	var err error
	config.Certificates = make([]tls.Certificate, 1)
	config.Certificates[0], err = tls.LoadX509KeyPair(certFile, keyFile)
	if err != nil {
		return err
	}

	conn, err := net.Listen("tcp", addr)
	if err != nil {
		return err
	}

	tlsListener := tls.NewListener(conn, config)
	return srv.Serve(tlsListener)
}

// TimeoutHandler returns a Handler that runs h with the given time limit.
//
// The new Handler calls h.ServeHTTP to handle each request, but if a
// call runs for longer than its time limit, the handler responds with
// a 503 Service Unavailable error and the given message in its body.
// (If msg is empty, a suitable default message will be sent.)
// After such a timeout, writes by h to its ResponseWriter will return
// ErrHandlerTimeout.
func TimeoutHandler(h Handler, dt time.Duration, msg string) Handler {
	f := func() <-chan time.Time {
		return time.After(dt)
	}
	return &timeoutHandler{h, f, msg}
}

// ErrHandlerTimeout is returned on ResponseWriter Write calls
// in handlers which have timed out.
var ErrHandlerTimeout = errors.New("http: Handler timeout")

type timeoutHandler struct {
	handler Handler
	timeout func() <-chan time.Time // returns channel producing a timeout
	body    string
}

func (h *timeoutHandler) errorBody() string {
	if h.body != "" {
		return h.body
	}
	return "<html><head><title>Timeout</title></head><body><h1>Timeout</h1></body></html>"
}

func (h *timeoutHandler) ServeHTTP(w ResponseWriter, r *Request) {
	done := make(chan bool, 1)
	tw := &timeoutWriter{w: w}
	go func() {
		h.handler.ServeHTTP(tw, r)
		done <- true
	}()
	select {
	case <-done:
		return
	case <-h.timeout():
		tw.mu.Lock()
		defer tw.mu.Unlock()
		if !tw.wroteHeader {
			tw.w.WriteHeader(StatusServiceUnavailable)
			tw.w.Write([]byte(h.errorBody()))
		}
		tw.timedOut = true
	}
}

type timeoutWriter struct {
	w ResponseWriter

	mu          sync.Mutex
	timedOut    bool
	wroteHeader bool
}

func (tw *timeoutWriter) Header() Header {
	return tw.w.Header()
}

func (tw *timeoutWriter) Write(p []byte) (int, error) {
	tw.mu.Lock()
	timedOut := tw.timedOut
	tw.mu.Unlock()
	if timedOut {
		return 0, ErrHandlerTimeout
	}
	return tw.w.Write(p)
}

func (tw *timeoutWriter) WriteHeader(code int) {
	tw.mu.Lock()
	if tw.timedOut || tw.wroteHeader {
		tw.mu.Unlock()
		return
	}
	tw.wroteHeader = true
	tw.mu.Unlock()
	tw.w.WriteHeader(code)
}

// globalOptionsHandler responds to "OPTIONS *" requests.
type globalOptionsHandler struct{}

func (globalOptionsHandler) ServeHTTP(w ResponseWriter, r *Request) {
	w.Header().Set("Content-Length", "0")
	if r.ContentLength != 0 {
		// Read up to 4KB of OPTIONS body (as mentioned in the
		// spec as being reserved for future use), but anything
		// over that is considered a waste of server resources
		// (or an attack) and we abort and close the connection,
		// courtesy of MaxBytesReader's EOF behavior.
		mb := MaxBytesReader(w, r.Body, 4<<10)
		io.Copy(ioutil.Discard, mb)
	}
}

// eofReader is a non-nil io.ReadCloser that always returns EOF.
<<<<<<< HEAD
var eofReader = ioutil.NopCloser(strings.NewReader(""))
=======
// It embeds a *strings.Reader so it still has a WriteTo method
// and io.Copy won't need a buffer.
var eofReader = &struct {
	*strings.Reader
	io.Closer
}{
	strings.NewReader(""),
	ioutil.NopCloser(nil),
}
>>>>>>> 4d0aec87

// initNPNRequest is an HTTP handler that initializes certain
// uninitialized fields in its *Request. Such partially-initialized
// Requests come from NPN protocol handlers.
type initNPNRequest struct {
	c *tls.Conn
	h serverHandler
}

func (h initNPNRequest) ServeHTTP(rw ResponseWriter, req *Request) {
	if req.TLS == nil {
		req.TLS = &tls.ConnectionState{}
		*req.TLS = h.c.ConnectionState()
	}
	if req.Body == nil {
		req.Body = eofReader
	}
	if req.RemoteAddr == "" {
		req.RemoteAddr = h.c.RemoteAddr().String()
	}
	h.h.ServeHTTP(rw, req)
}

// loggingConn is used for debugging.
type loggingConn struct {
	name string
	net.Conn
}

var (
	uniqNameMu   sync.Mutex
	uniqNameNext = make(map[string]int)
)

func newLoggingConn(baseName string, c net.Conn) net.Conn {
	uniqNameMu.Lock()
	defer uniqNameMu.Unlock()
	uniqNameNext[baseName]++
	return &loggingConn{
		name: fmt.Sprintf("%s-%d", baseName, uniqNameNext[baseName]),
		Conn: c,
	}
}

func (c *loggingConn) Write(p []byte) (n int, err error) {
	log.Printf("%s.Write(%d) = ....", c.name, len(p))
	n, err = c.Conn.Write(p)
	log.Printf("%s.Write(%d) = %d, %v", c.name, len(p), n, err)
	return
}

func (c *loggingConn) Read(p []byte) (n int, err error) {
	log.Printf("%s.Read(%d) = ....", c.name, len(p))
	n, err = c.Conn.Read(p)
	log.Printf("%s.Read(%d) = %d, %v", c.name, len(p), n, err)
	return
}

func (c *loggingConn) Close() (err error) {
	log.Printf("%s.Close() = ...", c.name)
	err = c.Conn.Close()
	log.Printf("%s.Close() = %v", c.name, err)
	return
}<|MERGE_RESOLUTION|>--- conflicted
+++ resolved
@@ -110,8 +110,6 @@
 	sr         liveSwitchReader     // where the LimitReader reads from; usually the rwc
 	lr         *io.LimitedReader    // io.LimitReader(sr)
 	buf        *bufio.ReadWriter    // buffered(lr,rwc), reading from bufio->limitReader->sr->rwc
-	bufswr     *switchReader        // the *switchReader io.Reader source of buf
-	bufsww     *switchWriter        // the *switchWriter io.Writer dest of buf
 	tlsState   *tls.ConnectionState // or nil when not using TLS
 
 	mu           sync.Mutex // guards the following
@@ -431,41 +429,12 @@
 	}
 	c.sr = liveSwitchReader{r: c.rwc}
 	c.lr = io.LimitReader(&c.sr, noLimit).(*io.LimitedReader)
-<<<<<<< HEAD
-	br, sr := newBufioReader(c.lr)
-	bw, sw := newBufioWriterSize(c.rwc, 4<<10)
-=======
 	br := newBufioReader(c.lr)
 	bw := newBufioWriterSize(c.rwc, 4<<10)
->>>>>>> 4d0aec87
 	c.buf = bufio.NewReadWriter(br, bw)
-	c.bufswr = sr
-	c.bufsww = sw
 	return c, nil
 }
 
-<<<<<<< HEAD
-// TODO: remove this, if issue 5100 is fixed
-type bufioReaderPair struct {
-	br *bufio.Reader
-	sr *switchReader // from which the bufio.Reader is reading
-}
-
-// TODO: remove this, if issue 5100 is fixed
-type bufioWriterPair struct {
-	bw *bufio.Writer
-	sw *switchWriter // to which the bufio.Writer is writing
-}
-
-// TODO: use a sync.Cache instead
-var (
-	bufioReaderCache   = make(chan bufioReaderPair, 4)
-	bufioWriterCache2k = make(chan bufioWriterPair, 4)
-	bufioWriterCache4k = make(chan bufioWriterPair, 4)
-)
-
-func bufioWriterCache(size int) chan bufioWriterPair {
-=======
 // TODO: use a sync.Cache instead
 var (
 	bufioReaderCache   = make(chan *bufio.Reader, 4)
@@ -474,7 +443,6 @@
 )
 
 func bufioWriterCache(size int) chan *bufio.Writer {
->>>>>>> 4d0aec87
 	switch size {
 	case 2 << 10:
 		return bufioWriterCache2k
@@ -484,27 +452,6 @@
 	return nil
 }
 
-<<<<<<< HEAD
-func newBufioReader(r io.Reader) (*bufio.Reader, *switchReader) {
-	select {
-	case p := <-bufioReaderCache:
-		p.sr.Reader = r
-		return p.br, p.sr
-	default:
-		sr := &switchReader{r}
-		return bufio.NewReader(sr), sr
-	}
-}
-
-func putBufioReader(br *bufio.Reader, sr *switchReader) {
-	if n := br.Buffered(); n > 0 {
-		io.CopyN(ioutil.Discard, br, int64(n))
-	}
-	br.Read(nil) // clears br.err
-	sr.Reader = nil
-	select {
-	case bufioReaderCache <- bufioReaderPair{br, sr}:
-=======
 func newBufioReader(r io.Reader) *bufio.Reader {
 	select {
 	case p := <-bufioReaderCache:
@@ -519,39 +466,10 @@
 	br.Reset(nil)
 	select {
 	case bufioReaderCache <- br:
->>>>>>> 4d0aec87
 	default:
 	}
 }
 
-<<<<<<< HEAD
-func newBufioWriterSize(w io.Writer, size int) (*bufio.Writer, *switchWriter) {
-	select {
-	case p := <-bufioWriterCache(size):
-		p.sw.Writer = w
-		return p.bw, p.sw
-	default:
-		sw := &switchWriter{w}
-		return bufio.NewWriterSize(sw, size), sw
-	}
-}
-
-func putBufioWriter(bw *bufio.Writer, sw *switchWriter) {
-	if bw.Buffered() > 0 {
-		// It must have failed to flush to its target
-		// earlier. We can't reuse this bufio.Writer.
-		return
-	}
-	if err := bw.Flush(); err != nil {
-		// Its sticky error field is set, which is returned by
-		// Flush even when there's no data buffered.  This
-		// bufio Writer is dead to us.  Don't reuse it.
-		return
-	}
-	sw.Writer = nil
-	select {
-	case bufioWriterCache(bw.Available()) <- bufioWriterPair{bw, sw}:
-=======
 func newBufioWriterSize(w io.Writer, size int) *bufio.Writer {
 	select {
 	case p := <-bufioWriterCache(size):
@@ -566,7 +484,6 @@
 	bw.Reset(nil)
 	select {
 	case bufioWriterCache(bw.Available()) <- bw:
->>>>>>> 4d0aec87
 	default:
 	}
 }
@@ -673,11 +590,7 @@
 		contentLength: -1,
 	}
 	w.cw.res = w
-<<<<<<< HEAD
-	w.w, w.sw = newBufioWriterSize(&w.cw, bufferBeforeChunkingSize)
-=======
 	w.w = newBufioWriterSize(&w.cw, bufferBeforeChunkingSize)
->>>>>>> 4d0aec87
 	return w, nil
 }
 
@@ -735,36 +648,14 @@
 // the response Header map and all its 1-element slices.
 type extraHeader struct {
 	contentType      string
-<<<<<<< HEAD
-	contentLength    string
-	connection       string
-	date             string
-	transferEncoding string
-=======
 	connection       string
 	transferEncoding string
 	date             []byte // written if not nil
 	contentLength    []byte // written if not nil
->>>>>>> 4d0aec87
 }
 
 // Sorted the same as extraHeader.Write's loop.
 var extraHeaderKeys = [][]byte{
-<<<<<<< HEAD
-	[]byte("Content-Type"), []byte("Content-Length"),
-	[]byte("Connection"), []byte("Date"), []byte("Transfer-Encoding"),
-}
-
-// The value receiver, despite copying 5 strings to the stack,
-// prevents an extra allocation. The escape analysis isn't smart
-// enough to realize this doesn't mutate h.
-func (h extraHeader) Write(w io.Writer) {
-	for i, v := range []string{h.contentType, h.contentLength, h.connection, h.date, h.transferEncoding} {
-		if v != "" {
-			w.Write(extraHeaderKeys[i])
-			w.Write(colonSpace)
-			io.WriteString(w, v)
-=======
 	[]byte("Content-Type"),
 	[]byte("Connection"),
 	[]byte("Transfer-Encoding"),
@@ -796,7 +687,6 @@
 			w.Write(extraHeaderKeys[i])
 			w.Write(colonSpace)
 			w.WriteString(v)
->>>>>>> 4d0aec87
 			w.Write(crlf)
 		}
 	}
@@ -817,10 +707,7 @@
 	cw.wroteHeader = true
 
 	w := cw.res
-<<<<<<< HEAD
-=======
 	isHEAD := w.req.Method == "HEAD"
->>>>>>> 4d0aec87
 
 	// header is written out to w.conn.buf below. Depending on the
 	// state of the handler, we either own the map or not. If we
@@ -852,11 +739,6 @@
 	// response header and this is our first (and last) write, set
 	// it, even to zero. This helps HTTP/1.0 clients keep their
 	// "keep-alive" connections alive.
-<<<<<<< HEAD
-	if w.handlerDone && header.get("Content-Length") == "" && w.req.Method != "HEAD" {
-		w.contentLength = int64(len(p))
-		setHeader.contentLength = strconv.Itoa(len(p))
-=======
 	// Exceptions: 304 responses never get Content-Length, and if
 	// it was a HEAD request, we don't know the difference between
 	// 0 actual bytes and 0 bytes because the handler noticed it
@@ -868,7 +750,6 @@
 	if w.handlerDone && w.status != StatusNotModified && header.get("Content-Length") == "" && (!isHEAD || len(p) > 0) {
 		w.contentLength = int64(len(p))
 		setHeader.contentLength = strconv.AppendInt(cw.res.clenBuf[:0], int64(len(p)), 10)
->>>>>>> 4d0aec87
 	}
 
 	// If this was an HTTP/1.0 request with keep-alive and we sent a
@@ -883,11 +764,7 @@
 	// Check for a explicit (and valid) Content-Length header.
 	hasCL := w.contentLength != -1
 
-<<<<<<< HEAD
-	if w.req.wantsHttp10KeepAlive() && (w.req.Method == "HEAD" || hasCL) {
-=======
 	if w.req.wantsHttp10KeepAlive() && (isHEAD || hasCL) {
->>>>>>> 4d0aec87
 		_, connectionHeaderSet := header["Connection"]
 		if !connectionHeaderSet {
 			setHeader.connection = "keep-alive"
@@ -927,22 +804,14 @@
 		}
 	} else {
 		// If no content type, apply sniffing algorithm to body.
-<<<<<<< HEAD
-		if header.get("Content-Type") == "" && w.req.Method != "HEAD" {
-=======
 		_, haveType := header["Content-Type"]
 		if !haveType {
->>>>>>> 4d0aec87
 			setHeader.contentType = DetectContentType(p)
 		}
 	}
 
 	if _, ok := header["Date"]; !ok {
-<<<<<<< HEAD
-		setHeader.date = time.Now().UTC().Format(TimeFormat)
-=======
 		setHeader.date = appendTime(cw.res.dateBuf[:0], time.Now())
->>>>>>> 4d0aec87
 	}
 
 	te := header.get("Transfer-Encoding")
@@ -988,14 +857,6 @@
 
 	if w.closeAfterReply && !hasToken(cw.header.get("Connection"), "close") {
 		delHeader("Connection")
-<<<<<<< HEAD
-		setHeader.connection = "close"
-	}
-
-	io.WriteString(w.conn.buf, statusLine(w.req, code))
-	cw.header.WriteSubset(w.conn.buf, excludeHeader)
-	setHeader.Write(w.conn.buf)
-=======
 		if w.req.ProtoAtLeast(1, 1) {
 			setHeader.connection = "close"
 		}
@@ -1004,7 +865,6 @@
 	w.conn.buf.WriteString(statusLine(w.req, code))
 	cw.header.WriteSubset(w.conn.buf, excludeHeader)
 	setHeader.Write(w.conn.buf.Writer)
->>>>>>> 4d0aec87
 	w.conn.buf.Write(crlf)
 }
 
@@ -1137,11 +997,7 @@
 	}
 
 	w.w.Flush()
-<<<<<<< HEAD
-	putBufioWriter(w.w, w.sw)
-=======
 	putBufioWriter(w.w)
->>>>>>> 4d0aec87
 	w.cw.close()
 	w.conn.buf.Flush()
 
@@ -1174,19 +1030,11 @@
 
 		// Steal the bufio.Reader (~4KB worth of memory) and its associated
 		// reader for a future connection.
-<<<<<<< HEAD
-		putBufioReader(c.buf.Reader, c.bufswr)
-
-		// Steal the bufio.Writer (~4KB worth of memory) and its associated
-		// writer for a future connection.
-		putBufioWriter(c.buf.Writer, c.bufsww)
-=======
 		putBufioReader(c.buf.Reader)
 
 		// Steal the bufio.Writer (~4KB worth of memory) and its associated
 		// writer for a future connection.
 		putBufioWriter(c.buf.Writer)
->>>>>>> 4d0aec87
 
 		c.buf = nil
 	}
@@ -1224,11 +1072,7 @@
 	time.Sleep(rstAvoidanceDelay)
 }
 
-<<<<<<< HEAD
-// validNPN returns whether the proto is not a blacklisted Next
-=======
 // validNPN reports whether the proto is not a blacklisted Next
->>>>>>> 4d0aec87
 // Protocol Negotiation protocol.  Empty and built-in protocol types
 // are blacklisted and can't be overridden with alternate
 // implementations.
@@ -2007,9 +1851,6 @@
 }
 
 // eofReader is a non-nil io.ReadCloser that always returns EOF.
-<<<<<<< HEAD
-var eofReader = ioutil.NopCloser(strings.NewReader(""))
-=======
 // It embeds a *strings.Reader so it still has a WriteTo method
 // and io.Copy won't need a buffer.
 var eofReader = &struct {
@@ -2019,7 +1860,6 @@
 	strings.NewReader(""),
 	ioutil.NopCloser(nil),
 }
->>>>>>> 4d0aec87
 
 // initNPNRequest is an HTTP handler that initializes certain
 // uninitialized fields in its *Request. Such partially-initialized

// Copyright 2010 The Go Authors.  All rights reserved.
// Use of this source code is governed by a BSD-style
// license that can be found in the LICENSE file.

package http

import (
	"bufio"
	"bytes"
	"compress/gzip"
	"crypto/rand"
	"fmt"
	"io"
	"io/ioutil"
	"net/url"
	"reflect"
	"strings"
	"testing"
)

type respTest struct {
	Raw  string
	Resp Response
	Body string
}

func dummyReq(method string) *Request {
	return &Request{Method: method}
}

var respTests = []respTest{
	// Unchunked response without Content-Length.
	{
		"HTTP/1.0 200 OK\r\n" +
			"Connection: close\r\n" +
			"\r\n" +
			"Body here\n",

		Response{
			Status:     "200 OK",
			StatusCode: 200,
			Proto:      "HTTP/1.0",
			ProtoMajor: 1,
			ProtoMinor: 0,
			Request:    dummyReq("GET"),
			Header: Header{
				"Connection": {"close"}, // TODO(rsc): Delete?
			},
			Close:         true,
			ContentLength: -1,
		},

		"Body here\n",
	},

	// Unchunked HTTP/1.1 response without Content-Length or
	// Connection headers.
	{
		"HTTP/1.1 200 OK\r\n" +
			"\r\n" +
			"Body here\n",

		Response{
			Status:        "200 OK",
			StatusCode:    200,
			Proto:         "HTTP/1.1",
			ProtoMajor:    1,
			ProtoMinor:    1,
			Header:        Header{},
			Request:       dummyReq("GET"),
			Close:         true,
			ContentLength: -1,
		},

		"Body here\n",
	},

	// Unchunked HTTP/1.1 204 response without Content-Length.
	{
		"HTTP/1.1 204 No Content\r\n" +
			"\r\n" +
			"Body should not be read!\n",

		Response{
			Status:        "204 No Content",
			StatusCode:    204,
			Proto:         "HTTP/1.1",
			ProtoMajor:    1,
			ProtoMinor:    1,
			Header:        Header{},
			Request:       dummyReq("GET"),
			Close:         false,
			ContentLength: 0,
		},

		"",
	},

	// Unchunked response with Content-Length.
	{
		"HTTP/1.0 200 OK\r\n" +
			"Content-Length: 10\r\n" +
			"Connection: close\r\n" +
			"\r\n" +
			"Body here\n",

		Response{
			Status:     "200 OK",
			StatusCode: 200,
			Proto:      "HTTP/1.0",
			ProtoMajor: 1,
			ProtoMinor: 0,
			Request:    dummyReq("GET"),
			Header: Header{
				"Connection":     {"close"},
				"Content-Length": {"10"},
			},
			Close:         true,
			ContentLength: 10,
		},

		"Body here\n",
	},

	// Chunked response without Content-Length.
	{
		"HTTP/1.1 200 OK\r\n" +
			"Transfer-Encoding: chunked\r\n" +
			"\r\n" +
			"0a\r\n" +
			"Body here\n\r\n" +
			"09\r\n" +
			"continued\r\n" +
			"0\r\n" +
			"\r\n",

		Response{
			Status:           "200 OK",
			StatusCode:       200,
			Proto:            "HTTP/1.1",
			ProtoMajor:       1,
			ProtoMinor:       1,
			Request:          dummyReq("GET"),
			Header:           Header{},
			Close:            false,
			ContentLength:    -1,
			TransferEncoding: []string{"chunked"},
		},

		"Body here\ncontinued",
	},

	// Chunked response with Content-Length.
	{
		"HTTP/1.1 200 OK\r\n" +
			"Transfer-Encoding: chunked\r\n" +
			"Content-Length: 10\r\n" +
			"\r\n" +
			"0a\r\n" +
			"Body here\n\r\n" +
			"0\r\n" +
			"\r\n",

		Response{
			Status:           "200 OK",
			StatusCode:       200,
			Proto:            "HTTP/1.1",
			ProtoMajor:       1,
			ProtoMinor:       1,
			Request:          dummyReq("GET"),
			Header:           Header{},
			Close:            false,
			ContentLength:    -1,
			TransferEncoding: []string{"chunked"},
		},

		"Body here\n",
	},

	// Chunked response in response to a HEAD request
	{
		"HTTP/1.1 200 OK\r\n" +
			"Transfer-Encoding: chunked\r\n" +
			"\r\n",

		Response{
			Status:           "200 OK",
			StatusCode:       200,
			Proto:            "HTTP/1.1",
			ProtoMajor:       1,
			ProtoMinor:       1,
			Request:          dummyReq("HEAD"),
			Header:           Header{},
			TransferEncoding: []string{"chunked"},
			Close:            false,
			ContentLength:    -1,
		},

		"",
	},

	// Content-Length in response to a HEAD request
	{
		"HTTP/1.0 200 OK\r\n" +
			"Content-Length: 256\r\n" +
			"\r\n",

		Response{
			Status:           "200 OK",
			StatusCode:       200,
			Proto:            "HTTP/1.0",
			ProtoMajor:       1,
			ProtoMinor:       0,
			Request:          dummyReq("HEAD"),
			Header:           Header{"Content-Length": {"256"}},
			TransferEncoding: nil,
			Close:            true,
			ContentLength:    256,
		},

		"",
	},

	// Content-Length in response to a HEAD request with HTTP/1.1
	{
		"HTTP/1.1 200 OK\r\n" +
			"Content-Length: 256\r\n" +
			"\r\n",

		Response{
			Status:           "200 OK",
			StatusCode:       200,
			Proto:            "HTTP/1.1",
			ProtoMajor:       1,
			ProtoMinor:       1,
			Request:          dummyReq("HEAD"),
			Header:           Header{"Content-Length": {"256"}},
			TransferEncoding: nil,
			Close:            false,
			ContentLength:    256,
		},

		"",
	},

	// No Content-Length or Chunked in response to a HEAD request
	{
		"HTTP/1.0 200 OK\r\n" +
			"\r\n",

		Response{
			Status:           "200 OK",
			StatusCode:       200,
			Proto:            "HTTP/1.0",
			ProtoMajor:       1,
			ProtoMinor:       0,
			Request:          dummyReq("HEAD"),
			Header:           Header{},
			TransferEncoding: nil,
			Close:            true,
			ContentLength:    -1,
		},

		"",
	},

	// explicit Content-Length of 0.
	{
		"HTTP/1.1 200 OK\r\n" +
			"Content-Length: 0\r\n" +
			"\r\n",

		Response{
			Status:     "200 OK",
			StatusCode: 200,
			Proto:      "HTTP/1.1",
			ProtoMajor: 1,
			ProtoMinor: 1,
			Request:    dummyReq("GET"),
			Header: Header{
				"Content-Length": {"0"},
			},
			Close:         false,
			ContentLength: 0,
		},

		"",
	},

	// Status line without a Reason-Phrase, but trailing space.
	// (permitted by RFC 2616)
	{
		"HTTP/1.0 303 \r\n\r\n",
		Response{
			Status:        "303 ",
			StatusCode:    303,
			Proto:         "HTTP/1.0",
			ProtoMajor:    1,
			ProtoMinor:    0,
			Request:       dummyReq("GET"),
			Header:        Header{},
			Close:         true,
			ContentLength: -1,
		},

		"",
	},

	// Status line without a Reason-Phrase, and no trailing space.
	// (not permitted by RFC 2616, but we'll accept it anyway)
	{
		"HTTP/1.0 303\r\n\r\n",
		Response{
			Status:        "303 ",
			StatusCode:    303,
			Proto:         "HTTP/1.0",
			ProtoMajor:    1,
			ProtoMinor:    0,
			Request:       dummyReq("GET"),
			Header:        Header{},
			Close:         true,
			ContentLength: -1,
		},

		"",
	},

	// golang.org/issue/4767: don't special-case multipart/byteranges responses
	{
		`HTTP/1.1 206 Partial Content
Connection: close
Content-Type: multipart/byteranges; boundary=18a75608c8f47cef

some body`,
		Response{
			Status:     "206 Partial Content",
			StatusCode: 206,
			Proto:      "HTTP/1.1",
			ProtoMajor: 1,
			ProtoMinor: 1,
			Request:    dummyReq("GET"),
			Header: Header{
				"Content-Type": []string{"multipart/byteranges; boundary=18a75608c8f47cef"},
			},
			Close:         true,
			ContentLength: -1,
		},

		"some body",
	},
<<<<<<< HEAD
=======

	// Unchunked response without Content-Length, Request is nil
	{
		"HTTP/1.0 200 OK\r\n" +
			"Connection: close\r\n" +
			"\r\n" +
			"Body here\n",

		Response{
			Status:     "200 OK",
			StatusCode: 200,
			Proto:      "HTTP/1.0",
			ProtoMajor: 1,
			ProtoMinor: 0,
			Header: Header{
				"Connection": {"close"}, // TODO(rsc): Delete?
			},
			Close:         true,
			ContentLength: -1,
		},

		"Body here\n",
	},
>>>>>>> 4d0aec87
}

func TestReadResponse(t *testing.T) {
	for i, tt := range respTests {
		resp, err := ReadResponse(bufio.NewReader(strings.NewReader(tt.Raw)), tt.Resp.Request)
		if err != nil {
			t.Errorf("#%d: %v", i, err)
			continue
		}
		rbody := resp.Body
		resp.Body = nil
		diff(t, fmt.Sprintf("#%d Response", i), resp, &tt.Resp)
		var bout bytes.Buffer
		if rbody != nil {
			_, err = io.Copy(&bout, rbody)
			if err != nil {
				t.Errorf("#%d: %v", i, err)
				continue
			}
			rbody.Close()
		}
		body := bout.String()
		if body != tt.Body {
			t.Errorf("#%d: Body = %q want %q", i, body, tt.Body)
		}
	}
}

func TestWriteResponse(t *testing.T) {
	for i, tt := range respTests {
		resp, err := ReadResponse(bufio.NewReader(strings.NewReader(tt.Raw)), tt.Resp.Request)
		if err != nil {
			t.Errorf("#%d: %v", i, err)
			continue
		}
		bout := bytes.NewBuffer(nil)
		err = resp.Write(bout)
		if err != nil {
			t.Errorf("#%d: %v", i, err)
			continue
		}
	}
}

var readResponseCloseInMiddleTests = []struct {
	chunked, compressed bool
}{
	{false, false},
	{true, false},
	{true, true},
}

// TestReadResponseCloseInMiddle tests that closing a body after
// reading only part of its contents advances the read to the end of
// the request, right up until the next request.
func TestReadResponseCloseInMiddle(t *testing.T) {
	for _, test := range readResponseCloseInMiddleTests {
		fatalf := func(format string, args ...interface{}) {
			args = append([]interface{}{test.chunked, test.compressed}, args...)
			t.Fatalf("on test chunked=%v, compressed=%v: "+format, args...)
		}
		checkErr := func(err error, msg string) {
			if err == nil {
				return
			}
			fatalf(msg+": %v", err)
		}
		var buf bytes.Buffer
		buf.WriteString("HTTP/1.1 200 OK\r\n")
		if test.chunked {
			buf.WriteString("Transfer-Encoding: chunked\r\n")
		} else {
			buf.WriteString("Content-Length: 1000000\r\n")
		}
		var wr io.Writer = &buf
		if test.chunked {
			wr = newChunkedWriter(wr)
		}
		if test.compressed {
			buf.WriteString("Content-Encoding: gzip\r\n")
			wr = gzip.NewWriter(wr)
		}
		buf.WriteString("\r\n")

		chunk := bytes.Repeat([]byte{'x'}, 1000)
		for i := 0; i < 1000; i++ {
			if test.compressed {
				// Otherwise this compresses too well.
				_, err := io.ReadFull(rand.Reader, chunk)
				checkErr(err, "rand.Reader ReadFull")
			}
			wr.Write(chunk)
		}
		if test.compressed {
			err := wr.(*gzip.Writer).Close()
			checkErr(err, "compressor close")
		}
		if test.chunked {
			buf.WriteString("0\r\n\r\n")
		}
		buf.WriteString("Next Request Here")

		bufr := bufio.NewReader(&buf)
		resp, err := ReadResponse(bufr, dummyReq("GET"))
		checkErr(err, "ReadResponse")
		expectedLength := int64(-1)
		if !test.chunked {
			expectedLength = 1000000
		}
		if resp.ContentLength != expectedLength {
			fatalf("expected response length %d, got %d", expectedLength, resp.ContentLength)
		}
		if resp.Body == nil {
			fatalf("nil body")
		}
		if test.compressed {
			gzReader, err := gzip.NewReader(resp.Body)
			checkErr(err, "gzip.NewReader")
			resp.Body = &readerAndCloser{gzReader, resp.Body}
		}

		rbuf := make([]byte, 2500)
		n, err := io.ReadFull(resp.Body, rbuf)
		checkErr(err, "2500 byte ReadFull")
		if n != 2500 {
			fatalf("ReadFull only read %d bytes", n)
		}
		if test.compressed == false && !bytes.Equal(bytes.Repeat([]byte{'x'}, 2500), rbuf) {
			fatalf("ReadFull didn't read 2500 'x'; got %q", string(rbuf))
		}
		resp.Body.Close()

		rest, err := ioutil.ReadAll(bufr)
		checkErr(err, "ReadAll on remainder")
		if e, g := "Next Request Here", string(rest); e != g {
			fatalf("remainder = %q, expected %q", g, e)
		}
	}
}

func diff(t *testing.T, prefix string, have, want interface{}) {
	hv := reflect.ValueOf(have).Elem()
	wv := reflect.ValueOf(want).Elem()
	if hv.Type() != wv.Type() {
		t.Errorf("%s: type mismatch %v want %v", prefix, hv.Type(), wv.Type())
	}
	for i := 0; i < hv.NumField(); i++ {
		hf := hv.Field(i).Interface()
		wf := wv.Field(i).Interface()
		if !reflect.DeepEqual(hf, wf) {
			t.Errorf("%s: %s = %v want %v", prefix, hv.Type().Field(i).Name, hf, wf)
		}
	}
}

type responseLocationTest struct {
	location string // Response's Location header or ""
	requrl   string // Response.Request.URL or ""
	want     string
	wantErr  error
}

var responseLocationTests = []responseLocationTest{
	{"/foo", "http://bar.com/baz", "http://bar.com/foo", nil},
	{"http://foo.com/", "http://bar.com/baz", "http://foo.com/", nil},
	{"", "http://bar.com/baz", "", ErrNoLocation},
}

func TestLocationResponse(t *testing.T) {
	for i, tt := range responseLocationTests {
		res := new(Response)
		res.Header = make(Header)
		res.Header.Set("Location", tt.location)
		if tt.requrl != "" {
			res.Request = &Request{}
			var err error
			res.Request.URL, err = url.Parse(tt.requrl)
			if err != nil {
				t.Fatalf("bad test URL %q: %v", tt.requrl, err)
			}
		}

		got, err := res.Location()
		if tt.wantErr != nil {
			if err == nil {
				t.Errorf("%d. err=nil; want %q", i, tt.wantErr)
				continue
			}
			if g, e := err.Error(), tt.wantErr.Error(); g != e {
				t.Errorf("%d. err=%q; want %q", i, g, e)
				continue
			}
			continue
		}
		if err != nil {
			t.Errorf("%d. err=%q", i, err)
			continue
		}
		if g, e := got.String(), tt.want; g != e {
			t.Errorf("%d. Location=%q; want %q", i, g, e)
		}
	}
}

func TestResponseStatusStutter(t *testing.T) {
	r := &Response{
		Status:     "123 some status",
		StatusCode: 123,
		ProtoMajor: 1,
		ProtoMinor: 3,
	}
	var buf bytes.Buffer
	r.Write(&buf)
	if strings.Contains(buf.String(), "123 123") {
		t.Errorf("stutter in status: %s", buf.String())
	}
}

func TestResponseContentLengthShortBody(t *testing.T) {
	const shortBody = "Short body, not 123 bytes."
	br := bufio.NewReader(strings.NewReader("HTTP/1.1 200 OK\r\n" +
		"Content-Length: 123\r\n" +
		"\r\n" +
		shortBody))
	res, err := ReadResponse(br, &Request{Method: "GET"})
	if err != nil {
		t.Fatal(err)
	}
	if res.ContentLength != 123 {
		t.Fatalf("Content-Length = %d; want 123", res.ContentLength)
	}
	var buf bytes.Buffer
	n, err := io.Copy(&buf, res.Body)
	if n != int64(len(shortBody)) {
		t.Errorf("Copied %d bytes; want %d, len(%q)", n, len(shortBody), shortBody)
	}
	if buf.String() != shortBody {
		t.Errorf("Read body %q; want %q", buf.String(), shortBody)
	}
	if err != io.ErrUnexpectedEOF {
		t.Errorf("io.Copy error = %#v; want io.ErrUnexpectedEOF", err)
	}
}

func TestNeedsSniff(t *testing.T) {
	// needsSniff returns true with an empty response.
	r := &response{}
	if got, want := r.needsSniff(), true; got != want {
		t.Errorf("needsSniff = %t; want %t", got, want)
	}
	// needsSniff returns false when Content-Type = nil.
	r.handlerHeader = Header{"Content-Type": nil}
	if got, want := r.needsSniff(), false; got != want {
		t.Errorf("needsSniff empty Content-Type = %t; want %t", got, want)
	}
}<|MERGE_RESOLUTION|>--- conflicted
+++ resolved
@@ -348,8 +348,6 @@
 
 		"some body",
 	},
-<<<<<<< HEAD
-=======
 
 	// Unchunked response without Content-Length, Request is nil
 	{
@@ -373,7 +371,6 @@
 
 		"Body here\n",
 	},
->>>>>>> 4d0aec87
 }
 
 func TestReadResponse(t *testing.T) {

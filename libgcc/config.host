# libgcc host-specific configuration file.
# Copyright 1997, 1998, 1999, 2000, 2001, 2002, 2003, 2004, 2005, 2006, 2007,
# 2008, 2009, 2010, 2011, 2012 Free Software Foundation, Inc.

#This file is part of GCC.

#GCC is free software; you can redistribute it and/or modify it under
#the terms of the GNU General Public License as published by the Free
#Software Foundation; either version 3, or (at your option) any later
#version.

#GCC is distributed in the hope that it will be useful, but WITHOUT
#ANY WARRANTY; without even the implied warranty of MERCHANTABILITY or
#FITNESS FOR A PARTICULAR PURPOSE.  See the GNU General Public License
#for more details.

#You should have received a copy of the GNU General Public License
#along with GCC; see the file COPYING3.  If not see
#<http://www.gnu.org/licenses/>.

# This is the libgcc host-specific configuration file
# where a configuration type is mapped to different system-specific
# definitions and files.  This is invoked by the autoconf-generated
# configure script.  Putting it in a separate shell file lets us skip
# running autoconf when modifying host-specific information.

# This file bears an obvious resemblance to gcc/config.gcc.  The cases
# should be kept similar, to ease moving library-specific settings
# from config.gcc to this file.  That is also why tmake_file is
# left as tmake_file, rather than hmake_file, even though this library
# switches on ${host}.

# This file switches on the shell variable ${host}, and also uses the
# following shell variables:
#
#  with_*		Various variables as set by configure.

# This file sets the following shell variables for use by the
# autoconf-generated configure script:
#
#  asm_hidden_op	The assembler pseudo-op to use for hide
#			lists for object files implemented in
#			assembly (with -fvisibility=hidden for C).
#			The default is ".hidden".
#  cpu_type		The name of the cpu, if different from the first
#			chunk of the canonical host name.
#  enable_execute_stack The name of a source file implementing
#			__enable_execute_stack.
#  extra_parts		List of extra object files that should be compiled
#			for this target machine.  This may be overridden
#			by setting EXTRA_PARTS in a tmake_file fragment.
#			If either is set, EXTRA_PARTS and
#			EXTRA_MULTILIB_PARTS inherited from the GCC
#			subdirectory will be ignored.
#  md_unwind_header	The name of a header file defining
#			MD_FALLBACK_FRAME_STATE_FOR.
#  sfp_machine_header	The name of a sfp-machine.h header file for soft-fp.
#  			Defaults to "$cpu_type/sfp-machine.h" if it exists,
#			no-sfp-machine.h otherwise.
#  tmake_file		A list of machine-description-specific
#			makefile fragments.
#  tm_defines		List of target macros to define for all compilations.
#  tm_file		A list of target macro files used only for code
#			built for the target, not the host.  These files
#			are relative to $srcdir/config and must not have
#			the same names as files in $srcdir/../gcc/config.
#  unwind_header	The name of the header file declaring the unwind
#			runtime interface routines.

asm_hidden_op=.hidden
enable_execute_stack=
extra_parts=
tmake_file=
tm_file=
tm_define=
md_unwind_header=no-unwind.h
unwind_header=unwind-generic.h

# Set default cpu_type so it can be updated in each machine entry.
cpu_type=`echo ${host} | sed 's/-.*$//'`
case ${host} in
m32c*-*-*)
        cpu_type=m32c
	tmake_file=t-fdpbit
        ;;
alpha*-*-*)
	cpu_type=alpha
	;;
am33_2.0-*-linux*)
	cpu_type=mn10300
	;;
arm*-*-*)
	cpu_type=arm
	;;
avr-*-*)
	cpu_type=avr
	;;    
bfin*-*)
	cpu_type=bfin
	;;
cr16-*-*)
	;;
fido-*-*)
	cpu_type=m68k
	;;
frv*)	cpu_type=frv
	;;
moxie*)	cpu_type=moxie
	;;
i[34567]86-*-*)
	cpu_type=i386
	;;
x86_64-*-*)
	cpu_type=i386
	;;
ia64-*-*)
	;;
hppa*-*-*)
	cpu_type=pa
	;;
lm32*-*-*)
	cpu_type=lm32
	;;
m32r*-*-*)
        cpu_type=m32r
        ;;
m68k-*-*)
	;;
mep*-*-*)
	;;
microblaze*-*-*)
	cpu_type=microblaze
	;;
mips*-*-*)
	cpu_type=mips
	tmake_file=mips/t-mips
	;;
powerpc*-*-*)
	cpu_type=rs6000
	;;
rs6000*-*-*)
	;;
score*-*-*)
	cpu_type=score
	;;
sparc64*-*-*)
	cpu_type=sparc
	;;
sparc*-*-*)
	cpu_type=sparc
	;;
spu*-*-*)
	cpu_type=spu
	;;
s390*-*-*)
	cpu_type=s390
	;;
# Note the 'l'; we need to be able to match e.g. "shle" or "shl".
sh[123456789lbe]*-*-*)
	cpu_type=sh
	;;
v850*-*-*)
	cpu_type=v850
	;;
tic6x-*-*)
	cpu_type=c6x
	;;
esac

# Common parts for widely ported systems.
case ${host} in
*-*-darwin*)
  asm_hidden_op=.private_extern
  tmake_file="$tmake_file t-darwin ${cpu_type}/t-darwin t-libgcc-pic t-slibgcc-darwin"
  extra_parts="crt3.o crttms.o crttme.o"
  ;;
*-*-freebsd*)
  # This is the generic ELF configuration of FreeBSD.  Later
  # machine-specific sections may refine and add to this
  # configuration.
  tmake_file="$tmake_file t-freebsd t-crtstuff-pic t-libgcc-pic t-eh-dw2-dip t-slibgcc t-slibgcc-gld t-slibgcc-elf-ver"
  extra_parts="crtbegin.o crtend.o crtbeginS.o crtendS.o"
  case ${target_thread_file} in
    posix)
      tmake_file="${tmake_file} t-freebsd-thread"
      # Before 5.0, FreeBSD can't bind shared libraries to -lc
      # when "optionally" threaded via weak pthread_* checks.
      case ${host} in
        *-*-freebsd[34] | *-*-freebsd[34].*)
          tmake_file="${tmake_file} t-slibgcc-nolc-override"
          ;;
      esac
      ;;
  esac
  ;;
*-*-linux* | frv-*-*linux* | *-*-kfreebsd*-gnu | *-*-knetbsd*-gnu | *-*-gnu* | *-*-kopensolaris*-gnu)
  tmake_file="$tmake_file t-crtstuff-pic t-libgcc-pic t-eh-dw2-dip t-slibgcc t-slibgcc-gld t-slibgcc-elf-ver t-linux"
  extra_parts="crtbegin.o crtbeginS.o crtbeginT.o crtend.o crtendS.o"
  ;;
*-*-lynxos*)
  tmake_file="$tmake_file t-lynx $cpu_type/t-crtstuff t-crtstuff-pic t-libgcc-pic"
  extra_parts="crtbegin.o crtbeginS.o crtend.o crtendS.o"
  ;;
*-*-netbsd*)
  tmake_file="$tmake_file t-crtstuff-pic t-libgcc-pic t-slibgcc t-slibgcc-gld t-slibgcc-elf-ver"
  # NetBSD 1.7 and later are set up to use GCC's crtstuff for
  # ELF configurations.  We will clear extra_parts in the
  # a.out configurations.
  case ${host} in
    *-*-netbsd*1.[7-9]* | *-*-netbsd[2-9]* | *-*-netbsdelf[2-9]*)
      extra_parts="crtbegin.o crtend.o crtbeginS.o crtendS.o crtbeginT.o"
      ;;
  esac
  ;;
*-*-openbsd*)
  tmake_file="$tmake_file t-crtstuff-pic t-libgcc-pic t-eh-dw2-dip"
  case ${target_thread_file} in
    posix)
      tmake_file="$tmake_file t-openbsd-thread"
      ;;
  esac
  ;;
*-*-rtems*)
  tmake_file="$tmake_file t-rtems"
  extra_parts="crtbegin.o crtend.o"
  ;;
*-*-solaris2*)
  # Unless linker support and dl_iterate_phdr are present,
  # unwind-dw2-fde-dip.c automatically falls back to unwind-dw2-fde.c.
  tmake_file="$tmake_file t-sol2 t-eh-dw2-dip t-libgcc-pic t-slibgcc t-slibgcc-elf-ver"
  if test $with_gnu_ld = yes; then
    tmake_file="$tmake_file t-slibgcc-gld"
  else
    tmake_file="$tmake_file t-slibgcc-sld"
  fi
  # Add cpu-specific t-sol2 after t-slibgcc-* so it can augment SHLIB_MAPFILES.
  tmake_file="$tmake_file $cpu_type/t-sol2"
  extra_parts="gmon.o crtbegin.o crtend.o"
  case ${host} in
    i?86-*-solaris2.1[0-9]* | x86_64-*-solaris2.1[0-9]*)
      # Solaris 10+/x86 provides crt1.o, crti.o, crtn.o, and gcrt1.o as
      # part of the base system.
      ;;
    sparc*-*-solaris2.1[0-9]*)
      # Solaris 10+/SPARC lacks crt1.o and gcrt1.o.
      extra_parts="$extra_parts crt1.o gcrt1.o"
      ;;
    *)
      extra_parts="$extra_parts crt1.o crti.o crtn.o gcrt1.o"
      ;;
  esac
  ;;
*-*-uclinux*)
  extra_parts="crtbegin.o crtend.o"
  ;;
*-*-*vms*)
  tmake_file="vms/t-vms"
  extra_parts="crt0.o crtbegin.o crtbeginS.o crtend.o crtendS.o"
  ;;
*-*-vxworks*)
  tmake_file=t-vxworks
  ;;
*-*-elf)
  extra_parts="crtbegin.o crtend.o"
  ;;
esac

case ${host} in
*-*-darwin* | *-*-freebsd* | *-*-netbsd* | *-*-openbsd* | *-*-solaris2*)
  enable_execute_stack=enable-execute-stack-mprotect.c
  ;;
i[34567]86-*-mingw* | x86_64-*-mingw*)
  enable_execute_stack=config/i386/enable-execute-stack-mingw32.c
  ;;
*)
  enable_execute_stack=enable-execute-stack-empty.c;
  ;;
esac

case ${host} in
alpha*-*-linux*)
	tmake_file="${tmake_file} alpha/t-alpha alpha/t-ieee t-crtfm alpha/t-linux"
	extra_parts="$extra_parts crtfastmath.o"
	md_unwind_header=alpha/linux-unwind.h
	;;
alpha*-*-freebsd*)
	tmake_file="${tmake_file} alpha/t-alpha alpha/t-ieee t-crtfm"
	extra_parts="$extra_parts crtbeginT.o crtfastmath.o"
	;;
alpha*-*-netbsd*)
	tmake_file="${tmake_file} alpha/t-alpha alpha/t-ieee"
	;;
alpha*-*-openbsd*)
	tmake_file="${tmake_file} alpha/t-alpha alpha/t-ieee"
	;;
alpha64-dec-*vms*)
	tmake_file="$tmake_file alpha/t-alpha alpha/t-ieee alpha/t-vms t-slibgcc-vms"
	extra_parts="$extra_parts vms-dwarf2.o vms-dwarf2eh.o"
	md_unwind_header=alpha/vms-unwind.h
	;;
alpha*-dec-*vms*)
	tmake_file="$tmake_file alpha/t-alpha alpha/t-ieee alpha/t-vms t-slibgcc-vms"
	extra_parts="$extra_parts vms-dwarf2.o vms-dwarf2eh.o"
	md_unwind_header=alpha/vms-unwind.h
	;;
arm-wrs-vxworks)
	tmake_file="$tmake_file arm/t-arm arm/t-vxworks t-fdpbit"
	extra_parts="$extra_parts crti.o crtn.o"
	;;
arm*-*-freebsd*)
	tmake_file="$tmake_file arm/t-arm arm/t-strongarm-elf t-fdpbit"
	;;
arm*-*-netbsdelf*)
	tmake_file="$tmake_file arm/t-arm arm/t-netbsd t-slibgcc-gld-nover"
	;;
arm*-*-linux*)			# ARM GNU/Linux with ELF
	tmake_file="${tmake_file} arm/t-arm t-fixedpoint-gnu-prefix"
	case ${host} in
	arm*-*-linux-*)
	  tmake_file="${tmake_file} arm/t-elf arm/t-bpabi arm/t-linux-eabi t-slibgcc-libgcc"
	  tm_file="$tm_file arm/bpabi-lib.h"
	  unwind_header=config/arm/unwind-arm.h
	  ;;
	*)
	  tmake_file="$tmake_file arm/t-linux"
 	  ;;
	esac
	tmake_file="$tmake_file t-softfp-sfdf t-softfp-excl arm/t-softfp t-softfp"
	;;
arm*-*-uclinux*)		# ARM ucLinux
	tmake_file="${tmake_file} t-fixedpoint-gnu-prefix"
	case ${host} in
	arm*-*-uclinux*eabi)
	  tmake_file="${tmake_file} arm/t-bpabi"
	  tm_file="$tm_file arm/bpabi-lib.h"
	  unwind_header=config/arm/unwind-arm.h
	  ;;
	esac
	tmake_file="$tmake_file arm/t-arm arm/t-elf t-softfp-sfdf t-softfp-excl arm/t-softfp t-softfp"
	extra_parts="$extra_parts crti.o crtn.o"
	;;
arm*-*-ecos-elf)
	tmake_file="$tmake_file arm/t-arm arm/t-elf t-softfp-sfdf t-softfp-excl arm/t-softfp t-softfp"
	extra_parts="$extra_parts crti.o crtn.o"
	;;
arm*-*-eabi* | arm*-*-symbianelf* | arm*-*-rtems*)
	tmake_file="${tmake_file} arm/t-arm arm/t-elf t-fixedpoint-gnu-prefix"
	tm_file="$tm_file arm/bpabi-lib.h"
	case ${host} in
	arm*-*-eabi* | arm*-*-rtems*)
	  tmake_file="${tmake_file} arm/t-bpabi"
	  extra_parts="crtbegin.o crtend.o crti.o crtn.o"
	  ;;
	arm*-*-symbianelf*)
	  tmake_file="${tmake_file} arm/t-symbian t-slibgcc-nolc-override"
	  tm_file="$tm_file arm/symbian-lib.h"
	  # Symbian OS provides its own startup code.
	  ;;
	esac
	tmake_file="$tmake_file t-softfp-sfdf t-softfp-excl arm/t-softfp t-softfp"
	unwind_header=config/arm/unwind-arm.h
	;;
arm*-*-elf)
	tmake_file="$tmake_file arm/t-arm arm/t-elf t-softfp-sfdf t-softfp-excl arm/t-softfp t-softfp"
	extra_parts="$extra_parts crti.o crtn.o"
	;;
arm*-wince-pe*)
	tmake_file="$tmake_file arm/t-arm arm/t-wince-pe"
	;;
avr-*-rtems*)
	tmake_file="$tmake_file avr/t-avr avr/t-rtems t-fpbit"
	tm_file="$tm_file avr/avr-lib.h"
	# Don't use default.
	extra_parts=
	;;
avr-*-*)
	# Make HImode functions for AVR
	tmake_file="${cpu_type}/t-avr t-fpbit"
<<<<<<< HEAD
	if test x${with_avrlibc} = xyes; then
=======
	if test x${with_avrlibc} != xno; then
>>>>>>> 747e4b8f
	    tmake_file="$tmake_file ${cpu_type}/t-avrlibc"
	fi
	tm_file="$tm_file avr/avr-lib.h"
	;;
bfin*-elf*)
	tmake_file="bfin/t-bfin bfin/t-crtlibid bfin/t-crtstuff t-libgcc-pic t-fdpbit"
	extra_parts="$extra_parts crtbeginS.o crtendS.o crti.o crtn.o crtlibid.o"
        ;;
bfin*-uclinux*)
	tmake_file="bfin/t-bfin bfin/t-crtlibid bfin/t-crtstuff t-libgcc-pic t-fdpbit"
	extra_parts="$extra_parts crtbeginS.o crtendS.o crtlibid.o"
	md_unwind_header=bfin/linux-unwind.h
        ;;
bfin*-linux-uclibc*)
	tmake_file="$tmake_file bfin/t-bfin bfin/t-crtstuff t-libgcc-pic t-fdpbit bfin/t-linux"
	# No need to build crtbeginT.o on uClibc systems.  Should probably
	# be moved to the OS specific section above.
	extra_parts="crtbegin.o crtbeginS.o crtend.o crtendS.o"
	md_unwind_header=bfin/linux-unwind.h
	;;
bfin*-rtems*)
	tmake_file="$tmake_file bfin/t-bfin t-fdpbit"
	extra_parts="$extra_parts crti.o crtn.o"
	;;
bfin*-*)
	tmake_file="$tmake_file bfin/t-bfin t-fdpbit"
	extra_parts="crtbegin.o crtend.o crti.o crtn.o"
        ;;
cr16-*-elf)
	tmake_file="${tmake_file} cr16/t-cr16 cr16/t-crtlibid t-fdpbit"
	extra_parts="$extra_parts crti.o crtn.o crtlibid.o"
        ;;
crisv32-*-elf)
	tmake_file="$tmake_file cris/t-cris t-fdpbit"
 	;;
cris-*-elf)
	tmake_file="$tmake_file cris/t-cris t-fdpbit cris/t-elfmulti"
	;;
cris-*-linux* | crisv32-*-linux*)
	tmake_file="$tmake_file cris/t-cris t-fdpbit cris/t-linux"
	;;
epiphany-*-elf*)
	tmake_file="epiphany/t-epiphany t-fdpbit epiphany/t-custom-eqsf"
	extra_parts="$extra_parts crti.o crtint.o crtrunc.o crtm1reg-r43.o crtm1reg-r63.o crtn.o"
	;;
fr30-*-elf)
	tmake_file="$tmake_file fr30/t-fr30 t-fdpbit"
	extra_parts="$extra_parts crti.o crtn.o"
	;;
frv-*-elf)
	tmake_file="$tmake_file frv/t-frv t-fdpbit"
	tm_file="$tm_file frv/frv-abi.h"
	# Don't use crtbegin.o, crtend.o.
	extra_parts="frvbegin.o frvend.o"
	;;
frv-*-*linux*)
	tmake_file="$tmake_file frv/t-frv frv/t-linux t-fdpbit"
	tm_file="$tm_file frv/frv-abi.h"
	;;
h8300-*-rtems*)
	tmake_file="$tmake_file h8300/t-h8300 t-fpbit"
	tm_file="$tm_file h8300/h8300-lib.h"
	extra_parts="$extra_parts crti.o crtn.o"
	;;
h8300-*-elf*)
	tmake_file="$tmake_file h8300/t-h8300 t-fpbit"
	tm_file="$tm_file h8300/h8300-lib.h"
	extra_parts="$extra_parts crti.o crtn.o"
	;;
hppa*64*-*-linux*)
	tmake_file="$tmake_file pa/t-linux pa/t-linux64"
	;;
hppa*-*-linux*)
	tmake_file="$tmake_file pa/t-linux t-slibgcc-libgcc"
	# Set the libgcc version number
	if test x$enable_sjlj_exceptions = xyes; then
	    tmake_file="$tmake_file pa/t-slibgcc-sjlj-ver"
	else
	    tmake_file="$tmake_file pa/t-slibgcc-dwarf-ver"
	fi
	md_unwind_header=pa/linux-unwind.h
	;;
hppa[12]*-*-hpux10*)
	tmake_file="$tmake_file pa/t-hpux pa/t-hpux10 t-libgcc-pic t-slibgcc"
	# Set the libgcc version number
	if test x$enable_sjlj_exceptions = xyes; then
	    tmake_file="$tmake_file pa/t-slibgcc-sjlj-ver"
	else
	    tmake_file="$tmake_file pa/t-slibgcc-dwarf-ver"
	fi
	tmake_file="$tmake_file pa/t-slibgcc-hpux t-slibgcc-hpux"
	md_unwind_header=pa/hpux-unwind.h
	;;
hppa*64*-*-hpux11*)
	tmake_file="$tmake_file pa/t-hpux pa/t-pa64 pa/t-stublib t-libgcc-pic t-slibgcc"
	# Set the libgcc version number
	if test x$enable_sjlj_exceptions = xyes; then
	    tmake_file="$tmake_file pa/t-slibgcc-sjlj-ver"
	else
	    tmake_file="$tmake_file pa/t-slibgcc-dwarf-ver"
	fi
	tmake_file="$tmake_file pa/t-slibgcc-hpux t-slibgcc-hpux"
	extra_parts="crtbegin.o crtend.o crtbeginS.o crtendS.o crtbeginT.o \
		     libgcc_stub.a"
	md_unwind_header=pa/hpux-unwind.h
	;;
hppa[12]*-*-hpux11*)
	tmake_file="$tmake_file pa/t-hpux pa/t-stublib t-libgcc-pic t-slibgcc"
	# Set the libgcc version number
	if test x$enable_sjlj_exceptions = xyes; then
	    tmake_file="$tmake_file pa/t-slibgcc-sjlj-ver"
	else
	    tmake_file="$tmake_file pa/t-slibgcc-dwarf-ver"
	fi
	tmake_file="$tmake_file pa/t-slibgcc-hpux t-slibgcc-hpux"
	extra_parts="libgcc_stub.a"
	md_unwind_header=pa/hpux-unwind.h
	;;
hppa*-*-openbsd*)
	tmake_file="$tmake_file pa/t-openbsd"
	;;
i[34567]86-*-darwin*)
	tmake_file="$tmake_file i386/t-crtpc i386/t-crtfm"
	tm_file="$tm_file i386/darwin-lib.h"
	extra_parts="$extra_parts crtprec32.o crtprec64.o crtprec80.o crtfastmath.o"
	;;
x86_64-*-darwin*)
	tmake_file="$tmake_file i386/t-crtpc i386/t-crtfm"
	tm_file="$tm_file i386/darwin-lib.h"
	extra_parts="$extra_parts crtprec32.o crtprec64.o crtprec80.o crtfastmath.o"
	;;
i[34567]86-*-elf*)
	tmake_file="$tmake_file i386/t-crtstuff t-crtstuff-pic t-libgcc-pic"
	;;
x86_64-*-elf*)
	tmake_file="$tmake_file i386/t-crtstuff t-crtstuff-pic t-libgcc-pic"
	;;
i[34567]86-*-freebsd*)
	tmake_file="${tmake_file} i386/t-freebsd i386/t-crtstuff"
	;;
x86_64-*-freebsd*)
	tmake_file="${tmake_file} i386/t-freebsd i386/t-crtstuff"
	;;
i[34567]86-*-netbsdelf*)
	;;
x86_64-*-netbsd*)
	tmake_file="${tmake_file} i386/t-crtstuff"
	;;
i[34567]86-*-openbsd2.*|i[34567]86-*openbsd3.[0123])
	;;
i[34567]86-*-openbsd*)
	;;
x86_64-*-openbsd*)
	;;
i[34567]86-*-linux*)
	extra_parts="$extra_parts crtprec32.o crtprec64.o crtprec80.o crtfastmath.o"
	tmake_file="${tmake_file} i386/t-crtpc i386/t-crtfm i386/t-crtstuff t-dfprules"
	md_unwind_header=i386/linux-unwind.h
	;;
i[34567]86-*-kfreebsd*-gnu | i[34567]86-*-knetbsd*-gnu | i[34567]86-*-gnu* | i[34567]86-*-kopensolaris*-gnu)
	extra_parts="$extra_parts crtprec32.o crtprec64.o crtprec80.o crtfastmath.o"
	tmake_file="${tmake_file} i386/t-crtpc i386/t-crtfm i386/t-crtstuff t-dfprules"
	;;
x86_64-*-linux*)
	extra_parts="$extra_parts crtprec32.o crtprec64.o crtprec80.o crtfastmath.o"
	tmake_file="${tmake_file} i386/t-crtpc i386/t-crtfm i386/t-crtstuff t-dfprules"
	md_unwind_header=i386/linux-unwind.h
	;;
x86_64-*-kfreebsd*-gnu | x86_64-*-knetbsd*-gnu)
	extra_parts="$extra_parts crtprec32.o crtprec64.o crtprec80.o crtfastmath.o"
	tmake_file="${tmake_file} i386/t-crtpc i386/t-crtfm i386/t-crtstuff t-dfprules"
	;;
i[34567]86-pc-msdosdjgpp*)
	;;
i[34567]86-*-lynxos*)
	;;
i[34567]86-*-nto-qnx*)
	tmake_file="$tmake_file i386/t-nto t-libgcc-pic"
	extra_parts=crtbegin.o
	;;
i[34567]86-*-rtems*)
	tmake_file="$tmake_file i386/t-softfp i386/t-crtstuff"
	extra_parts="$extra_parts crti.o crtn.o"
	;;
i[34567]86-*-solaris2* | x86_64-*-solaris2.1[0-9]*)
	tmake_file="$tmake_file i386/t-crtpc i386/t-crtfm"
	extra_parts="$extra_parts crtprec32.o crtprec64.o crtprec80.o crtfastmath.o"
	md_unwind_header=i386/sol2-unwind.h
	;;
i[4567]86-wrs-vxworks|i[4567]86-wrs-vxworksae)
	;;
i[34567]86-*-cygwin*)
	extra_parts="crtbegin.o crtend.o crtfastmath.o"
	# This has to match the logic for DWARF2_UNWIND_INFO in gcc/config/i386/cygming.h
	if test x$enable_sjlj_exceptions = xyes; then
		tmake_eh_file="i386/t-sjlj-eh"
	else
		tmake_eh_file="i386/t-dw2-eh"
	fi
	# Shared libgcc DLL install dir depends on cross/native build.
	if test x${build} = x${host} ; then
		tmake_dlldir_file="i386/t-dlldir"
	else
		tmake_dlldir_file="i386/t-dlldir-x"
	fi
	tmake_file="${tmake_file} ${tmake_eh_file} ${tmake_dlldir_file} i386/t-slibgcc-cygming i386/t-cygming i386/t-cygwin i386/t-crtfm i386/t-chkstk t-dfprules"
	;;
i[34567]86-*-mingw*)
	extra_parts="crtbegin.o crtend.o crtfastmath.o"
	case ${target_thread_file} in
	  win32)
	    tmake_file="$tmake_file i386/t-gthr-win32"
	    ;;
	  posix)
	    tmake_file="i386/t-mingw-pthread $tmake_file"
	    ;;
	esac
	# This has to match the logic for DWARF2_UNWIND_INFO in gcc/config/i386/cygming.h
	if test x$enable_sjlj_exceptions = xyes; then
		tmake_eh_file="i386/t-sjlj-eh"
	else
		tmake_eh_file="i386/t-dw2-eh"
		md_unwind_header=i386/w32-unwind.h
	fi
	# Shared libgcc DLL install dir depends on cross/native build.
	if test x${build} = x${host} ; then
		tmake_dlldir_file="i386/t-dlldir"
	else
		tmake_dlldir_file="i386/t-dlldir-x"
	fi
	tmake_file="${tmake_file} ${tmake_eh_file} ${tmake_dlldir_file} i386/t-slibgcc-cygming i386/t-cygming i386/t-mingw32 i386/t-crtfm i386/t-chkstk t-dfprules"
	;;
x86_64-*-mingw*)
	case ${target_thread_file} in
	  win32)
	    tmake_file="$tmake_file i386/t-gthr-win32"
	    ;;
	  posix)
	    tmake_file="i386/t-mingw-pthread $tmake_file"
	    ;;
	esac
	# This has to match the logic for DWARF2_UNWIND_INFO in gcc/config/i386/cygming.h
	if test x$enable_sjlj_exceptions = xyes; then
		tmake_eh_file="i386/t-sjlj-eh"
	else
		tmake_eh_file="i386/t-seh-eh"
	fi
	# Shared libgcc DLL install dir depends on cross/native build.
	if test x${build} = x${host} ; then
		tmake_dlldir_file="i386/t-dlldir"
	else
		tmake_dlldir_file="i386/t-dlldir-x"
	fi
	tmake_file="${tmake_file} ${tmake_eh_file} ${tmake_dlldir_file} i386/t-slibgcc-cygming i386/t-mingw32 t-dfprules i386/t-crtfm i386/t-chkstk"
	extra_parts="$extra_parts crtfastmath.o"
	;;
i[34567]86-*-interix[3-9]*)
	tmake_file="$tmake_file i386/t-interix i386/t-chkstk"
	;;
ia64*-*-elf*)
	extra_parts="$extra_parts crtbeginS.o crtendS.o crtfastmath.o"
	tmake_file="ia64/t-ia64 ia64/t-ia64-elf ia64/t-eh-ia64 t-crtfm"
	;;
ia64*-*-freebsd*)
	extra_parts="$extra_parts crtfastmath.o"
	tmake_file="$tmake_file ia64/t-ia64 ia64/t-ia64-elf ia64/t-eh-ia64 t-crtfm"
	;;
ia64*-*-linux*)
	# Don't use crtbeginT.o from *-*-linux* default.
	extra_parts="crtbegin.o crtend.o crtbeginS.o crtendS.o crtfastmath.o"
	tmake_file="$tmake_file ia64/t-ia64 ia64/t-ia64-elf t-crtfm t-softfp-tf ia64/t-softfp t-softfp ia64/t-softfp-compat ia64/t-eh-ia64 t-libunwind ia64/t-linux"
	if test x$with_system_libunwind != xyes ; then
		tmake_file="${tmake_file} t-libunwind-elf ia64/t-linux-libunwind"
	fi
	md_unwind_header=ia64/linux-unwind.h
	;;
ia64*-*-hpux*)
	tmake_file="ia64/t-ia64 ia64/t-ia64-elf ia64/t-hpux t-slibgcc ia64/t-slibgcc-hpux t-slibgcc-hpux"
	;;
ia64-hp-*vms*)
	tmake_file="$tmake_file ia64/t-ia64 ia64/t-eh-ia64 ia64/t-vms t-slibgcc-vms"
	extra_parts="$extra_parts crtinitS.o"
	md_unwind_header=ia64/vms-unwind.h
	;;
iq2000*-*-elf*)
	tmake_file="iq2000/t-iq2000 t-fdpbit"
	# Don't use default.
	extra_parts=
        ;;
lm32-*-elf*)
        extra_parts="$extra_parts crti.o crtn.o"
        tmake_file="lm32/t-lm32 lm32/t-elf t-softfp-sfdf t-softfp"
	;;
lm32-*-rtems*)
        tmake_file="$tmake_file lm32/t-lm32 lm32/t-elf t-softfp-sfdf t-softfp"
        extra_parts="$extra_parts crti.o crtn.o"
	;;
lm32-*-uclinux*)
        extra_parts="$extra_parts crtbegin.o crtendS.o crtbeginT.o"
        tmake_file="lm32/t-lm32 lm32/t-uclinux t-libgcc-pic t-softfp-sfdf t-softfp"
	;;	
m32r-*-elf*)
	tmake_file=t-fdpbit
 	;;
m32r-*-rtems*)
	tmake_file="$tmake_file m32r/t-m32r t-fdpbit"
	;;
m32rle-*-elf*)
	tmake_file=t-fdpbit
	;;
m32r-*-linux*)
	tmake_file="$tmake_file m32r/t-linux t-fdpbit"
 	;;
m32rle-*-linux*)
	tmake_file="$tmake_file m32r/t-linux t-fdpbit"
	;;
m68k-*-elf* | fido-*-elf)
	tmake_file="$tmake_file m68k/t-floatlib"
	;;
m68k*-*-netbsdelf*)
	;;
m68k*-*-openbsd*)
	;;
m68k-*-uclinux*)	# Motorola m68k/ColdFire running uClinux with uClibc
	tmake_file="$tmake_file m68k/t-floatlib m68k/t-linux"
	md_unwind_header=m68k/linux-unwind.h
	;;
m68k-*-linux*)			# Motorola m68k's running GNU/Linux
				# with ELF format using glibc 2
				# aka the GNU/Linux C library 6.
	tmake_file="$tmake_file m68k/t-floatlib m68k/t-linux"
	# If not configured with --enable-sjlj-exceptions, bump the
	# libgcc version number.
	if test x$enable_sjlj_exceptions != xyes; then
	    tmake_file="$tmake_file m68k/t-slibgcc-elf-ver"
	fi
	md_unwind_header=m68k/linux-unwind.h
	;;
m68k-*-rtems*)
	tmake_file="$tmake_file m68k/t-floatlib"
	extra_parts="$extra_parts crti.o crtn.o"
	;;
mcore-*-elf)
	tmake_file="mcore/t-mcore t-fdpbit"
	extra_parts="$extra_parts crti.o crtn.o"
	;;
microblaze*-linux*)
        tmake_file="$tmake_file t-slibgcc-nolc-override microblaze/t-microblaze t-fdpbit"
	;;
microblaze*-*-*)
        tmake_file="microblaze/t-microblaze t-fdpbit"
	extra_parts="crtbegin.o crtend.o crti.o crtn.o"
	;;
mips*-*-netbsd*)			# NetBSD/mips, either endian.
	;;
mips*-*-linux*)				# Linux MIPS, either endian.
	extra_parts="$extra_parts crtfastmath.o"
	tmake_file="${tmake_file} t-crtfm mips/t-mips16"
	md_unwind_header=mips/linux-unwind.h
	if test "${ac_cv_sizeof_long_double}" = 16; then
		tmake_file="${tmake_file} mips/t-tpbit"
	fi
<<<<<<< HEAD
	;;
mips*-*-openbsd*)
=======
>>>>>>> 747e4b8f
	;;
mips*-sde-elf*)
	tmake_file="$tmake_file mips/t-crtstuff mips/t-mips16"
	case "${with_newlib}" in
	  yes)
	    # newlib / libgloss.
	    ;;
	  *)
	    # MIPS toolkit libraries.
	    tmake_file="$tmake_file mips/t-sdemtk"
	    ;;
	esac
	extra_parts="$extra_parts crti.o crtn.o"
	;;
mipsisa32-*-elf* | mipsisa32el-*-elf* | \
mipsisa32r2-*-elf* | mipsisa32r2el-*-elf* | \
mipsisa64-*-elf* | mipsisa64el-*-elf* | \
mipsisa64r2-*-elf* | mipsisa64r2el-*-elf*)
	tmake_file="$tmake_file mips/t-elf mips/t-crtstuff mips/t-mips16"
	extra_parts="$extra_parts crti.o crtn.o"
	;;
mipsisa64sr71k-*-elf*)
	tmake_file="$tmake_file mips/t-elf mips/t-crtstuff t-fdpbit"
	extra_parts="$extra_parts crti.o crtn.o"
        ;;
mipsisa64sb1-*-elf* | mipsisa64sb1el-*-elf*)
	tmake_file="$tmake_file mips/t-elf mips/t-crtstuff mips/t-mips16"
	extra_parts="$extra_parts crti.o crtn.o"
	;;
mips-*-elf* | mipsel-*-elf*)
	tmake_file="$tmake_file mips/t-elf mips/t-crtstuff mips/t-mips16"
	extra_parts="$extra_parts crti.o crtn.o"
	;;
mips64-*-elf* | mips64el-*-elf*)
	tmake_file="$tmake_file mips/t-elf mips/t-crtstuff mips/t-mips16"
	extra_parts="$extra_parts crti.o crtn.o"
	;;
mips64vr-*-elf* | mips64vrel-*-elf*)
	tmake_file="$tmake_file mips/t-elf mips/t-vr mips/t-crtstuff"
	extra_parts="$extra_parts crti.o crtn.o"
        ;;
mips64orion-*-elf* | mips64orionel-*-elf*)
	tmake_file="$tmake_file mips/t-elf mips/t-crtstuff mips/t-mips16"
	extra_parts="$extra_parts crti.o crtn.o"
	;;
mips*-*-rtems*)
	tmake_file="$tmake_file mips/t-elf mips/t-crtstuff mips/t-mips16"
	extra_parts="$extra_parts crti.o crtn.o"
	;;
mips-wrs-vxworks)
	;;
mipstx39-*-elf* | mipstx39el-*-elf*)
	tmake_file="$tmake_file mips/t-crtstuff mips/t-mips16"
	;;
mmix-knuth-mmixware)
	extra_parts="crti.o crtn.o crtbegin.o crtend.o"
	tmake_file="${tmake_file} ${cpu_type}/t-${cpu_type}"
	;;
mn10300-*-*)
	tmake_file=t-fdpbit
	;;
moxie-*-elf | moxie-*-uclinux*)
	tmake_file="moxie/t-moxie t-softfp-sfdf t-softfp-excl t-softfp"
	extra_parts="$extra_parts crti.o crtn.o"
	;;
moxie-*-rtems*)
	tmake_file="$tmake_file moxie/t-moxie t-softfp-sfdf t-softfp-excl t-softfp"
	# Don't use default.
	extra_parts=
	;;
pdp11-*-*)
	tmake_file="pdp11/t-pdp11 t-fdpbit"
	;;
picochip-*-*)
	tmake_file="picochip/t-picochip t-fpbit"
        ;;
powerpc-*-darwin*)
	case ${host} in
	*-*-darwin9* | *-*-darwin[12][0-9]*)
	  # libSystem contains unwind information for signal frames since
	  # Darwin 9.
	  ;;
	*)
	  md_unwind_header=rs6000/darwin-unwind.h
	  ;;
	esac
	tmake_file="$tmake_file rs6000/t-ibm-ldouble"
	extra_parts="$extra_parts crt2.o"
	;;
powerpc64-*-darwin*)
	tmake_file="$tmake_file rs6000/t-darwin64 rs6000/t-ibm-ldouble"
	extra_parts="$extra_parts crt2.o"
	;;
powerpc*-*-freebsd*)
	tmake_file="${tmake_file} rs6000/t-ppccomm rs6000/t-savresfgpr rs6000/t-crtstuff rs6000/t-freebsd t-softfp-sfdf t-softfp-excl t-softfp"
	extra_parts="$extra_parts crtbeginT.o ecrti.o ecrtn.o ncrti.o ncrtn.o"
	case ${host} in
	powerpc64*)
	  tmake_file="${tmake_file} rs6000/t-freebsd64"
	  md_unwind_header=rs6000/freebsd-unwind.h
	  ;;
	esac
	;;
powerpc-*-netbsd*)
	tmake_file="$tmake_file rs6000/t-netbsd rs6000/t-crtstuff"
	;;
powerpc-*-eabispe*)
	tmake_file="${tmake_file} rs6000/t-ppccomm rs6000/t-savresfgpr rs6000/t-crtstuff t-crtstuff-pic"
	extra_parts="$extra_parts crtbegin.o crtend.o crtbeginS.o crtendS.o crtbeginT.o ecrti.o ecrtn.o ncrti.o ncrtn.o"
	;;
powerpc-*-eabisimaltivec*)
	tmake_file="${tmake_file} rs6000/t-ppccomm rs6000/t-crtstuff t-crtstuff-pic t-fdpbit"
	extra_parts="$extra_parts crtbegin.o crtend.o crtbeginS.o crtendS.o crtbeginT.o ecrti.o ecrtn.o ncrti.o ncrtn.o"
	;;
powerpc-*-eabisim*)
	tmake_file="${tmake_file} rs6000/t-ppccomm rs6000/t-crtstuff t-crtstuff-pic t-fdpbit"
	extra_parts="$extra_parts crtbegin.o crtend.o crtbeginS.o crtendS.o crtbeginT.o ecrti.o ecrtn.o ncrti.o ncrtn.o"
	;;
powerpc-*-elf*)
	tmake_file="${tmake_file} rs6000/t-ppccomm rs6000/t-crtstuff t-crtstuff-pic t-fdpbit"
	extra_parts="$extra_parts crtbeginS.o crtendS.o crtbeginT.o ecrti.o ecrtn.o ncrti.o ncrtn.o"
	;;
powerpc-*-eabialtivec*)
	tmake_file="${tmake_file} rs6000/t-ppccomm rs6000/t-crtstuff t-crtstuff-pic t-fdpbit"
	extra_parts="$extra_parts crtbegin.o crtend.o crtbeginS.o crtendS.o crtbeginT.o ecrti.o ecrtn.o ncrti.o ncrtn.o"
	;;
powerpc-xilinx-eabi*)
	tmake_file="${tmake_file} rs6000/t-ppccomm rs6000/t-crtstuff t-crtstuff-pic t-fdpbit"
	extra_parts="$extra_parts crtbegin.o crtend.o crtbeginS.o crtendS.o crtbeginT.o ecrti.o ecrtn.o ncrti.o ncrtn.o"
	;;
powerpc-*-eabi*)
	tmake_file="${tmake_file} rs6000/t-ppccomm rs6000/t-savresfgpr rs6000/t-crtstuff t-crtstuff-pic t-fdpbit"
	extra_parts="$extra_parts crtbegin.o crtend.o crtbeginS.o crtendS.o crtbeginT.o ecrti.o ecrtn.o ncrti.o ncrtn.o"
	;;
powerpc-*-rtems*)
	tmake_file="${tmake_file} rs6000/t-ppccomm rs6000/t-crtstuff t-crtstuff-pic t-fdpbit"
	extra_parts="$extra_parts crtbeginS.o crtendS.o crtbeginT.o ecrti.o ecrtn.o ncrti.o ncrtn.o"
	;;
powerpc-*-linux* | powerpc64-*-linux*)
	tmake_file="${tmake_file} rs6000/t-ppccomm rs6000/t-savresfgpr rs6000/t-crtstuff rs6000/t-linux t-softfp-sfdf t-softfp-excl t-dfprules rs6000/t-ppc64-fp t-softfp t-slibgcc-libgcc"
	extra_parts="$extra_parts ecrti.o ecrtn.o ncrti.o ncrtn.o"
	md_unwind_header=rs6000/linux-unwind.h
	;;
powerpc-wrs-vxworks|powerpc-wrs-vxworksae)
	tmake_file="$tmake_file rs6000/t-ppccomm t-fdpbit"
	;;
powerpc-*-lynxos*)
	tmake_file="$tmake_file rs6000/t-lynx t-fdpbit"
	;;
powerpcle-*-elf*)
	tmake_file="${tmake_file} rs6000/t-ppccomm rs6000/t-crtstuff t-crtstuff-pic t-fdpbit"
	extra_parts="$extra_parts crtbeginS.o crtendS.o crtbeginT.o ecrti.o ecrtn.o ncrti.o ncrtn.o"
	;;
powerpcle-*-eabisim*)
	tmake_file="${tmake_file} rs6000/t-ppccomm rs6000/t-crtstuff t-crtstuff-pic t-fdpbit"
	extra_parts="$extra_parts crtbegin.o crtend.o crtbeginS.o crtendS.o crtbeginT.o ecrti.o ecrtn.o ncrti.o ncrtn.o"
	;;
powerpcle-*-eabi*)
	tmake_file="${tmake_file} rs6000/t-ppccomm rs6000/t-crtstuff t-crtstuff-pic t-fdpbit"
	extra_parts="$extra_parts crtbegin.o crtend.o crtbeginS.o crtendS.o crtbeginT.o ecrti.o ecrtn.o ncrti.o ncrtn.o"
	;;
rs6000-ibm-aix4.[3456789]* | powerpc-ibm-aix4.[3456789]*)
	md_unwind_header=rs6000/aix-unwind.h
	tmake_file="t-fdpbit rs6000/t-ppc64-fp rs6000/t-slibgcc-aix rs6000/t-ibm-ldouble"
	;;
rs6000-ibm-aix5.1.* | powerpc-ibm-aix5.1.*)
	md_unwind_header=rs6000/aix-unwind.h
	tmake_file="t-fdpbit rs6000/t-ppc64-fp rs6000/t-slibgcc-aix rs6000/t-ibm-ldouble"
	;;
rs6000-ibm-aix[56789].* | powerpc-ibm-aix[56789].*)
	md_unwind_header=rs6000/aix-unwind.h
	tmake_file="t-fdpbit rs6000/t-ppc64-fp rs6000/t-slibgcc-aix rs6000/t-ibm-ldouble"
	;;
rl78-*-elf)
	tmake_file="$tm_file t-fdpbit rl78/t-rl78"
	;;
rx-*-elf)
	tmake_file="rx/t-rx t-fdpbit"
	tm_file="$tm_file rx/rx-abi.h rx/rx-lib.h"
	;;
s390-*-linux*)
	tmake_file="${tmake_file} s390/t-crtstuff s390/t-linux s390/32/t-floattodi"
	md_unwind_header=s390/linux-unwind.h
	;;
s390x-*-linux*)
	tmake_file="${tmake_file} s390/t-crtstuff s390/t-linux"
	md_unwind_header=s390/linux-unwind.h
	;;
s390x-ibm-tpf*)
	tmake_file="${tmake_file} s390/t-crtstuff t-libgcc-pic t-eh-dw2-dip"
	extra_parts="crtbeginS.o crtendS.o"
	md_unwind_header=s390/tpf-unwind.h
	;;
score-*-elf)
	tmake_file="${tmake_file} t-softfp-sfdf t-softfp-excl t-softfp"
	extra_parts="$extra_parts crti.o crtn.o"
        ;;
sh-*-elf* | sh[12346l]*-*-elf*)
	tmake_file="$tmake_file sh/t-sh t-crtstuff-pic t-fdpbit"
	extra_parts="$extra_parts crt1.o crti.o crtn.o crtbeginS.o crtendS.o \
		libic_invalidate_array_4-100.a \
		libic_invalidate_array_4-200.a \
		libic_invalidate_array_4a.a \
		libgcc-Os-4-200.a libgcc-4-300.a"
	case ${host} in sh64*-*-*)
		tmake_file="$tmake_file sh/t-sh64"
		;;
	esac
	case ${host} in
	sh*-superh-elf)
		tmake_file="$tmake_file sh/t-superh"
		extra_parts="$extra_parts crt1-mmu.o gcrt1-mmu.o gcrt1.o"
 		;;
 	esac
	;;
sh-*-linux* | sh[2346lbe]*-*-linux*)
	tmake_file="${tmake_file} sh/t-sh t-slibgcc-libgcc sh/t-linux t-fdpbit"
	case ${host} in sh64*-*-linux*)
		tmake_file="$tmake_file sh/t-sh64"
		;;
	esac
	md_unwind_header=sh/linux-unwind.h
	;;
sh-*-netbsdelf* | shl*-*-netbsdelf* | sh5-*-netbsd* | sh5l*-*-netbsd* | \
  sh64-*-netbsd* | sh64l*-*-netbsd*)
	tmake_file="$tmake_file sh/t-sh sh/t-netbsd"
	case ${host} in
	sh5*-*-netbsd* | sh64*-netbsd*)
		tmake_file="$tmake_file sh/t-sh64"
		;;
	esac
	# NetBSD's C library includes a fast software FP library that
	# has support for setting/setting the rounding mode, exception
	# mask, etc.  Therefore, we don't want to include software FP
	# in libgcc.
	;;
sh-*-rtems*)
	tmake_file="$tmake_file sh/t-sh t-crtstuff-pic t-fdpbit"
	extra_parts="$extra_parts crt1.o crti.o crtn.o crtbeginS.o crtendS.o \
		$sh_ic_extra_parts $sh_opt_extra_parts"
	;;
sh-wrs-vxworks)
	tmake_file="$tmake_file sh/t-sh t-crtstuff-pic t-fdpbit"
	;;
sparc-*-netbsdelf*)
	;;
sparc64-*-openbsd*)
	;;
sparc-*-elf*)
	case ${host} in
	*-leon[3-9]*)
		;;
	*)
	  	tmake_file="sparc/t-softmul"
	  	;;
	esac
	tmake_file="${tmake_file} t-fdpbit t-crtfm"
	extra_parts="$extra_parts crti.o crtn.o crtfastmath.o"
	;;
sparc-*-linux*)		# SPARC's running GNU/Linux, libc6
	tmake_file="${tmake_file} t-crtfm"
	if test "${host_address}" = 64; then
		tmake_file="$tmake_file sparc/t-linux64"
	fi
	case ${host} in
	*-leon*)
		tmake_file="${tmake_file} t-fdpbit"
		;;
	*)
		tmake_file="${tmake_file} sparc/t-linux"
		;;
	esac
	case ${host} in
	*-leon[3-9]*)
		;;
	*)
		if test "${host_address}" = 32; then
			tmake_file="$tmake_file sparc/t-softmul"
		fi
	  	;;
	esac
	extra_parts="$extra_parts crtfastmath.o"
	md_unwind_header=sparc/linux-unwind.h
	;;
sparc-*-rtems*)
	tmake_file="$tmake_file sparc/t-elf sparc/t-softmul t-crtfm t-fdpbit"
	extra_parts="$extra_parts crti.o crtn.o crtfastmath.o"
	;;
sparc*-*-solaris2*)
	tmake_file="$tmake_file t-crtfm"
	extra_parts="$extra_parts crtfastmath.o"
	md_unwind_header=sparc/sol2-unwind.h
	;;
sparc64-*-elf*)
	tmake_file="${tmake_file} t-crtfm"
	extra_parts="$extra_parts crti.o crtn.o crtfastmath.o"
	;;
sparc64-*-rtems*)
	tmake_file="$tmake_file sparc/t-elf t-crtfm"
	extra_parts="$extra_parts crti.o crtn.o crtfastmath.o"
	;;
sparc-wrs-vxworks)
	;;
sparc64-*-freebsd*|ultrasparc-*-freebsd*)
	tmake_file="$tmake_file t-crtfm"
	extra_parts="$extra_parts crtfastmath.o"
	;;
sparc64-*-linux*)		# 64-bit SPARC's running GNU/Linux
	extra_parts="$extra_parts crtfastmath.o"
	tmake_file="${tmake_file} t-crtfm sparc/t-linux"
	if test "${host_address}" = 64; then
		tmake_file="${tmake_file} sparc/t-linux64"
	fi
	if test "${host_address}" = 32; then
		tmake_file="${tmake_file} sparc/t-softmul"
	fi
	md_unwind_header=sparc/linux-unwind.h
	;;
sparc64-*-netbsd*)
	;;
spu-*-elf*)
	tmake_file="$tmake_file spu/t-elf t-libgcc-pic t-fdpbit"
	extra_parts="$extra_parts \
		libgcc_cachemgr.a libgcc_cachemgr_nonatomic.a \
		libgcc_cache8k.a libgcc_cache16k.a libgcc_cache32k.a \
		libgcc_cache64k.a libgcc_cache128k.a"
	;;
tic6x-*-uclinux)
	tmake_file="${tmake_file} t-softfp-sfdf t-softfp-excl t-softfp \
		c6x/t-elf  c6x/t-uclinux t-crtstuff-pic t-libgcc-pic \
		t-slibgcc t-slibgcc-gld t-slibgcc-elf-ver t-gnu-prefix"
	tm_file="$tm_file c6x/c6x-abi.h"
	extra_parts="$extra_parts crtbeginS.o crtendS.o crti.o crtn.o"
	unwind_header=config/c6x/unwind-c6x.h
	;;
tic6x-*-elf)
	tmake_file="${tmake_file} t-softfp-sfdf t-softfp-excl t-softfp t-gnu-prefix c6x/t-elf"
	tm_file="$tm_file c6x/c6x-abi.h"
	extra_parts="$extra_parts crtbeginS.o crtendS.o crti.o crtn.o"
	unwind_header=config/c6x/unwind-c6x.h
	;;
tilegx-*-linux*)
	tmake_file="${tmake_file} tilegx/t-crtstuff t-softfp-sfdf tilegx/t-softfp t-softfp tilegx/t-tilegx"
	md_unwind_header=tilepro/linux-unwind.h
        ;;
tilepro-*-linux*)
	tmake_file="${tmake_file} tilepro/t-crtstuff t-softfp-sfdf t-softfp tilepro/t-tilepro"
	md_unwind_header=tilepro/linux-unwind.h
        ;;
v850*-*-*)
	tmake_file="v850/t-v850 t-fdpbit"
	;;
vax-*-linux*)
	tmake_file="$tmake_file vax/t-linux"
	;;
vax-*-netbsdelf*)
	;;
vax-*-openbsd*)
	;;
xstormy16-*-elf)
	tmake_file="stormy16/t-stormy16 t-fdpbit"
	;;
xtensa*-*-elf*)
	tmake_file="$tmake_file xtensa/t-xtensa xtensa/t-elf"
	extra_parts="$extra_parts crti.o crtn.o"
	;;
xtensa*-*-linux*)
	tmake_file="$tmake_file xtensa/t-xtensa xtensa/t-linux"
	md_unwind_header=xtensa/linux-unwind.h
	;;
am33_2.0-*-linux*)
	# Don't need crtbeginT.o from *-*-linux* default.
	extra_parts="crtbegin.o crtend.o crtbeginS.o crtendS.o"
	tmake_file="$tmake_file t-fdpbit"
	;;
m32c-*-elf*|m32c-*-rtems*)
	tmake_file="$tmake_file m32c/t-m32c"
 	;;
mep*-*-*)
	tmake_file="mep/t-mep t-fdpbit"
	extra_parts="crtbegin.o crtend.o"
	;;
*)
	echo "*** Configuration ${host} not supported" 1>&2
	exit 1
	;;
esac

case ${host} in
i[34567]86-*-* | x86_64-*-*)
	tmake_file="${tmake_file} i386/t-cpuinfo"
	;;
esac

case ${host} in
i[34567]86-*-linux* | x86_64-*-linux* | \
  i[34567]86-*-kfreebsd*-gnu | x86_64-*-kfreebsd*-gnu | \
  i[34567]86-*-knetbsd*-gnu | \
  i[34567]86-*-gnu*)
	tmake_file="${tmake_file} t-tls i386/t-linux"
	if test "$libgcc_cv_cfi" = "yes"; then
		tmake_file="${tmake_file} t-stack i386/t-stack-i386"
	fi
	;;
esac

case ${host} in
i[34567]86-*-darwin* | x86_64-*-darwin* | \
  i[34567]86-*-kfreebsd*-gnu | x86_64-*-kfreebsd*-gnu | \
  i[34567]86-*-linux* | x86_64-*-linux* | \
  i[34567]86-*-gnu* | \
  i[34567]86-*-solaris2* | x86_64-*-solaris2.1[0-9]* | \
  i[34567]86-*-cygwin* | i[34567]86-*-mingw* | x86_64-*-mingw* | \
  i[34567]86-*-freebsd* | x86_64-*-freebsd*)
  	tmake_file="${tmake_file} t-softfp-tf"
	if test "${host_address}" = 32; then
		tmake_file="${tmake_file} i386/${host_address}/t-softfp"
	fi
	tmake_file="${tmake_file} i386/t-softfp t-softfp"
	;;
esac

case ${host} in
i[34567]86-*-linux* | x86_64-*-linux*)
	# Provide backward binary compatibility for 64bit Linux/x86.
	if test "${host_address}" = 64; then
		tmake_file="${tmake_file} i386/${host_address}/t-softfp-compat"
	fi
	tm_file="${tm_file} i386/value-unwind.h"
	;;
esac<|MERGE_RESOLUTION|>--- conflicted
+++ resolved
@@ -376,11 +376,7 @@
 avr-*-*)
 	# Make HImode functions for AVR
 	tmake_file="${cpu_type}/t-avr t-fpbit"
-<<<<<<< HEAD
-	if test x${with_avrlibc} = xyes; then
-=======
 	if test x${with_avrlibc} != xno; then
->>>>>>> 747e4b8f
 	    tmake_file="$tmake_file ${cpu_type}/t-avrlibc"
 	fi
 	tm_file="$tm_file avr/avr-lib.h"
@@ -743,11 +739,6 @@
 	if test "${ac_cv_sizeof_long_double}" = 16; then
 		tmake_file="${tmake_file} mips/t-tpbit"
 	fi
-<<<<<<< HEAD
-	;;
-mips*-*-openbsd*)
-=======
->>>>>>> 747e4b8f
 	;;
 mips*-sde-elf*)
 	tmake_file="$tmake_file mips/t-crtstuff mips/t-mips16"

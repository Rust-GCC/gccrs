--- conflicted
+++ resolved
@@ -1,13 +1,3 @@
-<<<<<<< HEAD
-2013-10-16  Release Manager
-
-	* GCC 4.8.2 released.
-
-2013-08-01  Maxim Kuvyrkov  <maxim@kugelworks.com>
-
-	Backport from trunk: Fix licenses on several libgcc files.
-
-=======
 2013-11-05  Uros Bizjak  <ubizjak@gmail.com>
 
 	* config/i386/32/sfp-machine.h (_FP_MUL_MEAT_S): Define.
@@ -223,17 +213,11 @@
 
 2013-08-01  Maxim Kuvyrkov  <maxim@kugelworks.com>
 
->>>>>>> 4d0aec87
 	* config/aarch64/sfp-machine.h, config/aarch64/sync-cache.c,
 	* config/i386/cpuinfo.c, config/ia64/unwind-ia64.h,
 	* config/mips/vr4120-div.S: Fix license from GPL-3.0+ to
 	GPL-3.0-with-GCC-exception.
 
-<<<<<<< HEAD
-2013-07-19  Georg-Johann Lay  <avr@gjlay.de>
-
-	Backport from 2013-07-19 trunk r201051.
-=======
 2013-07-30  Maciej W. Rozycki  <macro@codesourcery.com>
 
 	* config/mips/mips16.S (DELAYf): Alias to DELAYt for the MIPS IV
@@ -245,7 +229,6 @@
 	mapping for FPRs when creating the fallback framestate.
 
 2013-07-19  Georg-Johann Lay  <avr@gjlay.de>
->>>>>>> 4d0aec87
 
 	PR target/57516
 	* config/avr/lib1funcs-fixed.S (__roundqq3, __rounduqq3)
@@ -253,29 +236,6 @@
 	(__round_s4_const, __round_u4_const, __round_x8):
 	Saturate result if addition result cannot be represented.
 
-<<<<<<< HEAD
-2013-07-09  Janis Johnson  <janisjo@codesourcery.com>
-
-	* config.host (powerpc-*-eabispe*): Add t-fdpbit to tmake_file.
-
-2013-06-19  Alan Modra  <amodra@gmail.com>
-
-	Apply mainline patches
-	2013-06-04  Alan Modra  <amodra@gmail.com>
-	* config/rs6000/ibm-ldouble.c: Enable for little-endian.
-
-	2013-04-25  Alan Modra  <amodra@gmail.com>
-	* config.host: Match little-endian powerpc-linux.
-
-2013-06-08  Walter Lee  <walt@tilera.com>
-
-	Backport from mainline:
-	2013-06-08  Walter Lee  <walt@tilera.com>
-
-	* config/tilepro/atomic.h: Don't include stdint.h or features.h.
-	Replace int64_t with long long.  Add __extension__ where
-	appropriate.
-=======
 2013-07-15  Matthias Klose  <doko@ubuntu.com>
 
 	* libgcc2.c: Don't include <limits.h>.
@@ -403,15 +363,11 @@
 	Replace int64_t with long long.  Add __extension__ where
 	appropriate.
 	* config/tilepro/atomic.c: Include config.h.
->>>>>>> 4d0aec87
 
 2013-06-06  Douglas B Rupp  <rupp@adacore.com>
 
 	* config.host (arm-wrs-vxworks): Configure with other soft float.
 
-<<<<<<< HEAD
-2013-05-31  Richard Henderson  <rth@redhat.com>
-=======
 2013-06-04  Jürgen Urban  <JuergenUrban@gmx.de>
 
 	* config.host (mipsr5900-*-elf*, mipsr5900el-*-elf*, mips64r5900-*-elf*)
@@ -444,19 +400,11 @@
 	STACK_BIAS to the CFA offset.
 
 2013-05-17  Richard Henderson  <rth@redhat.com>
->>>>>>> 4d0aec87
 
 	PR target/49146
 	* unwind-dw2.c (UNWIND_COLUMN_IN_RANGE): New macro.
 	(execute_cfa_program): Use it when storing to fs->regs.
 
-<<<<<<< HEAD
-2013-05-31  Release Manager
-
-	* GCC 4.8.1 released.
-
-2013-04-11  Julian Brown  <julian@codesourcery.com>
-=======
 2013-05-08  Kai Tietz  <ktietz@redhat.com>
 
 	* config/i386/cygming-crtbegin.c (__register_frame_info): Make weak.
@@ -481,7 +429,6 @@
 	'signed long'.
 
 2013-04-10  Julian Brown  <julian@codesourcery.com>
->>>>>>> 4d0aec87
 
 	* config/arm/linux-atomic.c (SUBWORD_SYNC_OP, SUBWORD_VAL_CAS)
 	(SUBWORD_TEST_AND_SET): Use signed char/short types instead of
@@ -493,58 +440,33 @@
 	PR other/55274
 	* config/t-slibgcc-hpux (SHLIB_MAPFILES): Define.
 
-<<<<<<< HEAD
-2013-03-26  Robert Mason  <rbmj@verizon.net>
-
-	PR target/54805
-
-	Backport from mainline:
-	2013-03-20  Robert Mason  <rbmj@verizon.net>
+2013-04-04  Meador Inge  <meadori@codesourcery.com>
+
+	* config/arm/bpabi.S (aeabi_ldivmod): Add DWARF information for
+	computing the location of the link register.
+	(aeabi_uldivmod): Ditto.
+
+2013-03-27  Kai Tietz  <ktietz@redhat.com>
+
+	* config.host: Add support for cygwin x64 target.
+	* configure: Regenerated.
+
+2013-03-26  Walter Lee  <walt@tilera.com>
+
+	* config/tilegx/t-crtstuff: Add -fno-asynchronous-unwind-tables
+	-mcmodel=large to CRTSTUFF_T_CFLAGS_S variable.
+
+2013-03-25  Kai Tietz  <ktietz@redhat.com>
+
+	* config/i386/cygwin.S: Replace use of _WIN64 by __x86_64__.
+
+2013-03-20  Robert Mason  <rbmj@verizon.net>
 
 	* config/vxlib-tls.c (__gthread_get_tsd_data,)
 	(__gthread_set_tsd_data, __gthread_enter_tsd_dtor_context,)
 	(__gthread_leave_tsd_dtor_context): Add prototypes.
 	(tls_delete_hook): Update.
 
-2013-03-26  Walter Lee  <walt@tilera.com>
-
-	Backport from mainline:
-	2013-03-26  Walter Lee  <walt@tilera.com>
-
-	* config/tilegx/t-crtstuff: Add -fno-asynchronous-unwind-tables
-	-mcmodel=large to CRTSTUFF_T_CFLAGS_S variable.
-
-2013-03-22  Release Manager
-
-	* GCC 4.8.0 released.
-=======
-2013-04-04  Meador Inge  <meadori@codesourcery.com>
-
-	* config/arm/bpabi.S (aeabi_ldivmod): Add DWARF information for
-	computing the location of the link register.
-	(aeabi_uldivmod): Ditto.
-
-2013-03-27  Kai Tietz  <ktietz@redhat.com>
-
-	* config.host: Add support for cygwin x64 target.
-	* configure: Regenerated.
-
-2013-03-26  Walter Lee  <walt@tilera.com>
-
-	* config/tilegx/t-crtstuff: Add -fno-asynchronous-unwind-tables
-	-mcmodel=large to CRTSTUFF_T_CFLAGS_S variable.
-
-2013-03-25  Kai Tietz  <ktietz@redhat.com>
-
-	* config/i386/cygwin.S: Replace use of _WIN64 by __x86_64__.
-
-2013-03-20  Robert Mason  <rbmj@verizon.net>
-
-	* config/vxlib-tls.c (__gthread_get_tsd_data,)
-	(__gthread_set_tsd_data, __gthread_enter_tsd_dtor_context,)
-	(__gthread_leave_tsd_dtor_context): Add prototypes.
-	(tls_delete_hook): Update.
-
 2013-03-20  Catherine Moore  <clm@codesourcery.com>
 	    Joseph Myers  <joseph@codesourcery.com>
 	    Chao-ying Fu  <fu@mips.com>
@@ -552,7 +474,6 @@
 	* config/mips/mips16.S:  Don't build for microMIPS.
 	* config/mips/linux-unwind.h: Handle microMIPS frame.
 	* config/mips/crtn.S (fini, init): New labels.
->>>>>>> 4d0aec87
 
 2013-03-14  Jakub Jelinek  <jakub@redhat.com>
 
@@ -578,11 +499,7 @@
 	* config/sh/lib1funcs.S (udivsi3_i4i, sdivsi3_i4i): Add __SH2A__ to
 	inclusion list.
 
-<<<<<<< HEAD
-2013-03-04  Edgar E. Iglesias <edgar.iglesias@gmail.com>
-=======
 2013-03-04  Edgar E. Iglesias  <edgar.iglesias@gmail.com>
->>>>>>> 4d0aec87
 
 	* config/microblaze/crti.S: Setup stack protection at entry
 

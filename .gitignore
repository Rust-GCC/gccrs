*.diff
*.patch
*.orig
*.rej

*~
.#*
*#
.*.swp

*.flt
*.gmo
*.info
*.la
*.lo
*.o
*.pyc
*.tmp
*.a

.deps
.libs

autom4te.cache
config.cache
# GCC does not support in-tree builds, do not conceal a stray config.h:
# config.h
config.intl
config.log
config.status
libtool
POTFILES
*-POTFILES

TAGS
TAGS.sub
cscope.out

.local.vimrc
.lvimrc

.clang-format
.clang-tidy
.clangd
.cache
compile_commands.json

.gdbinit
.gdb_history

perf.data
perf.data.old

# ignore core files, but not java/net/protocol/core/
core
!core/

lost+found

# ignore ./contrib/gcc_update output
LAST_UPDATED
REVISION

stamp-*
*.stamp

# ignore in-tree prerequisites
/mpfr*
/mpc*
/gmp*
/isl*
<<<<<<< HEAD

# ADDITIONS from GCCRS front-end
.vscode/*
test.code-workspace

gcc/rust/test3-tiny/*
.clang-format.swap
libgrust/*/target/
=======
/gettext*
>>>>>>> db50aea6
<|MERGE_RESOLUTION|>--- conflicted
+++ resolved
@@ -69,7 +69,7 @@
 /mpc*
 /gmp*
 /isl*
-<<<<<<< HEAD
+/gettext*
 
 # ADDITIONS from GCCRS front-end
 .vscode/*
@@ -77,7 +77,4 @@
 
 gcc/rust/test3-tiny/*
 .clang-format.swap
-libgrust/*/target/
-=======
-/gettext*
->>>>>>> db50aea6
+libgrust/*/target/
--- conflicted
+++ resolved
@@ -70,15 +70,4 @@
 /mpc*
 /gmp*
 /isl*
-/gettext*
-
-# ADDITIONS from GCCRS front-end
-<<<<<<< HEAD
-.vscode/*
-test.code-workspace
-
-gcc/rust/test3-tiny/*
-.clang-format.swap
-=======
-libgrust/*/target/
->>>>>>> beced835
+/gettext*